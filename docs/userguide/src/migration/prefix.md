# API Migration Guide

This document lists changes to the MMTk-VM API that require changes to be made by the VM bindings.
VM binding developers can use this document as a guide to update their code to maintain
compatibility with the latest release of MMTk.


## View control

Choose how many details you want to read.

{{#include ../../assets/snippets/view-controls.html}}

<!--

Notes for the mmtk-core developers:

-   Make sure you add to the **upcoming release**.  Check the current version in `Cargo.toml`.
-   You may add new items or edit existing items before a release, whichever makes sense.
-   No need to mention API changes that are source compatible and do not require VM binding code
    to be updated.
-   Use the [template](template.md).
-   100 characters per line.  Those who read this doc in text editors and IDEs will thank you.
    -   vim: "gq" formats the selected lines, and "gqap" formats one paragraph.
    -   vscode: The "Rewrap" plugin can re-wrap a paragraph with one hot key.

-->

<div id="api-migration-detail-body"><!-- We use JavaScript to process things within this div. -->

<!-- Insert new versions here -->

## 0.30.0

<<<<<<< HEAD
### `live_bytes_in_last_gc` returns a map for live bytes in each space

```admonish tldr
The feature `count_live_bytes_in_gc` now collects live bytes statistics per space.
Correspondingly, `memory_manager::live_bytes_in_last_gc` now returns a map for
live bytes in each space.
=======
### mmap-related functions require annotation

```admonish tldr
Memory-mapping functions in `mmtk::util::memory` now take an additional `MmapAnnotation` argument.
>>>>>>> cd2fe83d
```

API changes:

<<<<<<< HEAD
-   module `memory_manager`
    +   `live_bytes_in_last_gc` now returns a `HashMap<&'static str, LiveBytesStats>`. The keys are
        strings for space names, and the values are statistics for live bytes in the space.

See also:

-   PR: <https://github.com/mmtk/mmtk-core/pull/1238>
=======
-   module `util::memory`
    +   The following functions take an additional `MmapAnnotation` argument.
        *   `dzmmap`
        *   `dzmmap_noreplace`
        *   `mmap_noreserve`
>>>>>>> cd2fe83d

## 0.28.0

### `handle_user_collection_request` returns `bool`

```admonish tldr
`memory_manager::handle_user_collection_request` now returns a boolean value to indicate whether a GC
is triggered by the method or not. Bindings may use the return value to do some post-gc cleanup, or
simply ignore the return value.
```

API changes:

-   module `memory_manager`
    +   `handle_user_collection_request` now returns `bool` to indicate if a GC is triggered by the method.
        Bindings may use the value, or simply ignore it.

See also:

-   PR: <https://github.com/mmtk/mmtk-core/issues/1205>
-   Examples:
    + https://github.com/mmtk/mmtk-julia/pull/177: Ignore return value.


### `ObjectReference` must point inside an object

```admonish tldr
`ObjectReference` is now required to be an address within an object.  The concept of "in-object
address" and related methods are removed.  Some methods which used to depend on the "in-object
address" no longer need the `<VM>` type argument.
```

API changes:

-   struct `ObjectReference`
    +   Its "raw address" must be within an object now.
    +   The following methods which were used to access the in-object address are removed.
        *   `from_address`
        *   `to_address`
        *   When accessing side metadata, the "raw address" should be used, instead.
    +   The following methods no longer have the `<VM>` type argument.
        *   `get_forwarded_object`
        *   `is_in_any_space`
        *   `is_live`
        *   `is_movable`
        *   `is_reachable`
-   module `memory_manager`
    +   `is_mmtk_object`: It now requires the address parameter to be non-zero and word-aligned.
        *   Otherwise it will not be a legal `ObjectReference` in the first place.  The user should
            filter out such illegal values.
    +   The following functions no longer have the `<VM>` type argument.
        *   `find_object_from_internal_pointer`
        *   `is_in_mmtk_space`
        *   `is_live_object`
        *   `is_pinned`
        *   `pin_object`
        *   `unpin_object`
-   struct `Region`
    +   The following methods no longer have the `<VM>` type argument.
        *   `containing`
-   trait `ObjectModel`
    +   `IN_OBJECT_ADDRESS_OFFSET`: removed because it is no longer needed.

See also:

-   PR: <https://github.com/mmtk/mmtk-core/issues/1170>
-   Examples:
    +   https://github.com/mmtk/mmtk-openjdk/pull/286: a simple case
    +   https://github.com/mmtk/mmtk-jikesrvm/issues/178: a VM that needs much change for this

## 0.27.0

### `is_mmtk_object` returns `Option<ObjectReference>`

```admonish tldr
`memory_manager::is_mmtk_object` now returns `Option<ObjectReference>` instead of `bool`.
Bindings can use the returned object reference instead of computing the object reference at the binding side.
```

API changes:
* module `memory_manager`
  - `is_mmtk_object` now returns `Option<ObjectReference>`.

See also:

-   PR: <https://github.com/mmtk/mmtk-core/pull/1165>
-   Example: <https://github.com/mmtk/mmtk-ruby/pull/86>

### Introduce `ObjectModel::IN_OBJECT_ADDRESS_OFFSET`

```admonish tldr
We used to have `ObjectModel::ref_to_address` and `ObjectModel::address_to_ref`, and require
the object reference and the in-object address to have a constant offset. Now, the two methods
are removed, and replaced with a constant `ObjectModel::IN_OBJECT_ADDRESS_OFFSET`.
```

API changes:
* trait `ObjectModel`
  - The methods `ref_to_address` and `address_to_ref` are removed.
  - Users are required to specify `IN_OBJECT_ADDRESS_OFFSET` instead, which is the offset from the object
    reference to the in-object address (the in-object address was the return value for the old `ref_to_address()`).
* type `ObjectReference`
  - Add a constant `ALIGNMENT` which equals to the word size. All object references should be at least aligned
    to the word size. This is checked in debug builds when an `ObjectReference` is constructed.

See also:

-   PR: <https://github.com/mmtk/mmtk-core/pull/1159>
-   Example: <https://github.com/mmtk/mmtk-openjdk/pull/283>

## 0.26.0

### Rename "edge" to "slot"

```admonish tldr
The word "edge" **in many identifiers** have been changed to "slot" if it actaully means slot.
Notable items include the traits `Edge`, `EdgeVisitor`, the module `edge_shape`, and member types
and functions in the `Scanning` and `VMBinding` traits.  The VM bindings should not only make
changes in response to the changes in MMTk-core, but also make changes to their own identifiers if
they also use "edge" where it should have been "slot".  The find/replace tools in text editors and
the refactoring/renaming tools in IDEs should be helpful.
```

API changes:

*   module `edge_shape` -> `slot`
*   type `RootsWorkFactory`
    -   `<ES: Edge>` -> `<SL: Slot>`
    -   `create_process_edge_roots_work` -> `create_process_roots_work`
*   type `SimpleEdge` -> `SimpleSlot`
*   type `UnimplementedMemorySliceEdgeIterator` -> `UnimplementedMemorySliceSlotIterator`
*   trait `Edge` -> `Slot`
*   trait `EdgeVisitor` -> `SlotVisitor`
    -   `<ES: Edge>` -> `<SL: Slot>`
    -   `visit_edge` -> `visit_slot`
*   trait `MemorySlice`
    -   `Edge` -> `SlotType`
    -   `EdgeIterator` -> `SlotIterator`
    -   `iter_edges` -> `iter_slots`
*   trait `Scanning`
    -   `support_edge_enqueuing` -> `support_slot_enqueuing`
    -   `scan_object`
        +   `<EV: EdgeVisitor>` -> `<SV: SlotVisitor>`
    -   `scan_roots_in_mutator_thread`
        +   Type parameter of `factory` changed. See type `RootsWorkFactory`.
    -   `scan_vm_specific_roots`
        +   Same as above.
*   trait `VMBinding`
    -   `VMEdge` -> `VMSlot`

See also:

-   PR: <https://github.com/mmtk/mmtk-core/pull/1134>
-   Example: <https://github.com/mmtk/mmtk-openjdk/pull/274>


## 0.25.0

### `ObjectReference` is no longer nullable

```admonish tldr
`ObjectReference` can no longer represent a NULL reference.  Some methods of `ObjectReference` and
the write barrier functions in `memory_manager` are changed.  VM bindings need to re-implement
methods of the `Edge`, `ObjectModel` and `ReferenceGlue` traits.
```

API changes:

*   type `ObjectReference`
    -   It can no longer represent NULL reference.
        +   It is now backed by `NonZeroUsize`, and MMTk uses `Option<ObjectReference>` universally
            when an `ObjectReference` may or may not exist.  It is more idiomatic in Rust.
    -   The constant `ObjectReference::NULL` is removed.
    -   `is_null()` is removed.
    -   `from_raw_address(addr)`
        +   The return type is changed to `Option<ObjectReference>`.
        +   It returns `None` if `addr` is not zero.
        +   If you know `addr` cannot be zero, you can use the new method
            `from_raw_address_unchecked(addr)`, instead.
*   module `mmtk::memory_manager`
    -   **Only affects users of write barriers**
    -   `object_reference_write_pre(mutator, obj, slot, target)`
        +   The `target` parameter is now `Option<ObjectReference>`.
        +   Pass `None` if the slot was holding a NULL reference or any non-reference value.
    -   `object_reference_write_post(mutator, obj, slot, target)`
        +   Same as above.
    -   `object_reference_write(mutator, obj, slot, target)`
        +   It is labelled as `#[deprecated]` and needs to be redesigned.  It cannot handle the case
            of storing a non-reference value (such as tagged small integer) into the slot.
        +   Before a replacement is available, use `object_reference_write_pre` and
            `object_reference_write_post`, instead.
*   trait `Edge`
    -   `load()`
        +   The return type is changed to `Option<ObjectReference>`.
        +   It returns `None` if the slot is holding a NULL reference or other non-reference
            values.  MMTk will skip those slots.
*   trait `ObjectModel`
    -   `copy(from, semantics, copy_context)`
        +   Previously VM bindings convert the result of `copy_context.alloc_copy()` to
            `ObjectReference` using `ObjectReference::from_raw_address()`.
        +   Because `CopyContext::alloc_copy()` never returns zero, you can use
            `ObjectReference::from_raw_address_unchecked()` to skip the zero check.
    -   `get_reference_when_copied_to(from, to)`
        +   `to` is never zero because MMTk only calls this after the destination is determined.
        +   You may skip the zero check, too.
    -   `address_to_ref(addr)`
        +   `addr` is never zero because this method is an inverse operation of
            `ref_to_address(objref)` where `objref` is never NULL.
        +   You may skip the zero check, too.
*   trait `ReferenceGlue`
    -   *Note: If your VM binding is still using `ReferenceGlue` and the reference processor and
        finalization processor in mmtk-core, it is strongly recommended to switch to the
        `Scanning::process_weak_refs` method and implement weak reference and finalization
        processing on the VM side.*
    -   `get_referent()`
        +   The return type is changed to `Option<ObjectReference>`.
        +   It now returns `None` if the referent is cleared.
    -   `clear_referent()`
        +   It now needs to be explicitly implemented because `ObjectReference::NULL` no longer
            exists.
        +   Note: The `Edge` trait does not have a method for storing NULL to a slot.  The VM
            binding needs to implement its own method to store NULL to a slot.

Not API change, but worth noting:

*   Functions that return `Option<ObjectReference>`
    -   `memory_manager::get_finalized_object`
    -   `ObjectReference::get_forwarded_object`
        +   The functions listed above did not change, as they still return
            `Option<ObjectReference>`.  But some VM bindings used to expose them to native programs
            by wrapping them into `extern "C"` functions that return `ObjectReference`, and return
            `ObjectReference::NULL` for `None`.  This is no longer possible since we removed
            `ObjectReference::NULL`.  The VM bindings should use
            `mmtk::util::api_util::NullableObjectReference` for the return type instead.

See also:

-   PR: <https://github.com/mmtk/mmtk-core/pull/1064>
-   PR: <https://github.com/mmtk/mmtk-core/pull/1130> (for write barriers)
-   Example: <https://github.com/mmtk/mmtk-openjdk/pull/265>
-   Example: <https://github.com/mmtk/mmtk-openjdk/pull/273> (for write barriers)


### Instance methods of `ObjectReference` changed

```admonish tldr
Some methods of `ObjectReference` now have a type parameter `<VM>`.  `ObjectReference::value()` is
removed.
```

API changes:

*   type `ObjectReference`
    -   The following methods now require a generic argument `<VM: VMBinding>`:
        -   `ObjectReference::is_reachable`
        -   `ObjectReference::is_live`
        -   `ObjectReference::is_movable`
        -   `ObjectReference::get_forwarded_object`
        -   `ObjectReference::is_in_any_space`
        -   `ObjectReference::is_sane`
    -   `ObjectReference::value()` is removed.
        +   Use `ObjectReference::to_raw_address()` instead.

See also:

-   PR: <https://github.com/mmtk/mmtk-core/pull/1122>
-   Example: <https://github.com/mmtk/mmtk-openjdk/pull/272>


### The GC controller (a.k.a. coordinator) is removed

```admonish tldr
The GC controller thread is removed from MMTk core.  The VM binding needs to re-implement
`Collection::spawn_gc_thread` and call `GCWorker::run` differently.
```

API changes:

*   type `GCWorker`
    -   `GCWorker::run`
        +   It now takes ownership of the `Box<GCWorker>` instance instead of borrowing it.
        +   The VM binding can simply call the method `worker.run()` on the worker instance from
            `GCThreadContext::Worker(worker)`.
*   module `mmtk::memory_manager`
    -   `start_worker`
        +   It is now a simple wrapper of `GCWorker::run` for legacy code.  It takes ownership of
            the `Box<GCWorker>` instance, too.
*   trait `Collection`
    -   `Collection::spawn_gc_thread`
        +   It no longer asks the binding to spawn the controller thread.
        +   The VM binding can simply remove the code path related to creating the controller
            thread.
        +   Note the API change when calling `GCWorker::run` or `start_worker`.

See also:

-   PR: <https://github.com/mmtk/mmtk-core/pull/1067>
-   Example: <https://github.com/mmtk/mmtk-openjdk/pull/268>

</div>

<script type="text/javascript">
const isApiMigrationGuide = true;
</script>

<!--
vim: tw=100
--><|MERGE_RESOLUTION|>--- conflicted
+++ resolved
@@ -32,24 +32,19 @@
 
 ## 0.30.0
 
-<<<<<<< HEAD
-### `live_bytes_in_last_gc` returns a map for live bytes in each space
-
-```admonish tldr
-The feature `count_live_bytes_in_gc` now collects live bytes statistics per space.
-Correspondingly, `memory_manager::live_bytes_in_last_gc` now returns a map for
+### `live_bytes_in_last_gc` becomes a runtime option, and returns a map for live bytes in each space
+
+```admonish tldr
+`count_live_bytes_in_gc` is now a runtime option instead of a features (build-time), and we collect
+live bytes statistics per space. Correspondingly, `memory_manager::live_bytes_in_last_gc` now returns a map for
 live bytes in each space.
-=======
-### mmap-related functions require annotation
-
-```admonish tldr
-Memory-mapping functions in `mmtk::util::memory` now take an additional `MmapAnnotation` argument.
->>>>>>> cd2fe83d
-```
-
-API changes:
-
-<<<<<<< HEAD
+```
+
+API changes:
+
+-   module `util::options`
+    +   `Options` includes `count_live_bytes_in_gc`, which defaults to `false`. This can be turned on at run-time.
+    +   The old `count_live_bytes_in_gc` feature is removed.
 -   module `memory_manager`
     +   `live_bytes_in_last_gc` now returns a `HashMap<&'static str, LiveBytesStats>`. The keys are
         strings for space names, and the values are statistics for live bytes in the space.
@@ -57,13 +52,21 @@
 See also:
 
 -   PR: <https://github.com/mmtk/mmtk-core/pull/1238>
-=======
+
+
+### mmap-related functions require annotation
+
+```admonish tldr
+Memory-mapping functions in `mmtk::util::memory` now take an additional `MmapAnnotation` argument.
+```
+
+API changes:
+
 -   module `util::memory`
     +   The following functions take an additional `MmapAnnotation` argument.
         *   `dzmmap`
         *   `dzmmap_noreplace`
         *   `mmap_noreserve`
->>>>>>> cd2fe83d
 
 ## 0.28.0
 
