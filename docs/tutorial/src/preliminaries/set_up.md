--- conflicted
+++ resolved
@@ -20,7 +20,6 @@
    * Use the `slowdebug` option when building the OpenJDK binding. This is the 
    fastest debug variant to build, and allows for easier debugging and better 
    testing. The rest of the tutorial will assume you are using `slowdebug`.
-<<<<<<< HEAD
    * You can use the env var `MMTK_PLAN=[PlanName]` to choose a plan to use at run-time.
    The plans that are relevant to this tutorial are `NoGC` and `SemiSpace`.
    * Make sure you *only* use the env var `MMTK_PLAN=[PlanName]` when you run the generated `java` binary
@@ -36,9 +35,4 @@
 2. Comment out the line for the git dependency, and uncomment the following line for a local dependency.
 3. The local dependency points to `mmtk-openjdk/repos/mmtk-core` by default. If your local mmtk-core path is
 not `mmtk-openjdk/repos/mmtk-core`, modify the path to point to your local mmtk-core.
-4. Rebuild the OpenJDK binding.
-=======
-   * You can use the env var `MMTK_PLAN=[PlanName]` to choose a plan to use at 
-   run-time. The plans that are relevant to this tutorial are 
-   `NoGC` and `SemiSpace`.
->>>>>>> c5cac7f4
+4. Rebuild the OpenJDK binding.