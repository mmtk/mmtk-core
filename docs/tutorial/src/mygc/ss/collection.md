# Collection: Implement garbage collection

We need to add a few more things to get garbage collection working. 
Specifically, we need to config the `GCWorkerCopyContext`, which a GC worker uses for 
copying objects, and GC work packets that will be scheduled for a collection.

<<<<<<< HEAD
## GCWorkerCopyContext

`GCWorkerCopyContext` is a thread local struct for GC worker threads that is used to copy objects.
Similar to the `Mutator` struct, you would need to config `GCWorkerCopyContext` for your plan.

In `impl<VM: VMBinding> Plan for MyGC<VM>`, override the method `create_worker_local()`.
The default implementation provides a stub `GCWorkerCopyContext` for non-copying plans.
For copying plans, you would have to provide an implementation, in which you will create a proper
`GCWorkerCopyContext`.

In a semispace GC, objects will be copied between the two copy spaces. We will use one
`CopySpaceCopyContext` for the copying, and will rebind the copy context to the proper tospace
in the preparation step of a GC (which will be discussed later when we talk about preparing for collections).

We provide a `CopyConfig` for our semispace GC. We use `CopySemantics::DefaultCopy` for our copy
operation, and bind it with the first `CopySpaceCopyContext` (`CopySemantics::DefaultCopy => CopySelector::CopySpace(0)`).
And for the rest copy semantics, they are unused for this plan. We also provide an initial space
binding for `CopySpaceCopyContext`. However, we will flip tospace in every GC, and rebind the
copy context to the new tospace in each GC, so it does not matter which space we use as the initial
space here.

```rust
{{#include ../../../code/mygc_semispace/global.rs:create_worker_local}}
=======
## CopyConfig

`CopyConfig` defines how a GC plan copies objects.
Similar to the `MutatorConfig` struct, you would need to define `CopyConfig` for your plan.

In `impl<VM: VMBinding> Plan for MyGC<VM>`, override the method `create_copy_config()`.
The default implementation provides a default `CopyConfig` for non-copying plans. So for non-copying plans,
you do not need to override the method. But
for copying plans, you would have to provide a proper copy configuration.

In a semispace GC, objects will be copied between the two copy spaces. We will use one
`CopySpaceCopyContext` for the copying, and will rebind the copy context to the proper tospace
in the preparation step of a GC (which will be discussed later when we talk about preparing for collections).

We use `CopySemantics::DefaultCopy` for our copy
operation, and bind it with the first `CopySpaceCopyContext` (`CopySemantics::DefaultCopy => CopySelector::CopySpace(0)`).
And for the rest copy semantics, they are unused for this plan. We also provide an initial space
binding for `CopySpaceCopyContext`. However, we will flip tospace in every GC, and rebind the
copy context to the new tospace in each GC, so it does not matter which space we use as the initial
space here.

```rust
{{#include ../../../code/mygc_semispace/global.rs:create_copy_config}}
>>>>>>> 4851e7ac
```

## MyGCProcessEdges

We will create the tracing work packet for our GC.
At the moment, none of the files in the plan are suited for implementing this
GC packet. So, we need to add a new file to hold the `MyGCProcessEdges`.

Make a new file under `mygc`, called `gc_work.rs`. 
In `mod.rs`, import `gc_work` as a module by adding the line `mod gc_work`.
In `gc_work.rs`, add the following import statements:
```rust
{{#include ../../../code/mygc_semispace/gc_work.rs:imports}}
```

Add a new public structure, `MyGCProcessEdges`, with the type parameter 
`<VM:VMBinding>`. It will hold an instance of `ProcessEdgesBase` and 
`MyGC`. This is the core part for tracing objects in the `MyGC` plan.

```rust
{{#include ../../../code/mygc_semispace/gc_work.rs:mygc_process_edges}}
```

Add a new implementations block 
`impl<VM:VMBinding> ProcessEdgesWork for MyGCProcessEdges<VM>`.
Similarly to before, set `ProcessEdgesWork`'s associate type `VM` to 
the type parameter of `MyGCProcessEdges`, `VM`: `type VM:VM`.
Add a new constructor, `new()`.

```rust
{{#include ../../../code/mygc_semispace/gc_work.rs:mygc_process_edges_new}}
```

## Introduce collection to MyGC plan

Add a new method to `Plan for MyGC`, `schedule_collection()`. This function 
runs when a collection is triggered. It schedules GC work for the plan, i.e.,
it stops all mutators, runs the
scheduler's prepare stage and resumes the mutators. The `StopMutators` work
will invoke code from the bindings to scan threads and other roots, and those 
scanning work will further push work for a transitive closure.

Though you can add those work packets by yourself, `GCWorkScheduler` provides a
method `schedule_common_work()` that will add common work packets for you.

To use `schedule_common_work()`, first we need to create a type `MyGCWorkContext`
and implement the trait `GCWorkContext` for it. We create this type in `gc_work.rs`.

```rust
{{#include ../../../code/mygc_semispace/gc_work.rs:workcontext}}

Then we implement `schedule_collection()` using `MyGCWorkContext` and `schedule_common_work()`.

```rust
{{#include ../../../code/mygc_semispace/global.rs:schedule_collection}}
```

Delete `handle_user_collection_request()`. This function was an override of 
a Common plan function to ignore user requested collection for NoGC. Now we 
remove it and allow user requested collection.

## Prepare for collection

The collector has a number of steps it needs to perform before each collection.
We'll add these now.

### Prepare plan

In `mygc/global.rs`, find the method `prepare`. Delete the `unreachable!()` 
call, and add the following code:

```rust
{{#include ../../../code/mygc_semispace/global.rs:prepare}}
```

This function is called at the start of a collection. It prepares the two 
spaces in the common plan, flips the definitions for which space is 'to' 
and which is 'from', then prepares the copyspaces with the new definition.

### Prepare worker

As we flip tospac for the plan, we also need to rebind the copy context
to the new tospace. We will override `prepare_worker()` in our `Plan` implementation.
`Plan.prepare_worker()` is executed by each GC worker in the preparation phase of a GC. The code
is straightforward -- we get the first `CopySpaceCopyContext`, and call `rebind()` on it with
the new `tospace`.

```rust
{{#include ../../../code/mygc_semispace/global.rs:prepare_worker}}
```

### Prepare mutator

Going back to `mutator.rs`, create a new function called 
`mygc_mutator_prepare(_mutator: &mut Mutator <MyGC<VM>>, _tls: OpaquePointer,)`. 
This function will be called at the preparation stage of a collection 
(at the start of a collection) for each mutator. Its body can stay empty, as 
there aren't any preparation steps for the mutator in this GC.
In `create_mygc_mutator()`, find the field `prep_func` and change it from
`mygc_mutator_noop()` to `mygc_mutator_prepare()`.


## Scan objects

Next, we'll add the code to allow the plan to collect garbage - filling out 
functions for work packets.

In `gc_work.rs`, add a new method to `ProcessEdgesWork for MyGCProcessEdges`,
`trace_object(&mut self, object: ObjectReference)`.
This method should return an ObjectReference, and use the 
inline attribute.
Check if the object passed into the function is null 
(`object.is_null()`). If it is, return the object.
Check if which space the object is in, and forward the call to the 
policy-specific object tracing code. If it is in neither space, forward the 
call to the common space and let the common space to handle object tracing in 
its spaces (e.g. immortal or large object space):

```rust
{{#include ../../../code/mygc_semispace/gc_work.rs:trace_object}}
```

Add two new implementation blocks, `Deref` and `DerefMut` for 
`MyGCProcessEdges`. These allow `MyGCProcessEdges` to be dereferenced to 
`ProcessEdgesBase`, and allows easy access to fields in `ProcessEdgesBase`.

```rust
{{#include ../../../code/mygc_semispace/gc_work.rs:deref}}
```

## Copying objects

Go back to the `MyGCopyContext` in `gc_work.rs`. 
In `alloc_copy()`, call the allocator's `alloc` function. Above the function, 
   use an inline attribute (`#[inline(always)]`) to tell the Rust compiler 
   to always inline the function.

```rust
{{#include ../../../code/mygc_semispace/gc_work.rs:copycontext_alloc_copy}}
```

To `post_copy()`, in the `CopyContext` implementations block, add 
`forwarding_word::clear_forwarding_bits::<VM>(obj);`. Also, add an 
inline attribute.

```rust
{{#include ../../../code/mygc_semispace/gc_work.rs:copycontext_post_copy}}
```

## Release

Finally, we need to fill out the functions that are, roughly speaking, 
run after each collection.

### Release in plan

Find the method `release()` in `mygc/global.rs`. Replace the 
`unreachable!()` call with the following code.

```rust
{{#include ../../../code/mygc_semispace/global.rs:release}}
```

This function is called at the end of a collection. It calls the release 
routines for the common plan spaces and the fromspace.

### Release in mutator

Go back to `mutator.rs`. In `create_mygc_mutator()`, replace 
`mygc_mutator_noop()` in the `release_func` field with `mygc_mutator_release()`.
Leave the `release()` function in the `CopyContext` empty. There are no 
release steps for `CopyContext` in this collector.

Create a new function called `mygc_mutator_release()` that takes the same 
inputs as the `prepare()` function above. This function will be called at the 
release stage of a collection (at the end of a collection) for each mutator. 
It rebinds the allocator for the `Default` allocation semantics to the new 
tospace. When the mutator threads resume, any new allocations for `Default` 
will then go to the new tospace.
 
```rust
{{#include ../../../code/mygc_semispace/mutator.rs:release}}
```

Delete `mygc_mutator_noop()`. It was a placeholder for the prepare and 
release functions that you have now added, so it is now dead code.

## Summary

You should now have MyGC working and able to collect garbage. All three
benchmarks should be able to pass now. 

If the benchmarks pass - good job! You have built a functional copying
collector!

If you get particularly stuck, the code for the completed `MyGC` plan
is available [here](https://github.com/mmtk/mmtk-core/tree/master/docs/tutorial/code/mygc_semispace).<|MERGE_RESOLUTION|>--- conflicted
+++ resolved
@@ -4,31 +4,6 @@
 Specifically, we need to config the `GCWorkerCopyContext`, which a GC worker uses for 
 copying objects, and GC work packets that will be scheduled for a collection.
 
-<<<<<<< HEAD
-## GCWorkerCopyContext
-
-`GCWorkerCopyContext` is a thread local struct for GC worker threads that is used to copy objects.
-Similar to the `Mutator` struct, you would need to config `GCWorkerCopyContext` for your plan.
-
-In `impl<VM: VMBinding> Plan for MyGC<VM>`, override the method `create_worker_local()`.
-The default implementation provides a stub `GCWorkerCopyContext` for non-copying plans.
-For copying plans, you would have to provide an implementation, in which you will create a proper
-`GCWorkerCopyContext`.
-
-In a semispace GC, objects will be copied between the two copy spaces. We will use one
-`CopySpaceCopyContext` for the copying, and will rebind the copy context to the proper tospace
-in the preparation step of a GC (which will be discussed later when we talk about preparing for collections).
-
-We provide a `CopyConfig` for our semispace GC. We use `CopySemantics::DefaultCopy` for our copy
-operation, and bind it with the first `CopySpaceCopyContext` (`CopySemantics::DefaultCopy => CopySelector::CopySpace(0)`).
-And for the rest copy semantics, they are unused for this plan. We also provide an initial space
-binding for `CopySpaceCopyContext`. However, we will flip tospace in every GC, and rebind the
-copy context to the new tospace in each GC, so it does not matter which space we use as the initial
-space here.
-
-```rust
-{{#include ../../../code/mygc_semispace/global.rs:create_worker_local}}
-=======
 ## CopyConfig
 
 `CopyConfig` defines how a GC plan copies objects.
@@ -52,7 +27,6 @@
 
 ```rust
 {{#include ../../../code/mygc_semispace/global.rs:create_copy_config}}
->>>>>>> 4851e7ac
 ```
 
 ## MyGCProcessEdges
