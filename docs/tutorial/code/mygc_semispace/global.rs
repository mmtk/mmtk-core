// ANCHOR: imports_no_gc_work
use crate::plan::global::BasePlan; //Modify
use crate::plan::global::CommonPlan; // Add
use crate::plan::global::GcStatus; // Add
use crate::plan::mygc::mutator::ALLOCATOR_MAPPING;
use crate::plan::mygc::gc_work::MyGCWorkContext;
use crate::plan::AllocationSemantics;
use crate::plan::Plan;
use crate::plan::PlanConstraints;
use crate::policy::copyspace::CopySpace; // Add
use crate::policy::space::Space;
use crate::scheduler::*; // Modify
use crate::util::alloc::allocators::AllocatorSelector;
<<<<<<< HEAD
use crate::util::copy::GCWorkerCopyContext;
=======
use crate::util::copy::*;
>>>>>>> 4851e7ac
use crate::util::heap::layout::heap_layout::Mmapper;
use crate::util::heap::layout::heap_layout::VMMap;
use crate::util::heap::layout::vm_layout_constants::{HEAP_END, HEAP_START};
use crate::util::heap::HeapMeta;
use crate::util::heap::VMRequest;
use crate::util::metadata::side_metadata::{SideMetadataSanity, SideMetadataContext};
use crate::util::options::UnsafeOptionsWrapper;
use crate::util::opaque_pointer::*;
use crate::vm::VMBinding;
use enum_map::EnumMap;
use std::sync::atomic::{AtomicBool, Ordering}; // Add
use std::sync::Arc;
// ANCHOR_END: imports_no_gc_work

// Remove #[allow(unused_imports)].
// Remove handle_user_collection_request().

// Modify
// ANCHOR: plan_def
pub struct MyGC<VM: VMBinding> {
    pub hi: AtomicBool,
    pub copyspace0: CopySpace<VM>,
    pub copyspace1: CopySpace<VM>,
    pub common: CommonPlan<VM>,
}
// ANCHOR_END: plan_def

// ANCHOR: constraints
pub const MYGC_CONSTRAINTS: PlanConstraints = PlanConstraints {
    moves_objects: true,
    gc_header_bits: 2,
    gc_header_words: 0,
    num_specialized_scans: 1,
    ..PlanConstraints::default()
};
// ANCHOR_END: constraints

impl<VM: VMBinding> Plan for MyGC<VM> {
    type VM = VM;

    fn constraints(&self) -> &'static PlanConstraints {
        &MYGC_CONSTRAINTS
    }

<<<<<<< HEAD
    // ANCHOR: create_worker_local
    fn create_worker_local(&'static self, tls: VMWorkerThread) -> GCWorkerCopyContext<VM> {
        use crate::util::copy::*;
        use enum_map::enum_map;

        GCWorkerCopyContext::new(
            tls,
            self,
            CopyConfig {
                copy_mapping: enum_map! {
                    CopySemantics::DefaultCopy => CopySelector::CopySpace(0),
                    _ => CopySelector::Unused,
                },
                space_mapping: vec![
                    // The tospace argument doesn't matter, we will rebind before a GC anyway.
                    (CopySelector::CopySpace(0), &self.copyspace0)
                ],
                constraints: &MYGC_CONSTRAINTS,
            },
        )
=======
    // ANCHOR: create_copy_config
    fn create_copy_config(&'static self) -> CopyConfig<Self::VM> {
        use enum_map::enum_map;
        CopyConfig {
            copy_mapping: enum_map! {
                CopySemantics::DefaultCopy => CopySelector::CopySpace(0),
                _ => CopySelector::Unused,
            },
            space_mapping: vec![
                // The tospace argument doesn't matter, we will rebind before a GC anyway.
                (CopySelector::CopySpace(0), &self.copyspace0)
            ],
            constraints: &MYGC_CONSTRAINTS,
        }
>>>>>>> 4851e7ac
    }
    // ANCHOR_END: create_copy_config

    // Modify
    // ANCHOR: gc_init
    fn gc_init(
        &mut self,
        heap_size: usize,
        vm_map: &'static VMMap,
        scheduler: &Arc<GCWorkScheduler<VM>>,
    ) {
        self.common.gc_init(heap_size, vm_map, scheduler);
        self.copyspace0.init(&vm_map);
        self.copyspace1.init(&vm_map);
    }
    // ANCHOR_END: gc_init

    // Modify
    // ANCHOR: schedule_collection
    fn schedule_collection(&'static self, scheduler: &GCWorkScheduler<VM>) {
        self.base().set_collection_kind::<Self>(self);
        self.base().set_gc_status(GcStatus::GcPrepare);
        scheduler.schedule_common_work::<MyGCWorkContext<VM>>(self);
    }
    // ANCHOR_END: schedule_collection

    // ANCHOR: collection_required()
    fn collection_required(&self, space_full: bool, space: &dyn Space<Self::VM>) -> bool {
        self.base().collection_required(self, space_full, space)
    }
    // ANCHOR_END: collection_required()

    fn get_allocator_mapping(&self) -> &'static EnumMap<AllocationSemantics, AllocatorSelector> {
        &*ALLOCATOR_MAPPING
    }

    // Modify
    // ANCHOR: prepare
    fn prepare(&mut self, tls: VMWorkerThread) {
        self.common.prepare(tls, true);

        self.hi
            .store(!self.hi.load(Ordering::SeqCst), Ordering::SeqCst);
        // Flips 'hi' to flip space definitions
        let hi = self.hi.load(Ordering::SeqCst);
        self.copyspace0.prepare(hi);
        self.copyspace1.prepare(!hi);
    }
    // ANCHOR_END: prepare

    // Add
    // ANCHOR: prepare_worker
    fn prepare_worker(&self, worker: &mut GCWorker<VM>) {
        unsafe { worker.get_copy_context_mut().copy[0].assume_init_mut() }.rebind(self.tospace());
    }
    // ANCHOR_END: prepare_worker

    // Modify
    // ANCHOR: release
    fn release(&mut self, tls: VMWorkerThread) {
        self.common.release(tls, true);
        self.fromspace().release();
    }
    // ANCHOR_END: release

    // Modify
    // ANCHOR: plan_get_collection_reserve
    fn get_collection_reserve(&self) -> usize {
        self.tospace().reserved_pages()
    }
    // ANCHOR_END: plan_get_collection_reserve

    // Modify
    // ANCHOR: plan_get_pages_used
    fn get_pages_used(&self) -> usize {
        self.tospace().reserved_pages() + self.common.get_pages_used()
    }
    // ANCHOR_END: plan_get_pages_used

    // Modify
    // ANCHOR: plan_base
    fn base(&self) -> &BasePlan<VM> {
        &self.common.base
    }
    // ANCHOR_END: plan_base

    // Add
    // ANCHOR: plan_common
    fn common(&self) -> &CommonPlan<VM> {
        &self.common
    }
    // ANCHOR_END: plan_common
}

// Add
impl<VM: VMBinding> MyGC<VM> {
    // ANCHOR: plan_new
    fn new(
        vm_map: &'static VMMap,
        mmapper: &'static Mmapper,
        options: Arc<UnsafeOptionsWrapper>,
        _scheduler: &'static GCWorkScheduler<VM>,
    ) -> Self {
        // Modify
        let mut heap = HeapMeta::new(HEAP_START, HEAP_END);
        let global_metadata_specs = SideMetadataContext::new_global_specs(&[]);

        let res = MyGC {
            hi: AtomicBool::new(false),
            // ANCHOR: copyspace_new
            copyspace0: CopySpace::new(
                "copyspace0",
                false,
                true,
                VMRequest::discontiguous(),
                global_metadata_specs.clone(),
                vm_map,
                mmapper,
                &mut heap,
            ),
            // ANCHOR_END: copyspace_new
            copyspace1: CopySpace::new(
                "copyspace1",
                true,
                true,
                VMRequest::discontiguous(),
                global_metadata_specs.clone(),
                vm_map,
                mmapper,
                &mut heap,
            ),
            common: CommonPlan::new(vm_map, mmapper, options, heap, &MYGC_CONSTRAINTS, global_metadata_specs.clone()),
        };

        // Use SideMetadataSanity to check if each spec is valid. This is also needed for check
        // side metadata in extreme_assertions.
        let mut side_metadata_sanity_checker = SideMetadataSanity::new();
        res.common.verify_side_metadata_sanity(&mut side_metadata_sanity_checker);
        res.copyspace0.verify_side_metadata_sanity(&mut side_metadata_sanity_checker);
        res.copyspace1.verify_side_metadata_sanity(&mut side_metadata_sanity_checker);

        res
    }
    // ANCHOR_END: plan_new

    // ANCHOR: plan_space_access
    pub fn tospace(&self) -> &CopySpace<VM> {
        if self.hi.load(Ordering::SeqCst) {
            &self.copyspace1
        } else {
            &self.copyspace0
        }
    }

    pub fn fromspace(&self) -> &CopySpace<VM> {
        if self.hi.load(Ordering::SeqCst) {
            &self.copyspace0
        } else {
            &self.copyspace1
        }
    }
    // ANCHOR_END: plan_space_access
}<|MERGE_RESOLUTION|>--- conflicted
+++ resolved
@@ -11,11 +11,7 @@
 use crate::policy::space::Space;
 use crate::scheduler::*; // Modify
 use crate::util::alloc::allocators::AllocatorSelector;
-<<<<<<< HEAD
-use crate::util::copy::GCWorkerCopyContext;
-=======
 use crate::util::copy::*;
->>>>>>> 4851e7ac
 use crate::util::heap::layout::heap_layout::Mmapper;
 use crate::util::heap::layout::heap_layout::VMMap;
 use crate::util::heap::layout::vm_layout_constants::{HEAP_END, HEAP_START};
@@ -60,28 +56,6 @@
         &MYGC_CONSTRAINTS
     }
 
-<<<<<<< HEAD
-    // ANCHOR: create_worker_local
-    fn create_worker_local(&'static self, tls: VMWorkerThread) -> GCWorkerCopyContext<VM> {
-        use crate::util::copy::*;
-        use enum_map::enum_map;
-
-        GCWorkerCopyContext::new(
-            tls,
-            self,
-            CopyConfig {
-                copy_mapping: enum_map! {
-                    CopySemantics::DefaultCopy => CopySelector::CopySpace(0),
-                    _ => CopySelector::Unused,
-                },
-                space_mapping: vec![
-                    // The tospace argument doesn't matter, we will rebind before a GC anyway.
-                    (CopySelector::CopySpace(0), &self.copyspace0)
-                ],
-                constraints: &MYGC_CONSTRAINTS,
-            },
-        )
-=======
     // ANCHOR: create_copy_config
     fn create_copy_config(&'static self) -> CopyConfig<Self::VM> {
         use enum_map::enum_map;
@@ -96,7 +70,6 @@
             ],
             constraints: &MYGC_CONSTRAINTS,
         }
->>>>>>> 4851e7ac
     }
     // ANCHOR_END: create_copy_config
 
