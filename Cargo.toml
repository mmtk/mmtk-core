[package]
name = "mmtk"
version = "0.2.0"
authors = ["The MMTk Developers <>"]
edition = "2018"
license = "MIT OR Apache-2.0"
description = "MMTk is a framework for the design and implementation of high-performance and portable memory managers."
homepage = "https://www.mmtk.io"
repository = "https://github.com/mmtk/mmtk-core"
readme = "README.md"
categories = ["memory-management"]
keywords = ["gc", "garbage", "collection", "garbage-collection", "allocation"]

[lib]
name = "mmtk"
crate-type = ["rlib"]
doctest = false

[dependencies]
custom_derive = "0.1"
enum_derive = "0.1"
libc = "0.2"
jemalloc-sys = {version = "0.3.2", features = ["disable_initial_exec_tls"] }
mimalloc-sys = "0.1.6"
hoard-sys = { git = "https://git@github.com/paigereeves/hoard-sys.git", rev = "36989b877962f086267b1d21d5008c9df0fd0984" }
lazy_static = "1.1"
log = {version = "0.4", features = ["max_level_trace", "release_max_level_off"] }
crossbeam-deque = "0.6"
num_cpus = "1.8"
enum-map = "0.6.2"
downcast-rs = "1.1.1"
atomic-traits = "0.2.0"
atomic = "0.4.6"
spin = "0.5.2"
env_logger = "0.8.2"

[dev-dependencies]
crossbeam = "0.7.3"
rand = "0.7.3"

[build-dependencies]
cc = "1.0"

[features]
default = []

# .github/scripts/ci-common.sh extracts features from the following part (including from comments).
# So be careful when editing or adding stuff to the section below.

# Do not modify the following line - ci-common.sh matches it
# -- Non mutally exclusive features --

# spaces
base_spaces = []
vm_space = ["base_spaces"]
ro_space = ["base_spaces"]
code_space  = ["base_spaces"]

# Run sanity GC
sanity = []
# Use lock free variant of NoGC
nogc_lock_free = []
# Use lock free with no zeroing NoGC
nogc_no_zeroing = ["nogc_lock_free"]
# For using a single GC thread
# Q: Why do we need this as a compile time flat? We can always set the number of GC threads through options.
single_worker = []

<<<<<<< HEAD
# malloc implementations used by marksweep
# this does not replace the global Rust allocator, but provides these libraries for GC implementation
ms_libc = []
ms_mimalloc = []
ms_jemalloc = []
ms_hoard = []
=======
# Do not modify the following line - ci-common.sh matches it
# -- Mutally exclusive features --
# Only one feature from each group can be provided. Otherwise build will fail.

# Name of the mutualy exclusive feature group. ci-common.sh matches lines like this one.
# Group:malloc
# only one of the following features should be enabled, or none to use the default malloc from libc
# this does not replace the global Rust allocator, but provides these libraries for GC implementation
malloc_mimalloc = []
malloc_jemalloc = []
malloc_hoard = []

# If there are more groups, they should be inserted above this line
# Group:end
>>>>>>> e93e0116
<|MERGE_RESOLUTION|>--- conflicted
+++ resolved
@@ -66,14 +66,6 @@
 # Q: Why do we need this as a compile time flat? We can always set the number of GC threads through options.
 single_worker = []
 
-<<<<<<< HEAD
-# malloc implementations used by marksweep
-# this does not replace the global Rust allocator, but provides these libraries for GC implementation
-ms_libc = []
-ms_mimalloc = []
-ms_jemalloc = []
-ms_hoard = []
-=======
 # Do not modify the following line - ci-common.sh matches it
 # -- Mutally exclusive features --
 # Only one feature from each group can be provided. Otherwise build will fail.
@@ -87,5 +79,4 @@
 malloc_hoard = []
 
 # If there are more groups, they should be inserted above this line
-# Group:end
->>>>>>> e93e0116
+# Group:end