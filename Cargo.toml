[package]
name = "mmtk"
version = "0.26.0"
authors = ["The MMTk Developers <>"]
edition = "2021"
license = "MIT OR Apache-2.0"
description = "MMTk is a framework for the design and implementation of high-performance and portable memory managers."
homepage = "https://www.mmtk.io"
repository = "https://github.com/mmtk/mmtk-core"
readme = "README.md"
categories = ["memory-management"]
keywords = ["gc", "garbage", "collection", "garbage-collection", "allocation"]
rust-version = "1.71.1"
build = "build.rs"

[lib]
name = "mmtk"
crate-type = ["rlib"]
doctest = false

[dependencies]
atomic = "0.6.0"
atomic_refcell = "0.1.7"
atomic-traits = "0.4.0"
bytemuck = { version = "1.14.0", features = ["derive"] }
cfg-if = "1.0"
crossbeam = "0.8.1"
delegate = "0.12.0"
downcast-rs = "1.1.1"
enum-map = "2.4.2"
env_logger = "0.11.3"
is-terminal = "0.4.7"
itertools = "0.12.0"
jemalloc-sys = { version = "0.5.3", features = ["disable_initial_exec_tls"], optional = true }
lazy_static = "1.1"
libc = "0.2"
log = { version = "0.4", features = ["max_level_trace", "release_max_level_off"] }
memoffset = "0.9"
mimalloc-sys = { version = "0.1.6", optional = true }
# MMTk macros - we have to specify a version here in order to publish the crate, even though we use the dependency from a local path.
mmtk-macros = { version="0.26.0", path = "macros/" }
num_cpus = "1.8"
num-traits = "0.2"
pfm = { version = "0.1.1", optional = true }
portable-atomic = "1.4.3"
probe = "0.5"
regex = "1.7.0"
rustversion = "1.0"
spin = "0.9.5"
static_assertions = "1.1.0"
strum = "0.26.2"
strum_macros = "0.26.2"
sysinfo = "0.30.9"

[dev-dependencies]
paste = "1.0.8"
rand = "0.8.5"
<<<<<<< HEAD
rand_chacha = "0.3.1"
criterion = "0.5.1"
=======
criterion = "0.4"
>>>>>>> 95cd6df8

[build-dependencies]
built = { version = "0.7.1", features = ["git2"] }

[[bench]]
name = "main"
harness = false

[features]
default = []

# This feature is only supported on x86-64 for now
# It's manually added to CI scripts
perf_counter = ["pfm"]

# This feature is only used for tests with MockVM.
# CI scripts run those tests with this feature.
mock_test = []

# This feature is only used for benchmarks.
# It will expose some private functions for benchmarking.
bench = []

# .github/scripts/ci-common.sh extracts features from the following part (including from comments).
# So be careful when editing or adding stuff to the section below.


# Do not modify the following line - ci-common.sh matches it
# -- Non mutually exclusive features --

# spaces with different semantics

# A VM-allocated/managed space. A binding could use this for their boot image, metadata space, etc.
# FIXME: This is not properly implemented yet (it is only working for JikesRVM): https://github.com/mmtk/mmtk-core/issues/415
# If a binding would need to trace/scan objects that is allocated and managed by the VM, `ActivePlan::vm_trace_object()` is an alternative.
vm_space = []

# Bulk set unlog bits for all objects inside the VM space. A binding can use
# this in case they do not have a way to iterate through objects in the
# bootimage to set the unlog bit. Note that this will set the unlog bit for
# addresses that may not correspond to valid objects.
set_unlog_bits_vm_space = []

# A readonly space.
# TODO: This is not properly implemented yet. We currently use an immortal space instead, and do not guarantee read-only semantics.
ro_space = []
# A code space with execution permission.
code_space  = []

# By default, we only allow execution permission for code spaces. With this feature, all the spaces have execution permission.
# Use with care.
exec_permission_on_all_spaces = []

# Global valid object (VO) bit metadata.
# The VO bit is set when an object is allocated, and cleared when the GC determines it is dead.
# See `src/util/metadata/vo_bit/mod.rs`
#
# eager_sweeping: VO bits for dead objects must have been cleared by the end of each GC.
# Native MarkSweep only ensures this in eager sweeping mode.
vo_bit = ["eager_sweeping"]

# conservative garbage collection support
is_mmtk_object = ["vo_bit"]

# Enable object pinning, in particular, enable pinning/unpinning, and its metadata
object_pinning = []

# The following two features are useful for using Immix for VMs that do not support moving GC.

# Disable any object copying in Immix. This makes Immix a non-moving policy.
immix_non_moving = []

# Disable any object copying in nursery GC for Sticky Immix while allowing other kinds of copying.
# `immix_non_moving` disables all kinds of copying in Immix, so this feature is not needed
# if `immix_non_moving` is in use.
sticky_immix_non_moving_nursery = []


# Reduce block size for ImmixSpace.  This mitigates fragmentation when defrag is disabled.
immix_smaller_block = []
# Zero the unmarked lines after a GC cycle in immix. This helps debug untraced objects.
immix_zero_on_release = []

# Run sanity GC
sanity = []
# Run analysis
analysis = []
# Use lock free variant of NoGC
nogc_lock_free = []
# Use lock free with no zeroing NoGC
nogc_no_zeroing = ["nogc_lock_free"]
# For using a single GC thread
# Q: Why do we need this as a compile time flat? We can always set the number of GC threads through options.
single_worker = []

# To run expensive comprehensive runtime checks, such as checking duplicate edges
extreme_assertions = []

# Enable multiple spaces for NoGC, each allocator maps to an individual ImmortalSpace.
nogc_multi_space = []

# To collect statistics for each GC work packet. Enabling this may introduce a small overhead (several percentage slowdown on benchmark time).
work_packet_stats = []

# Count the malloc'd memory into the heap size
malloc_counted_size = []

# Count the size of all live objects in GC
count_live_bytes_in_gc = []

# Workaround a problem where bpftrace scripts (see tools/tracing/timeline/capture.bt) cannot
# capture the type names of work packets.
bpftrace_workaround = []

# Do not modify the following line - ci-common.sh matches it
# -- Mutally exclusive features --
# Only one feature from each group can be provided. Otherwise build will fail.

# Name of the mutualy exclusive feature group. ci-common.sh matches lines like this one.
# Group:malloc
# only one of the following features should be enabled, or none to use the default malloc from libc
# this does not replace the global Rust allocator, but provides these libraries for GC implementation
malloc_mimalloc = ["mimalloc-sys"]
malloc_jemalloc = ["jemalloc-sys"]

# Use the native mimalloc allocator for malloc. This is not tested by me (Yi) yet, and it is only used to make sure that some code
# is not compiled in default builds.
malloc_native_mimalloc = []

# If there are more groups, they should be inserted above this line
# Group:end

# Group:marksweepallocation
# default is native allocator with lazy sweeping
eager_sweeping = []
# Use library malloc as the freelist allocator for mark sweep. This will makes mark sweep slower. As malloc may return addresses outside our
# normal heap range, we will have to use chunk-based SFT table. Turning on this feature will use a different SFT map implementation on 64bits,
# and will affect all the plans in the build. Please be aware of the consequence, and this is only meant to be experimental use.
malloc_mark_sweep = []
# Group:end<|MERGE_RESOLUTION|>--- conflicted
+++ resolved
@@ -55,12 +55,8 @@
 [dev-dependencies]
 paste = "1.0.8"
 rand = "0.8.5"
-<<<<<<< HEAD
 rand_chacha = "0.3.1"
-criterion = "0.5.1"
-=======
 criterion = "0.4"
->>>>>>> 95cd6df8
 
 [build-dependencies]
 built = { version = "0.7.1", features = ["git2"] }
