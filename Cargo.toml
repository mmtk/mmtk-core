--- conflicted
+++ resolved
@@ -111,8 +111,6 @@
 # To run expensive comprehensive runtime checks, such as checking duplicate edges
 extreme_assertions = []
 
-<<<<<<< HEAD
-=======
 # Enable multiple spaces for NoGC, each allocator maps to an individual ImmortalSpace.
 nogc_multi_space = []
 
@@ -122,7 +120,6 @@
 # Count the malloc'd memory into the heap size
 malloc_counted_size = []
 
->>>>>>> 9473d7b4
 # Do not modify the following line - ci-common.sh matches it
 # -- Mutally exclusive features --
 # Only one feature from each group can be provided. Otherwise build will fail.
