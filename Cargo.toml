[package]
name = "mmtk"
version = "0.2.0"
authors = ["The MMTk Developers <>"]
edition = "2018"
license = "MIT OR Apache-2.0"
description = "MMTk is a framework for the design and implementation of high-performance and portable memory managers."
homepage = "https://www.mmtk.io"
repository = "https://github.com/mmtk/mmtk-core"
readme = "README.md"
categories = ["memory-management"]
keywords = ["gc", "garbage", "collection", "garbage-collection", "allocation"]

[lib]
name = "mmtk"
crate-type = ["rlib"]
doctest = false

[dependencies]
custom_derive = "0.1"
enum_derive = "0.1"
libc = "0.2"
jemalloc-sys = {version = "0.3.2", features = ["disable_initial_exec_tls"] }
mimalloc-sys = "0.1.6"
hoard-sys = { git = "https://git@github.com/paigereeves/hoard-sys.git", rev = "36989b877962f086267b1d21d5008c9df0fd0984" }
lazy_static = "1.1"
log = {version = "0.4", features = ["max_level_trace", "release_max_level_off"] }
crossbeam-deque = "0.6"
num_cpus = "1.8"
enum-map = "0.6.2"
downcast-rs = "1.1.1"
atomic-traits = "0.2.0"
atomic = "0.4.6"
spin = "0.5.2"
env_logger = "0.8.2"

[dev-dependencies]
crossbeam = "0.7.3"
rand = "0.7.3"

[features]
default = []

# spaces
base_spaces = []
vm_space = ["base_spaces"]
ro_space = ["base_spaces"]
code_space  = ["base_spaces"]

# Run sanity GC
sanity = []
# Use lock free variant of NoGC
nogc_lock_free = []
# Use lock free with no zeroing NoGC
nogc_no_zeroing = ["nogc_lock_free"]
<<<<<<< HEAD
# For using a single GC thread
# Q: Why do we need this as a compile time flat? We can always set the number of GC threads through options.
single_worker = []
=======

single_worker = []

# malloc implementations
# only one of the following features should be enabled, or none to use the default malloc from libc
# this does not replace the global Rust allocator, but provides these libraries for GC implementation
malloc_mimalloc = []
malloc_jemalloc = []
malloc_hoard = []
>>>>>>> e1ae4305
<|MERGE_RESOLUTION|>--- conflicted
+++ resolved
@@ -53,12 +53,8 @@
 nogc_lock_free = []
 # Use lock free with no zeroing NoGC
 nogc_no_zeroing = ["nogc_lock_free"]
-<<<<<<< HEAD
 # For using a single GC thread
 # Q: Why do we need this as a compile time flat? We can always set the number of GC threads through options.
-single_worker = []
-=======
-
 single_worker = []
 
 # malloc implementations
@@ -66,5 +62,4 @@
 # this does not replace the global Rust allocator, but provides these libraries for GC implementation
 malloc_mimalloc = []
 malloc_jemalloc = []
-malloc_hoard = []
->>>>>>> e1ae4305
+malloc_hoard = []