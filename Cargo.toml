--- conflicted
+++ resolved
@@ -42,21 +42,12 @@
 cc = "1.0"
 
 [features]
-default = []
+default = ["ms_libc"]
 
-<<<<<<< HEAD
-
-# plans
-nogc = ["immortalspace", "largeobjectspace"]
-semispace = ["immortalspace", "largeobjectspace", "copyspace"]
-gencopy = ["immortalspace", "largeobjectspace", "copyspace"]
-marksweep = ["mallocspace"]
-=======
 # When adding any new feature, please add the new feature to .github/scripts/ci-common.sh 
 # so their builds are properly tested in the CI.
 
 # -- Non mutally exclusive features --
->>>>>>> b721a6d2
 
 # spaces
 base_spaces = []
@@ -64,16 +55,7 @@
 ro_space = ["base_spaces"]
 code_space  = ["base_spaces"]
 
-<<<<<<< HEAD
-immortalspace = []
-copyspace = []
-largeobjectspace = []
-lockfreeimmortalspace = []
-mallocspace = []
-
-=======
 # Run sanity GC
->>>>>>> b721a6d2
 sanity = []
 # Use lock free variant of NoGC
 nogc_lock_free = []
@@ -83,14 +65,7 @@
 # Q: Why do we need this as a compile time flat? We can always set the number of GC threads through options.
 single_worker = []
 
-<<<<<<< HEAD
 # malloc implementations used by marksweep
-=======
-# -- Mutally exclusive features --
-
-# malloc implementations
-# only one of the following features should be enabled, or none to use the default malloc from libc
->>>>>>> b721a6d2
 # this does not replace the global Rust allocator, but provides these libraries for GC implementation
 ms_libc = []
 ms_mimalloc = []
