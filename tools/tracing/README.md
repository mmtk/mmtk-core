--- conflicted
+++ resolved
@@ -13,39 +13,12 @@
 shipped with the MMTk release you use.
 
 ## Tracepoints
-<<<<<<< HEAD
-Currently, the core provides the following tracepoints.
-- `mmtk:collection_initialized()`: GC is enabled
-- `mmtk:harness_begin()`: the timing iteration of a benchmark begins
-- `mmtk:harness_end()`: the timing iteration of a benchmark ends
-- `mmtk:gcworker_run()`: a GC worker thread enters its work loop
-- `mmtk:gc_start()`: a collection epoch starts
-- `mmtk:gc_end()`: a collection epoch ends
-- `mmtk:process_edges(num_edges: int, is_roots: bool)`: a invocation of the
-`process_edges` method. The first argument is the number of edges to be processed,
-and the second argument is whether these edges are root edges.
-- `mmtk:bucket_opened(id: int)`: a work bucket opened. The first argument is the
-numerical representation of `enum WorkBucketStage`.
-- `mmtk:work_poll()`: a work packet is to be polled.
-- `mmtk:work(type_name: char *, type_name_len: int)`: a work packet was just
-executed. The first argument is points to the string of the Rust type name of
-the work packet, and the second argument is the length of the string.
-- `mmtk:alloc_slow_once_start()`: the allocation slow path starts.
-- `mmtk:alloc_slow_once_end()`: the allocation slow path ends.
-
-## Running tracing tools
-The tracing tools are to be invoked by a wrapper script `run.py`.
-```
-usage: run.py [-h] [-b BPFTRACE] -m MMTK [-H] [-p] [-f {text,json}] tool
-=======
->>>>>>> f0b472c1
 
 Currently, the core provides the following tracepoints.
 
 -   `mmtk:collection_initialized()`: GC is enabled
 -   `mmtk:harness_begin()`: the timing iteration of a benchmark begins
 -   `mmtk:harness_end()`: the timing iteration of a benchmark ends
--   `mmtk:gccontroller_run()`: the GC controller thread enters its work loop
 -   `mmtk:gcworker_run()`: a GC worker thread enters its work loop
 -   `mmtk:gc_start()`: a collection epoch starts
 -   `mmtk:gc_end()`: a collection epoch ends
