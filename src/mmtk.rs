--- conflicted
+++ resolved
@@ -6,13 +6,7 @@
 #[cfg(feature = "extreme_assertions")]
 use crate::util::edge_logger::EdgeLogger;
 use crate::util::finalizable_processor::FinalizableProcessor;
-<<<<<<< HEAD
-use crate::util::heap::layout::heap_layout::{Map, Map64};
-use crate::util::heap::layout::heap_layout::{Mmapper, Mmapper32, Mmapper64};
-use crate::util::heap::layout::map32::Map32;
-=======
 use crate::util::heap::layout::{self, Mmapper, VMMap};
->>>>>>> f8469b0a
 use crate::util::opaque_pointer::*;
 use crate::util::options::Options;
 use crate::util::reference_processor::ReferenceProcessors;
@@ -35,25 +29,10 @@
     // TODO: We should refactor this when we know more about how multiple MMTK instances work.
 
     /// A global VMMap that manages the mapping of spaces to virtual memory ranges.
-<<<<<<< HEAD
-    pub static ref VM_MAP: Box<dyn Map> =  if cfg!(target_pointer_width = "32") {
-        Box::new(Map32::new())
-    } else {
-        Box::new(Map64::new())
-    };
-
-    /// A global Mmapper for mmaping and protection of virtual memory.
-    pub static ref MMAPPER: Box<dyn Mmapper> = if cfg!(target_pointer_width = "32") {
-        Box::new(Mmapper32::new())
-    } else {
-        Box::new(Mmapper64::new())
-    };
-=======
     pub static ref VM_MAP: Box<dyn VMMap> = layout::create_vm_map();
 
     /// A global Mmapper for mmaping and protection of virtual memory.
     pub static ref MMAPPER: Box<dyn Mmapper> = layout::create_mmapper();
->>>>>>> f8469b0a
 }
 
 use crate::util::rust_util::InitializeOnce;
