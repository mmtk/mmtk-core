//! MMTk instance.
use crate::global_state::{GcStatus, GlobalState};
use crate::plan::gc_requester::GCRequester;
use crate::plan::CreateGeneralPlanArgs;
use crate::plan::Plan;
use crate::policy::sft_map::{create_sft_map, SFTMap};
use crate::scheduler::GCWorkScheduler;

#[cfg(feature = "analysis")]
use crate::util::analysis::AnalysisManager;
#[cfg(feature = "extreme_assertions")]
use crate::util::edge_logger::EdgeLogger;
use crate::util::finalizable_processor::FinalizableProcessor;
use crate::util::heap::gc_trigger::GCTrigger;
use crate::util::heap::layout::vm_layout::VMLayout;
use crate::util::heap::layout::{self, Mmapper, VMMap};
use crate::util::heap::HeapMeta;
use crate::util::opaque_pointer::*;
use crate::util::options::Options;
use crate::util::reference_processor::ReferenceProcessors;
#[cfg(feature = "sanity")]
use crate::util::sanity::sanity_checker::SanityChecker;
use crate::util::statistics::stats::Stats;
use crate::vm::ReferenceGlue;
use crate::vm::VMBinding;
use std::cell::UnsafeCell;
use std::default::Default;
use std::sync::atomic::{AtomicBool, Ordering};
use std::sync::Arc;
use std::sync::Mutex;

lazy_static! {
    // I am not sure if we should include these mmappers as part of MMTk struct.
    // The considerations are:
    // 1. We need VMMap and Mmapper to create spaces. It is natural that the mappers are not
    //    part of MMTK, as creating MMTK requires these mappers. We could use Rc/Arc for these mappers though.
    // 2. These mmappers are possibly global across multiple MMTk instances, as they manage the
    //    entire address space.
    // TODO: We should refactor this when we know more about how multiple MMTK instances work.

    /// A global VMMap that manages the mapping of spaces to virtual memory ranges.
    pub static ref VM_MAP: Box<dyn VMMap + Send + Sync> = layout::create_vm_map();

    /// A global Mmapper for mmaping and protection of virtual memory.
    pub static ref MMAPPER: Box<dyn Mmapper + Send + Sync> = layout::create_mmapper();
}

use crate::util::rust_util::InitializeOnce;

// A global space function table that allows efficient dispatch space specific code for addresses in our heap.
pub static SFT_MAP: InitializeOnce<Box<dyn SFTMap>> = InitializeOnce::new();

/// MMTk builder. This is used to set options and other settings before actually creating an MMTk instance.
pub struct MMTKBuilder {
    /// The options for this instance.
    pub options: Options,
}

impl MMTKBuilder {
    /// Create an MMTK builder with options read from environment variables, or using built-in
    /// default if not overridden by environment variables.
    pub fn new() -> Self {
        let mut builder = Self::new_no_env_vars();
        builder.options.read_env_var_settings();
        builder
    }

    /// Create an MMTK builder with build-in default options, but without reading options from
    /// environment variables.
    pub fn new_no_env_vars() -> Self {
        MMTKBuilder {
            options: Options::default(),
        }
    }

    /// Set an option.
    pub fn set_option(&mut self, name: &str, val: &str) -> bool {
        self.options.set_from_command_line(name, val)
    }

    /// Set multiple options by a string. The string should be key-value pairs separated by white spaces,
    /// such as `threads=1 stress_factor=4096`.
    pub fn set_options_bulk_by_str(&mut self, options: &str) -> bool {
        self.options.set_bulk_from_command_line(options)
    }

    /// Custom VM layout constants. VM bindings may use this function for compressed or 39-bit heap support.
    /// This function must be called before MMTk::new()
    pub fn set_vm_layout(&mut self, constants: VMLayout) {
        VMLayout::set_custom_vm_layout(constants)
    }

    /// Build an MMTk instance from the builder.
    pub fn build<VM: VMBinding>(&self) -> MMTK<VM> {
        MMTK::new(Arc::new(self.options.clone()))
    }
}

impl Default for MMTKBuilder {
    fn default() -> Self {
        Self::new()
    }
}

/// An MMTk instance. MMTk allows multiple instances to run independently, and each instance gives users a separate heap.
/// *Note that multi-instances is not fully supported yet*
pub struct MMTK<VM: VMBinding> {
    pub(crate) options: Arc<Options>,
    pub(crate) state: Arc<GlobalState>,
    pub(crate) plan: UnsafeCell<Box<dyn Plan<VM = VM>>>,
    pub(crate) reference_processors: ReferenceProcessors,
    pub(crate) finalizable_processor:
        Mutex<FinalizableProcessor<<VM::VMReferenceGlue as ReferenceGlue<VM>>::FinalizableType>>,
    pub(crate) scheduler: Arc<GCWorkScheduler<VM>>,
    #[cfg(feature = "sanity")]
    pub(crate) sanity_checker: Mutex<SanityChecker<VM::VMEdge>>,
    #[cfg(feature = "extreme_assertions")]
    pub(crate) edge_logger: EdgeLogger<VM::VMEdge>,
    pub(crate) gc_trigger: Arc<GCTrigger<VM>>,
    pub(crate) gc_requester: Arc<GCRequester<VM>>,
    pub(crate) stats: Arc<Stats>,
    inside_harness: AtomicBool,
    #[cfg(feature = "sanity")]
    inside_sanity: AtomicBool,
    /// Analysis counters. The feature analysis allows us to periodically stop the world and collect some statistics.
    #[cfg(feature = "analysis")]
    pub(crate) analysis_manager: Arc<AnalysisManager<VM>>,
}

unsafe impl<VM: VMBinding> Sync for MMTK<VM> {}
unsafe impl<VM: VMBinding> Send for MMTK<VM> {}

impl<VM: VMBinding> MMTK<VM> {
    /// Create an MMTK instance. This is not public. Bindings should use [`MMTKBuilder::build`].
    pub(crate) fn new(options: Arc<Options>) -> Self {
        // Initialize SFT first in case we need to use this in the constructor.
        // The first call will initialize SFT map. Other calls will be blocked until SFT map is initialized.
        crate::policy::sft_map::SFTRefStorage::pre_use_check();
        SFT_MAP.initialize_once(&create_sft_map);

        let num_workers = if cfg!(feature = "single_worker") {
            1
        } else {
            *options.threads
        };

        let scheduler = GCWorkScheduler::new(num_workers, (*options.thread_affinity).clone());

<<<<<<< HEAD
        let mut plan = crate::plan::create_plan(
=======
        let state = Arc::new(GlobalState::default());

        let gc_requester = Arc::new(GCRequester::new(scheduler.clone()));

        let gc_trigger = Arc::new(GCTrigger::new(
            options.clone(),
            gc_requester.clone(),
            state.clone(),
        ));

        let stats = Arc::new(Stats::new(&options));

        // We need this during creating spaces, but we do not use this once the MMTk instance is created.
        // So we do not save it in MMTK. This may change in the future.
        let mut heap = HeapMeta::new();

        let plan = crate::plan::create_plan(
>>>>>>> fea59e4f
            *options.plan,
            CreateGeneralPlanArgs {
                vm_map: VM_MAP.as_ref(),
                mmapper: MMAPPER.as_ref(),
                options: options.clone(),
                state: state.clone(),
                gc_trigger: gc_trigger.clone(),
                scheduler: scheduler.clone(),
                stats: &stats,
                heap: &mut heap,
            },
        );

        // We haven't finished creating MMTk. No one is using the GC trigger. We cast the arc into a mutable reference.
        {
            // TODO: use Arc::get_mut_unchecked() when it is availble.
            let gc_trigger: &mut GCTrigger<VM> =
                unsafe { &mut *(Arc::as_ptr(&gc_trigger) as *mut _) };
            // We know the plan address will not change. Cast it to a static reference.
            let static_plan: &'static dyn Plan<VM = VM> = unsafe { &*(&*plan as *const _) };
            // Set the plan so we can trigger GC and check GC condition without using plan
            gc_trigger.set_plan(static_plan);
        }

        // TODO: This probably does not work if we have multiple MMTk instances.
        // This needs to be called after we create Plan. It needs to use HeapMeta, which is gradually built when we create spaces.
<<<<<<< HEAD
        VM_MAP.finalize_static_space_map(
            plan.base().heap.get_discontig_start(),
            plan.base().heap.get_discontig_end(),
            &mut |start_address| {
                plan.for_each_space_mut(&mut |space| {
                    if let Some(pr) = space.maybe_get_page_resource_mut() {
                        pr.update_discontiguous_start(start_address);
                    }
                })
            },
        );
=======
        VM_MAP.finalize_static_space_map(heap.get_discontig_start(), heap.get_discontig_end());
>>>>>>> fea59e4f

        if *options.transparent_hugepages {
            MMAPPER.set_mmap_strategy(crate::util::memory::MmapStrategy::TransparentHugePages);
        }

        MMTK {
            options,
            state,
            plan: UnsafeCell::new(plan),
            reference_processors: ReferenceProcessors::new(),
            finalizable_processor: Mutex::new(FinalizableProcessor::<
                <VM::VMReferenceGlue as ReferenceGlue<VM>>::FinalizableType,
            >::new()),
            scheduler,
            #[cfg(feature = "sanity")]
            sanity_checker: Mutex::new(SanityChecker::new()),
            #[cfg(feature = "sanity")]
            inside_sanity: AtomicBool::new(false),
            inside_harness: AtomicBool::new(false),
            #[cfg(feature = "extreme_assertions")]
            edge_logger: EdgeLogger::new(),
            #[cfg(feature = "analysis")]
            analysis_manager: Arc::new(AnalysisManager::new(stats.clone())),
            gc_trigger,
            gc_requester,
            stats,
        }
    }

    /// Initialize the GC worker threads that are required for doing garbage collections.
    /// This is a mandatory call for a VM during its boot process once its thread system
    /// is ready.
    ///
    /// Internally, this function will invoke [`Collection::spawn_gc_thread()`] to spawn GC worker
    /// threads.
    ///
    /// # Arguments
    ///
    /// *   `tls`: The thread that wants to enable the collection. This value will be passed back
    ///     to the VM in [`Collection::spawn_gc_thread()`] so that the VM knows the context.
    ///
    /// [`Collection::spawn_gc_thread()`]: crate::vm::Collection::spawn_gc_thread()
    pub fn initialize_collection(&'static self, tls: VMThread) {
        assert!(
            !self.state.is_initialized(),
            "MMTk collection has been initialized (was initialize_collection() already called before?)"
        );
        self.scheduler.spawn_gc_threads(self, tls);
        self.state.initialized.store(true, Ordering::SeqCst);
        probe!(mmtk, collection_initialized);
    }

    /// Prepare an MMTk instance for calling the `fork()` system call.
    ///
    /// The `fork()` system call is available on Linux and some UNIX variants, and may be emulated
    /// on other platforms by libraries such as Cygwin.  The properties of the `fork()` system call
    /// requires the users to do some preparation before calling it.
    ///
    /// -   **Multi-threading**:  If `fork()` is called when the process has multiple threads, it
    /// will only duplicate the current thread into the child process, and the child process can
    /// only call async-signal-safe functions, notably `exec()`.  For VMs that that use
    /// multi-process concurrency, it is imperative that when calling `fork()`, only one thread may
    /// exist in the process.
    ///
    /// -   **File descriptors**: The child process inherits copies of the parent's set of open
    /// file descriptors.  This may or may not be desired depending on use cases.
    ///
    /// This function helps VMs that use `fork()` for multi-process concurrency.  It instructs all
    /// GC threads to save their contexts and return from their entry-point functions.  Currently,
    /// such threads only include GC workers, and the entry point is
    /// [`crate::memory_manager::start_worker`].  A subsequent call to `MMTK::after_fork()` will
    /// re-spawn the threads using their saved contexts.  The VM must not allocate objects in the
    /// MMTk heap before calling `MMTK::after_fork()`.
    ///
    /// TODO: Currently, the MMTk core does not keep any files open for a long time.  In the
    /// future, this function and the `after_fork` function may be used for handling open file
    /// descriptors across invocations of `fork()`.  One possible use case is logging GC activities
    /// and statistics to files, such as performing heap dumps across multiple GCs.
    ///
    /// If a VM intends to execute another program by calling `fork()` and immediately calling
    /// `exec`, it may skip this function because the state of the MMTk instance will be irrelevant
    /// in that case.
    ///
    /// # Caution!
    ///
    /// This function sends an asynchronous message to GC threads and returns immediately, but it
    /// is only safe for the VM to call `fork()` after the underlying **native threads** of the GC
    /// threads have exited.  After calling this function, the VM should wait for their underlying
    /// native threads to exit in VM-specific manner before calling `fork()`.
    pub fn prepare_to_fork(&'static self) {
        assert!(
            self.state.is_initialized(),
            "MMTk collection has not been initialized, yet (was initialize_collection() called before?)"
        );
        probe!(mmtk, prepare_to_fork);
        self.scheduler.stop_gc_threads_for_forking();
    }

    /// Call this function after the VM called the `fork()` system call.
    ///
    /// This function will re-spawn MMTk threads from saved contexts.
    ///
    /// # Arguments
    ///
    /// *   `tls`: The thread that wants to respawn MMTk threads after forking. This value will be
    ///     passed back to the VM in `Collection::spawn_gc_thread()` so that the VM knows the
    ///     context.
    pub fn after_fork(&'static self, tls: VMThread) {
        assert!(
            self.state.is_initialized(),
            "MMTk collection has not been initialized, yet (was initialize_collection() called before?)"
        );
        probe!(mmtk, after_fork);
        self.scheduler.respawn_gc_threads_after_forking(tls);
    }

    /// Generic hook to allow benchmarks to be harnessed. MMTk will trigger a GC
    /// to clear any residual garbage and start collecting statistics for the benchmark.
    /// This is usually called by the benchmark harness as its last step before the actual benchmark.
    pub fn harness_begin(&self, tls: VMMutatorThread) {
        probe!(mmtk, harness_begin);
        self.handle_user_collection_request(tls, true, true);
        self.inside_harness.store(true, Ordering::SeqCst);
        self.stats.start_all();
        self.scheduler.enable_stat();
    }

    /// Generic hook to allow benchmarks to be harnessed. MMTk will stop collecting
    /// statistics, and print out the collected statistics in a defined format.
    /// This is usually called by the benchmark harness right after the actual benchmark.
    pub fn harness_end(&'static self) {
        self.stats.stop_all(self);
        self.inside_harness.store(false, Ordering::SeqCst);
        probe!(mmtk, harness_end);
    }

    #[cfg(feature = "sanity")]
    pub(crate) fn sanity_begin(&self) {
        self.inside_sanity.store(true, Ordering::Relaxed)
    }

    #[cfg(feature = "sanity")]
    pub(crate) fn sanity_end(&self) {
        self.inside_sanity.store(false, Ordering::Relaxed)
    }

    #[cfg(feature = "sanity")]
    pub(crate) fn is_in_sanity(&self) -> bool {
        self.inside_sanity.load(Ordering::Relaxed)
    }

    pub(crate) fn set_gc_status(&self, s: GcStatus) {
        let mut gc_status = self.state.gc_status.lock().unwrap();
        if *gc_status == GcStatus::NotInGC {
            self.state.stacks_prepared.store(false, Ordering::SeqCst);
            // FIXME stats
            self.stats.start_gc();
        }
        *gc_status = s;
        if *gc_status == GcStatus::NotInGC {
            // FIXME stats
            if self.stats.get_gathering_stats() {
                self.stats.end_gc();
            }
        }
    }

    /// Return true if a collection is in progress.
    pub fn gc_in_progress(&self) -> bool {
        *self.state.gc_status.lock().unwrap() != GcStatus::NotInGC
    }

    /// Return true if a collection is in progress and past the preparatory stage.
    pub fn gc_in_progress_proper(&self) -> bool {
        *self.state.gc_status.lock().unwrap() == GcStatus::GcProper
    }

    /// Return true if the current GC is an emergency GC.
    ///
    /// An emergency GC happens when a normal GC cannot reclaim enough memory to satisfy allocation
    /// requests.  Plans may do full-heap GC, defragmentation, etc. during emergency in order to
    /// free up more memory.
    ///
    /// VM bindings can call this function during GC to check if the current GC is an emergency GC.
    /// If it is, the VM binding is recommended to retain fewer objects than normal GCs, to the
    /// extent allowed by the specification of the VM or langauge.  For example, the VM binding may
    /// choose not to retain objects used for caching.  Specifically, for Java virtual machines,
    /// that means not retaining referents of [`SoftReference`][java-soft-ref] which is primarily
    /// designed for implementing memory-sensitive caches.
    ///
    /// [java-soft-ref]: https://docs.oracle.com/en/java/javase/21/docs/api/java.base/java/lang/ref/SoftReference.html
    pub fn is_emergency_collection(&self) -> bool {
        self.state.is_emergency_collection()
    }

    /// Return true if the current GC is trigger manually by the user/binding.
    pub fn is_user_triggered_collection(&self) -> bool {
        self.state.is_user_triggered_collection()
    }

    /// The application code has requested a collection. This is just a GC hint, and
    /// we may ignore it.
    ///
    /// # Arguments
    /// * `tls`: The mutator thread that requests the GC
    /// * `force`: The request cannot be ignored (except for NoGC)
    /// * `exhaustive`: The requested GC should be exhaustive. This is also a hint.
    pub fn handle_user_collection_request(
        &self,
        tls: VMMutatorThread,
        force: bool,
        exhaustive: bool,
    ) {
        use crate::vm::Collection;
        if !self.get_plan().constraints().collects_garbage {
            warn!("User attempted a collection request, but the plan can not do GC. The request is ignored.");
            return;
        }

        if force || !*self.options.ignore_system_gc && VM::VMCollection::is_collection_enabled() {
            info!("User triggering collection");
            if exhaustive {
                if let Some(gen) = self.get_plan().generational() {
                    gen.force_full_heap_collection();
                }
            }

            self.state
                .user_triggered_collection
                .store(true, Ordering::Relaxed);
            self.gc_requester.request();
            VM::VMCollection::block_for_gc(tls);
        }
    }

    /// MMTK has requested stop-the-world activity (e.g., stw within a concurrent gc).
    // This is not used, as we do not have a concurrent plan.
    #[allow(unused)]
    pub fn trigger_internal_collection_request(&self) {
        self.state
            .last_internal_triggered_collection
            .store(true, Ordering::Relaxed);
        self.state
            .internal_triggered_collection
            .store(true, Ordering::Relaxed);
        // TODO: The current `GCRequester::request()` is probably incorrect for internally triggered GC.
        // Consider removing functions related to "internal triggered collection".
        self.gc_requester.request();
    }

    /// Get a reference to the plan.
    pub fn get_plan(&self) -> &dyn Plan<VM = VM> {
        unsafe { &**(self.plan.get()) }
    }

    /// Get the plan as mutable reference.
    ///
    /// # Safety
    ///
    /// This is unsafe because the caller must ensure that the plan is not used by other threads.
    #[allow(clippy::mut_from_ref)]
    pub unsafe fn get_plan_mut(&self) -> &mut dyn Plan<VM = VM> {
        &mut **(self.plan.get())
    }

    /// Get the run time options.
    pub fn get_options(&self) -> &Options {
        &self.options
    }
}<|MERGE_RESOLUTION|>--- conflicted
+++ resolved
@@ -146,9 +146,6 @@
 
         let scheduler = GCWorkScheduler::new(num_workers, (*options.thread_affinity).clone());
 
-<<<<<<< HEAD
-        let mut plan = crate::plan::create_plan(
-=======
         let state = Arc::new(GlobalState::default());
 
         let gc_requester = Arc::new(GCRequester::new(scheduler.clone()));
@@ -165,8 +162,7 @@
         // So we do not save it in MMTK. This may change in the future.
         let mut heap = HeapMeta::new();
 
-        let plan = crate::plan::create_plan(
->>>>>>> fea59e4f
+        let mut plan = crate::plan::create_plan(
             *options.plan,
             CreateGeneralPlanArgs {
                 vm_map: VM_MAP.as_ref(),
@@ -193,10 +189,9 @@
 
         // TODO: This probably does not work if we have multiple MMTk instances.
         // This needs to be called after we create Plan. It needs to use HeapMeta, which is gradually built when we create spaces.
-<<<<<<< HEAD
         VM_MAP.finalize_static_space_map(
-            plan.base().heap.get_discontig_start(),
-            plan.base().heap.get_discontig_end(),
+            heap.get_discontig_start(),
+            heap.get_discontig_end(),
             &mut |start_address| {
                 plan.for_each_space_mut(&mut |space| {
                     if let Some(pr) = space.maybe_get_page_resource_mut() {
@@ -205,9 +200,6 @@
                 })
             },
         );
-=======
-        VM_MAP.finalize_static_space_map(heap.get_discontig_start(), heap.get_discontig_end());
->>>>>>> fea59e4f
 
         if *options.transparent_hugepages {
             MMAPPER.set_mmap_strategy(crate::util::memory::MmapStrategy::TransparentHugePages);
