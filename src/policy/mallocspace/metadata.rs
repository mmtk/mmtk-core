--- conflicted
+++ resolved
@@ -1,165 +1,82 @@
-use atomic::Ordering;
-
-use crate::util::constants;
-use crate::util::conversions;
-<<<<<<< HEAD
-use crate::util::heap::layout::vm_layout_constants::BYTES_IN_CHUNK;
+use crate::util::{constants, conversions, metadata};
+use crate::util::heap::layout::vm_layout_constants::{BYTES_IN_CHUNK, LOG_BYTES_IN_CHUNK};
 use crate::util::metadata::load_metadata;
 use crate::util::metadata::side_metadata;
+use crate::util::metadata::side_metadata::metadata_address_range_size;
 use crate::util::metadata::side_metadata::SideMetadataContext;
 use crate::util::metadata::side_metadata::SideMetadataSpec;
 #[cfg(target_pointer_width = "64")]
 use crate::util::metadata::side_metadata::LOCAL_SIDE_METADATA_BASE_ADDRESS;
 use crate::util::metadata::store_metadata;
-=======
-use crate::util::heap::layout::vm_layout_constants::{BYTES_IN_CHUNK, LOG_BYTES_IN_CHUNK};
-#[cfg(debug_assertions)]
-use crate::util::side_metadata::address_to_meta_address;
-use crate::util::side_metadata::{load, load_atomic};
-#[cfg(target_pointer_width = "32")]
-use crate::util::side_metadata::meta_bytes_per_chunk;
-use crate::util::side_metadata::{store, store_atomic};
-use crate::util::side_metadata::{SideMetadata, SideMetadataContext, SideMetadataScope, SideMetadataSpec};
-#[cfg(target_pointer_width = "64")]
-use crate::util::side_metadata::{metadata_address_range_size, LOCAL_SIDE_METADATA_BASE_ADDRESS};
-use crate::util::side_metadata::GLOBAL_SIDE_METADATA_BASE_ADDRESS;
->>>>>>> 17d18dba
+use crate::util::metadata::MetadataSpec;
 use crate::util::Address;
 use crate::util::ObjectReference;
 use crate::vm::{ObjectModel, VMBinding};
 
-#[cfg(debug_assertions)]
-use std::collections::HashSet;
 use std::sync::atomic::{AtomicBool, Ordering};
-#[cfg(debug_assertions)]
-use std::sync::RwLock;
 
 static FIRST_CHUNK: AtomicBool = AtomicBool::new(true);
 
 lazy_static! {
-    pub(super) static ref CHUNK_METADATA: SideMetadata = SideMetadata::new(SideMetadataContext {
-        global: vec![ACTIVE_CHUNK_METADATA_SPEC],
-        local: vec![],
-    });
-}
-
-<<<<<<< HEAD
+    pub(super) static ref CHUNK_METADATA: SideMetadataContext = SideMetadataContext {
+        global: vec![],
+        local: metadata::extract_side_metadata(&[
+            MetadataSpec::OnSide(ACTIVE_CHUNK_METADATA_SPEC),
+        ]),
+    };
+}
+
+/// Metadata spec for the active chunk byte
+///
+/// This metadata is mapped eagerly (as opposed to lazily like the others),
+/// hence a separate `SideMetadata` instance is required.
+pub(crate) const ACTIVE_CHUNK_METADATA_SPEC: SideMetadataSpec = SideMetadataSpec {
+    is_global: false,
+    offset: if cfg!(target_pointer_width = "64") {
+        LOCAL_SIDE_METADATA_BASE_ADDRESS.as_usize()
+    } else {
+        0
+    },
+    log_num_of_bits: 3,
+    log_min_obj_size: LOG_BYTES_IN_CHUNK as usize,
+};
+
 /// This is the metadata spec for the alloc-bit.
 ///
-/// An alloc-bit is required per min-object-size aligned address , rather than per object, and can only exist as side metadata.
+/// An alloc-bit is required per min-object-size aligned address, rather than per object, and can only exist as side metadata.
 ///
 /// The other metadata used by MallocSpace is mark-bit, which is per-object and can be kept in object header if the VM allows it.
 /// Thus, mark-bit is vm-dependant and is part of each VM's ObjectModel.
 ///
-#[cfg(target_pointer_width = "32")]
 pub(crate) const ALLOC_SIDE_METADATA_SPEC: SideMetadataSpec = SideMetadataSpec {
     is_global: false,
-=======
-// We use the following hashset to assert if bits are set/unset properly in side metadata.
-#[cfg(debug_assertions)]
-const ASSERT_METADATA: bool = false;
-
-#[cfg(debug_assertions)]
-lazy_static! {
-    pub static ref ALLOC_MAP: RwLock<HashSet<ObjectReference>> = RwLock::default();
-    pub static ref MARK_MAP: RwLock<HashSet<ObjectReference>> = RwLock::default();
-}
-
-#[cfg(target_pointer_width = "32")]
-pub(super) const ACTIVE_CHUNK_METADATA_SPEC: SideMetadataSpec = SideMetadataSpec {
-    scope: SideMetadataScope::Global,
-    offset: GLOBAL_SIDE_METADATA_BASE_ADDRESS.as_usize(),
-    log_num_of_bits: 0,
-    log_min_obj_size: LOG_BYTES_IN_CHUNK as usize,
-};
-
-#[cfg(target_pointer_width = "32")]
-pub(super) const ALLOC_METADATA_SPEC: SideMetadataSpec = SideMetadataSpec {
-    scope: SideMetadataScope::PolicySpecific,
->>>>>>> 17d18dba
-    offset: 0,
+    offset: ACTIVE_CHUNK_METADATA_SPEC.offset
+        + metadata_address_range_size(&ACTIVE_CHUNK_METADATA_SPEC),
     log_num_of_bits: 0,
     log_min_obj_size: constants::LOG_MIN_OBJECT_SIZE as usize,
 };
 
-<<<<<<< HEAD
-#[cfg(target_pointer_width = "64")]
-pub(crate) const ALLOC_SIDE_METADATA_SPEC: SideMetadataSpec = SideMetadataSpec {
+/// Metadata spec for the active page byte
+///
+/// We use a byte instead of a bit to avoid synchronization costs, i.e. to avoid
+/// the case where two threads try to update different bits in the same byte at
+/// the same time
+pub(crate) const ACTIVE_PAGE_METADATA_SPEC: SideMetadataSpec = SideMetadataSpec {
     is_global: false,
-    offset: LOCAL_SIDE_METADATA_BASE_ADDRESS.as_usize(),
-=======
-#[cfg(target_pointer_width = "32")]
-pub(super) const MARKING_METADATA_SPEC: SideMetadataSpec = SideMetadataSpec {
-    scope: SideMetadataScope::PolicySpecific,
-    offset: ALLOC_METADATA_SPEC.offset
-        + meta_bytes_per_chunk(
-            ALLOC_METADATA_SPEC.log_min_obj_size,
-            ALLOC_METADATA_SPEC.log_num_of_bits,
-        ),
->>>>>>> 17d18dba
-    log_num_of_bits: 0,
-    log_min_obj_size: constants::LOG_MIN_OBJECT_SIZE as usize,
-};
-
-#[cfg(target_pointer_width = "32")]
-pub(super) const ACTIVE_PAGE_METADATA_SPEC: SideMetadataSpec = SideMetadataSpec {
-    scope: SideMetadataScope::PolicySpecific,
-    offset: MARKING_METADATA_SPEC.offset
-        + meta_bytes_per_chunk(
-            MARKING_METADATA_SPEC.log_min_obj_size,
-            MARKING_METADATA_SPEC.log_num_of_bits,
-        ),
+    offset: ALLOC_SIDE_METADATA_SPEC.offset
+        + metadata_address_range_size(&ALLOC_SIDE_METADATA_SPEC),
     log_num_of_bits: 3,
     log_min_obj_size: constants::LOG_BYTES_IN_PAGE as usize,
 };
 
-#[cfg(target_pointer_width = "64")]
-pub(super) const ACTIVE_CHUNK_METADATA_SPEC: SideMetadataSpec = SideMetadataSpec {
-    scope: SideMetadataScope::Global,
-    offset: GLOBAL_SIDE_METADATA_BASE_ADDRESS.as_usize(),
-    log_num_of_bits: 0,
-    log_min_obj_size: LOG_BYTES_IN_CHUNK as usize,
-};
-
-#[cfg(target_pointer_width = "64")]
-pub(super) const ALLOC_METADATA_SPEC: SideMetadataSpec = SideMetadataSpec {
-    scope: SideMetadataScope::PolicySpecific,
-    offset: LOCAL_SIDE_METADATA_BASE_ADDRESS.as_usize(),
-    log_num_of_bits: 0,
-    log_min_obj_size: constants::LOG_MIN_OBJECT_SIZE as usize,
-};
-
-#[cfg(target_pointer_width = "64")]
-pub(super) const MARKING_METADATA_SPEC: SideMetadataSpec = SideMetadataSpec {
-    scope: SideMetadataScope::PolicySpecific,
-    offset: ALLOC_METADATA_SPEC.offset + metadata_address_range_size(ALLOC_METADATA_SPEC),
-    log_num_of_bits: 0,
-    log_min_obj_size: constants::LOG_MIN_OBJECT_SIZE as usize,
-};
-
-#[cfg(target_pointer_width = "64")]
-pub(super) const ACTIVE_PAGE_METADATA_SPEC: SideMetadataSpec = SideMetadataSpec {
-    scope: SideMetadataScope::PolicySpecific,
-    offset: MARKING_METADATA_SPEC.offset + metadata_address_range_size(MARKING_METADATA_SPEC),
-    log_num_of_bits: 3,
-    log_min_obj_size: constants::LOG_BYTES_IN_PAGE as usize,
-};
-
 pub fn is_meta_space_mapped(address: Address) -> bool {
     let chunk_start = conversions::chunk_align_down(address);
-    is_chunk_marked(chunk_start)
-}
-
-<<<<<<< HEAD
-pub fn map_meta_space_for_chunk(metadata: &SideMetadataContext, chunk_start: Address) {
-    let mut active_chunks = ACTIVE_CHUNKS.write().unwrap();
-    if active_chunks.contains(&chunk_start) {
-        return;
-    }
-    active_chunks.insert(chunk_start);
-    let mmap_metadata_result = metadata.try_map_metadata_space(chunk_start, BYTES_IN_CHUNK);
-=======
+    // if first chunk has not been mapped, then no chunk is marked
+    !FIRST_CHUNK.load(Ordering::Relaxed) && is_chunk_marked(chunk_start)
+}
+
 fn map_chunk_mark_space(chunk_start: Address) {
+    // We eagerly map 16Gb worth of space for the chunk mark bytes
     if CHUNK_METADATA.try_map_metadata_space(
         chunk_start - 2048 * BYTES_IN_CHUNK, // start
         4096 * BYTES_IN_CHUNK                // size
@@ -176,21 +93,26 @@
     );
 }
 
-pub fn map_chunk_meta_space(metadata: &SideMetadata, chunk_start: Address) {
-    // XXX: is there a race condition here?
+pub fn map_chunk_meta_space(metadata: &SideMetadataContext, chunk_start: Address) {
+    // XXX: is there a better way to do this?
     if FIRST_CHUNK.load(Ordering::SeqCst) {
-        map_chunk_mark_space(chunk_start);
-        FIRST_CHUNK.store(false, Ordering::SeqCst);
+        if FIRST_CHUNK.compare_exchange(
+            true,
+            false,
+            Ordering::SeqCst,
+            Ordering::Relaxed
+        ) == Ok(true) {
+            map_chunk_mark_space(chunk_start);
+        }
     }
 
     if is_chunk_marked(chunk_start) {
         return;
     }
 
-    set_chunk_mark_bit(chunk_start);
+    set_chunk_mark(chunk_start);
     let mmap_metadata_result = metadata.try_map_metadata_space(chunk_start, BYTES_IN_CHUNK);
     trace!("set chunk mark bit for {}", chunk_start);
->>>>>>> 17d18dba
     debug_assert!(
         mmap_metadata_result.is_ok(),
         "mmap sidemetadata failed for chunk_start ({})",
@@ -209,73 +131,66 @@
 
 #[allow(unused)]
 pub fn is_alloced_object(address: Address) -> bool {
-    side_metadata::load_atomic(ALLOC_SIDE_METADATA_SPEC, address, Ordering::SeqCst) == 1
-}
-
-<<<<<<< HEAD
-pub fn is_marked<VM: VMBinding>(object: ObjectReference) -> bool {
+    side_metadata::load_atomic(
+        ALLOC_SIDE_METADATA_SPEC,
+        address,
+        Ordering::SeqCst,
+    ) == 1
+}
+
+#[allow(unused)]
+pub unsafe fn is_alloced_object_unsafe(address: Address) -> bool {
+    side_metadata::load(
+        ALLOC_SIDE_METADATA_SPEC,
+        address,
+    ) == 1
+}
+
+#[allow(unused)]
+pub fn is_marked<VM: VMBinding>(
+    object: ObjectReference,
+    ordering: Option<Ordering>
+) -> bool {
     load_metadata::<VM>(
         VM::VMObjectModel::LOCAL_MARK_BIT_SPEC,
         object,
         None,
-        Some(Ordering::SeqCst),
-    ) == 1
-=======
-
-#[allow(unused)]
-pub unsafe fn is_alloced_object_unsafe(address: Address) -> bool {
-    load(ALLOC_METADATA_SPEC, address) == 1
-}
-
-#[allow(unused)]
-pub fn is_marked(object: ObjectReference) -> bool {
-    #[cfg(debug_assertions)]
-    if ASSERT_METADATA {
-        // Need to make sure we atomically access the side metadata and the map.
-        let lock = MARK_MAP.read().unwrap();
-        let ret = load_atomic(MARKING_METADATA_SPEC, object.to_address()) == 1;
-        debug_assert_eq!(
-            lock.contains(&unsafe { object.to_address().align_down(BYTES_IN_WORD).to_object_reference() }),
-            ret,
-            "is_marked(): mark bit does not match mark map, address = {} (aligned to {}), meta address = {}",
-            object.to_address(),
-            object.to_address().align_down(BYTES_IN_WORD),
-            address_to_meta_address(MARKING_METADATA_SPEC, object.to_address())
-        );
-        return ret;
-    }
-
-    load_atomic(MARKING_METADATA_SPEC, object.to_address()) == 1
->>>>>>> 17d18dba
-}
-
-#[allow(unused)]
-pub unsafe fn is_marked_unsafe(object: ObjectReference) -> bool {
-    load(MARKING_METADATA_SPEC, object.to_address()) == 1
-}
-
-#[allow(unused)]
-pub fn is_page_marked(page_addr: Address) -> bool {
-    load_atomic(ACTIVE_PAGE_METADATA_SPEC, page_addr) == 1
-}
-
-#[allow(unused)]
-pub unsafe fn is_page_marked_unsafe(page_addr: Address) -> bool {
-    load(ACTIVE_PAGE_METADATA_SPEC, page_addr) == 1
+        ordering,
+    ) == 1
+}
+
+#[allow(unused)]
+pub(super) fn is_page_marked(page_addr: Address) -> bool {
+    side_metadata::load_atomic(
+        ACTIVE_PAGE_METADATA_SPEC,
+        page_addr,
+        Ordering::SeqCst,
+    ) == 1
+}
+
+#[allow(unused)]
+pub(super) unsafe fn is_page_marked_unsafe(page_addr: Address) -> bool {
+    side_metadata::load(
+        ACTIVE_PAGE_METADATA_SPEC,
+        page_addr,
+    ) == 1
 }
 
 #[allow(unused)]
 pub fn is_chunk_marked(chunk_start: Address) -> bool {
-    if FIRST_CHUNK.load(Ordering::Relaxed) {
-        return false; // if first chunk has not been mapped, then no chunk is marked
-    }
-
-    load_atomic(ACTIVE_CHUNK_METADATA_SPEC, chunk_start) == 1
+    side_metadata::load_atomic(
+        ACTIVE_CHUNK_METADATA_SPEC,
+        chunk_start,
+        Ordering::SeqCst,
+    ) == 1
 }
 
 #[allow(unused)]
 pub unsafe fn is_chunk_marked_unsafe(chunk_start: Address) -> bool {
-    load(ACTIVE_CHUNK_METADATA_SPEC, chunk_start) == 1
+    side_metadata::load(
+        ACTIVE_CHUNK_METADATA_SPEC,
+        chunk_start,
+    ) == 1
 }
 
 #[allow(unused)]
@@ -288,59 +203,56 @@
     );
 }
 
-<<<<<<< HEAD
-pub fn set_mark_bit<VM: VMBinding>(object: ObjectReference) {
+#[allow(unused)]
+pub fn set_mark_bit<VM: VMBinding>(
+    object: ObjectReference,
+    ordering: Option<Ordering>
+) {
     store_metadata::<VM>(
         VM::VMObjectModel::LOCAL_MARK_BIT_SPEC,
         object,
         1,
         None,
-        Some(Ordering::SeqCst),
-    );
-=======
-#[allow(unused)]
-pub unsafe fn set_alloc_bit_unsafe(object: ObjectReference) {
-    store(ALLOC_METADATA_SPEC, object.to_address(), 1);
-}
-
-#[allow(unused)]
-pub fn set_mark_bit(object: ObjectReference) {
-    #[cfg(debug_assertions)]
-    if ASSERT_METADATA {
-        // Need to make sure we atomically access the side metadata and the map.
-        let mut lock = MARK_MAP.write().unwrap();
-        store_atomic(MARKING_METADATA_SPEC, object.to_address(), 1);
-        lock.insert(object);
-        return;
-    }
-
-    store_atomic(MARKING_METADATA_SPEC, object.to_address(), 1);
->>>>>>> 17d18dba
-}
-
-#[allow(unused)]
-pub unsafe fn set_mark_bit_unsafe(object: ObjectReference) {
-    store(MARKING_METADATA_SPEC, object.to_address(), 1);
-}
-
-#[allow(unused)]
-pub fn set_page_mark_bit(page_addr: Address) {
-    store_atomic(ACTIVE_PAGE_METADATA_SPEC, page_addr, 1);
-}
-
-#[allow(unused)]
-pub unsafe fn set_page_mark_bit_unsafe(page_addr: Address) {
-    store(ACTIVE_PAGE_METADATA_SPEC, page_addr, 1);
-}
-
-#[allow(unused)]
-pub fn set_chunk_mark_bit(chunk_start: Address) {
-    store_atomic(ACTIVE_CHUNK_METADATA_SPEC, chunk_start, 1);
-}
-
-#[allow(unused)]
-pub unsafe fn set_chunk_mark_bit_unsafe(chunk_start: Address) {
-    store(ACTIVE_CHUNK_METADATA_SPEC, chunk_start, 1);
+        ordering,
+    );
+}
+
+#[allow(unused)]
+pub(super) fn set_page_mark(page_addr: Address) {
+    side_metadata::store_atomic(
+        ACTIVE_PAGE_METADATA_SPEC,
+        page_addr,
+        1,
+        Ordering::SeqCst,
+    );
+}
+
+#[allow(unused)]
+pub(super) unsafe fn set_page_mark_unsafe(page_addr: Address) {
+    side_metadata::store(
+        ACTIVE_PAGE_METADATA_SPEC,
+        page_addr,
+        1,
+    );
+}
+
+#[allow(unused)]
+pub(super) fn set_chunk_mark(chunk_start: Address) {
+    side_metadata::store_atomic(
+        ACTIVE_CHUNK_METADATA_SPEC,
+        chunk_start,
+        1,
+        Ordering::SeqCst,
+    );
+}
+
+#[allow(unused)]
+pub(super) unsafe fn set_chunk_mark_unsafe(chunk_start: Address) {
+    side_metadata::store(
+        ACTIVE_CHUNK_METADATA_SPEC,
+        chunk_start,
+        1,
+    );
 }
 
 #[allow(unused)]
@@ -353,57 +265,76 @@
     );
 }
 
-<<<<<<< HEAD
-pub fn unset_mark_bit<VM: VMBinding>(object: ObjectReference) {
+#[allow(unused)]
+pub unsafe fn unset_alloc_bit_unsafe(object: ObjectReference) {
+    side_metadata::store(
+        ALLOC_SIDE_METADATA_SPEC,
+        object.to_address(),
+        0,
+    );
+}
+
+#[allow(unused)]
+pub fn unset_mark_bit<VM: VMBinding>(
+    object: ObjectReference,
+    ordering: Option<Ordering>
+) {
     store_metadata::<VM>(
         VM::VMObjectModel::LOCAL_MARK_BIT_SPEC,
         object,
         0,
         None,
-        Some(Ordering::SeqCst),
-    );
-=======
-#[allow(unused)]
-pub unsafe fn unset_alloc_bit_unsafe(object: ObjectReference) {
-    store(ALLOC_METADATA_SPEC, object.to_address(), 0);
-}
-
-#[allow(unused)]
-pub fn unset_mark_bit(object: ObjectReference) {
-    #[cfg(debug_assertions)]
-    if ASSERT_METADATA {
-        // Need to make sure we atomically access the side metadata and the map.
-        let mut lock = MARK_MAP.write().unwrap();
-        store_atomic(MARKING_METADATA_SPEC, object.to_address(), 0);
-        lock.remove(&object);
-        return;
+        ordering,
+    );
+}
+
+#[allow(unused)]
+pub(super) fn unset_page_mark(page_addr: Address) {
+    side_metadata::store_atomic(
+        ACTIVE_PAGE_METADATA_SPEC,
+        page_addr,
+        0,
+        Ordering::SeqCst,
+    );
+}
+
+#[allow(unused)]
+pub(super) unsafe fn unset_page_mark_unsafe(page_addr: Address) {
+    side_metadata::store(
+        ACTIVE_PAGE_METADATA_SPEC,
+        page_addr,
+        0,
+    );
+}
+
+#[allow(unused)]
+pub(super) fn unset_chunk_mark(chunk_start: Address) {
+    side_metadata::store_atomic(
+        ACTIVE_CHUNK_METADATA_SPEC,
+        chunk_start,
+        0,
+        Ordering::SeqCst,
+    );
+}
+
+#[allow(unused)]
+pub(super) unsafe fn unset_chunk_mark_unsafe(chunk_start: Address) {
+    side_metadata::store(
+        ACTIVE_CHUNK_METADATA_SPEC,
+        chunk_start,
+        0,
+    );
+}
+
+/// Load u128 bits of side metadata
+///
+/// # Safety
+/// unsafe as it can segfault if one tries to read outside the bounds of the mapped side metadata
+pub(super) unsafe fn load128(metadata_spec: SideMetadataSpec, data_addr: Address) -> u128 {
+    let meta_addr = side_metadata::address_to_meta_address(metadata_spec, data_addr);
+    if cfg!(debug_assertions) {
+        side_metadata::ensure_metadata_is_mapped(metadata_spec, data_addr);
     }
 
-    store_atomic(MARKING_METADATA_SPEC, object.to_address(), 0);
-}
-
-#[allow(unused)]
-pub unsafe fn unset_mark_bit_unsafe(object: ObjectReference) {
-    store(MARKING_METADATA_SPEC, object.to_address(), 0);
-}
-
-#[allow(unused)]
-pub fn unset_page_mark_bit(page_addr: Address) {
-    store_atomic(ACTIVE_PAGE_METADATA_SPEC, page_addr, 0);
-}
-
-#[allow(unused)]
-pub unsafe fn unset_page_mark_bit_unsafe(page_addr: Address) {
-    store(ACTIVE_PAGE_METADATA_SPEC, page_addr, 0);
-}
-
-#[allow(unused)]
-pub fn unset_chunk_mark_bit(chunk_start: Address) {
-    store_atomic(ACTIVE_CHUNK_METADATA_SPEC, chunk_start, 0);
-}
-
-#[allow(unused)]
-pub unsafe fn unset_chunk_mark_bit_unsafe(chunk_start: Address) {
-    store(ACTIVE_CHUNK_METADATA_SPEC, chunk_start, 0);
->>>>>>> 17d18dba
+    meta_addr.load::<u128>() as u128
 }