use crate::util::alloc_bit;
use crate::util::conversions;
use crate::util::heap::layout::vm_layout_constants::BYTES_IN_CHUNK;
use crate::util::metadata::load_metadata;
use crate::util::metadata::side_metadata;
use crate::util::metadata::side_metadata::SideMetadataContext;
use crate::util::metadata::side_metadata::SideMetadataSpec;
use crate::util::metadata::store_metadata;
use crate::util::Address;
use crate::util::ObjectReference;
use crate::vm::{ObjectModel, VMBinding};
use std::sync::atomic::Ordering;
use std::sync::Mutex;

lazy_static! {
    pub(super) static ref CHUNK_METADATA: SideMetadataContext = SideMetadataContext {
        global: vec![ACTIVE_CHUNK_METADATA_SPEC],
        local: vec![],
    };

    /// Lock to synchronize the mapping of side metadata for a newly allocated chunk by malloc
    static ref CHUNK_MAP_LOCK: Mutex<()> = Mutex::new(());
    /// Maximum metadata address for the ACTIVE_CHUNK_METADATA_SPEC which is used to check bounds
<<<<<<< HEAD
    pub static ref MAX_METADATA_ADDRESS: Address =
        unsafe { ACTIVE_CHUNK_METADATA_SPEC.upper_bound().addr };
=======
    pub static ref MAX_METADATA_ADDRESS: Address = ACTIVE_CHUNK_METADATA_SPEC.upper_bound_address_for_contiguous();
>>>>>>> f46b1071
}

/// Metadata spec for the active chunk byte
///
/// The active chunk metadata is used to track what chunks have been allocated by `malloc()`
/// which is out of our control. We use this metadata later to generate sweep tasks for only
/// the chunks which have live objects in them.
///
/// This metadata is mapped eagerly (as opposed to lazily like the others),
/// hence a separate `SideMetadata` instance is required.
///
/// This is a global side metadata spec even though it is used only by MallocSpace as
/// we require its space to be contiguous and mapped only once. Otherwise we risk
/// overwriting the previous mapping.
pub(crate) const ACTIVE_CHUNK_METADATA_SPEC: SideMetadataSpec =
    crate::util::metadata::side_metadata::spec_defs::MS_ACTIVE_CHUNK;

/// Metadata spec for the active page byte
///
/// The active page metadata is used to accurately track the total number of pages that have
/// been reserved by `malloc()`.
///
/// We use a byte instead of a bit to avoid synchronization costs, i.e. to avoid
/// the case where two threads try to update different bits in the same byte at
/// the same time
// XXX: This metadata spec is currently unused as we need to add a performant way to calculate
// how many pages are active in this metadata spec. Explore SIMD vectorization with 8-bit integers
pub(crate) const ACTIVE_PAGE_METADATA_SPEC: SideMetadataSpec =
    crate::util::metadata::side_metadata::spec_defs::MS_ACTIVE_PAGE;

/// Check if metadata is mapped for a range [addr, addr + size). Metadata is mapped per chunk,
/// we will go through all the chunks for [address, address + size), and check if they are mapped.
/// If any of the chunks is not mapped, return false. Otherwise return true.
pub fn is_meta_space_mapped(address: Address, size: usize) -> bool {
    let mut chunk = conversions::chunk_align_down(address);
    while chunk < address + size {
        if !is_meta_space_mapped_for_address(chunk) {
            return false;
        }
        chunk += BYTES_IN_CHUNK;
    }
    true
}

/// Check if metadata is mapped for a given address. We check if the active chunk metadata is mapped,
/// and if the active chunk bit is marked as well. If the chunk is mapped and marked, we consider the
/// metadata for the chunk is properly mapped.
fn is_meta_space_mapped_for_address(address: Address) -> bool {
    let chunk_start = conversions::chunk_align_down(address);
    is_chunk_mapped(chunk_start) && is_chunk_marked(chunk_start)
}

/// Eagerly map the active chunk metadata surrounding `chunk_start`
fn map_active_chunk_metadata(chunk_start: Address) {
    debug_assert!(chunk_start.is_aligned_to(BYTES_IN_CHUNK));
    // We eagerly map 16Gb worth of space for the chunk mark bytes on 64-bits
    // We require saturating subtractions in order to not overflow the chunk_start by
    // accident when subtracting if we have been allocated a very low base address by `malloc()`
    #[cfg(target_pointer_width = "64")]
    let start = chunk_start.saturating_sub(2048 * BYTES_IN_CHUNK);
    #[cfg(target_pointer_width = "64")]
    let size = 4096 * BYTES_IN_CHUNK;

    // We eagerly map 2Gb (i.e. half the address space) worth of space for the chunk mark bytes on 32-bits
    #[cfg(target_pointer_width = "32")]
    let start = chunk_start.saturating_sub(256 * BYTES_IN_CHUNK);
    #[cfg(target_pointer_width = "32")]
    let size = 512 * BYTES_IN_CHUNK;

    debug!(
        "chunk_start = {} mapping space for {} -> {}",
        chunk_start,
        start,
        chunk_start + (size / 2)
    );

    if CHUNK_METADATA.try_map_metadata_space(start, size).is_err() {
        panic!("failed to mmap meta memory");
    }
}

/// We map the active chunk metadata (if not previously mapped), as well as the alloc bit metadata
/// and active page metadata here. Note that if [addr, addr + size) crosses multiple chunks, we
/// will map for each chunk.
pub fn map_meta_space(metadata: &SideMetadataContext, addr: Address, size: usize) {
    // In order to prevent race conditions, we synchronize on the lock first and then
    // check if we need to map the active chunk metadata for `chunk_start`
    let _lock = CHUNK_MAP_LOCK.lock().unwrap();

    let map_metadata_space_for_chunk = |start: Address| {
        debug_assert!(start.is_aligned_to(BYTES_IN_CHUNK));
        // Check if the chunk bit metadata is mapped. If it is not mapped, map it.
        // Note that the chunk bit metadata is global. It may have been mapped because other policy mapped it.
        if !is_chunk_mapped(start) {
            map_active_chunk_metadata(start);
        }

        // If we have set the chunk bit, return. This is needed just in case another thread has done this before
        // we can acquire the lock.
        if is_chunk_marked(start) {
            return;
        }

        // Attempt to map the local metadata for the policy.
        // Note that this might fail. For example, we have marked a chunk as active but later we freed all
        // the objects in it, and unset its chunk bit. However, we do not free its metadata. So for the chunk,
        // its chunk bit is mapped, but not marked, and all its local metadata is also mapped.
        let mmap_metadata_result = metadata.try_map_metadata_space(start, BYTES_IN_CHUNK);
        debug_assert!(
            mmap_metadata_result.is_ok(),
            "mmap sidemetadata failed for chunk_start ({})",
            start
        );

        // Set the chunk mark at the end. So if we have chunk mark set, we know we have mapped side metadata
        // for the chunk.
        trace!("set chunk mark bit for {}", start);
        set_chunk_mark(start);
    };

    // Go through each chunk, and map for them.
    let mut chunk = conversions::chunk_align_down(addr);
    while chunk < addr + size {
        map_metadata_space_for_chunk(chunk);
        chunk += BYTES_IN_CHUNK;
    }
}

// Check if a given object was allocated by malloc
pub fn is_alloced_by_malloc(object: ObjectReference) -> bool {
    is_meta_space_mapped_for_address(object.to_address()) && is_alloced(object)
}

pub fn is_alloced(object: ObjectReference) -> bool {
    is_alloced_object(object.to_address())
}

pub fn is_alloced_object(address: Address) -> bool {
    alloc_bit::is_alloced_object(address)
}

pub unsafe fn is_alloced_object_unsafe(address: Address) -> bool {
    alloc_bit::is_alloced_object_unsafe(address)
}

pub fn is_marked<VM: VMBinding>(object: ObjectReference, ordering: Option<Ordering>) -> bool {
    load_metadata::<VM>(
        &VM::VMObjectModel::LOCAL_MARK_BIT_SPEC,
        object,
        None,
        ordering,
    ) == 1
}

#[allow(unused)]
pub(super) fn is_page_marked(page_addr: Address) -> bool {
    side_metadata::load_atomic(&ACTIVE_PAGE_METADATA_SPEC, page_addr, Ordering::SeqCst) == 1
}

#[allow(unused)]
pub(super) unsafe fn is_page_marked_unsafe(page_addr: Address) -> bool {
    side_metadata::load(&ACTIVE_PAGE_METADATA_SPEC, page_addr) == 1
}

pub fn is_chunk_mapped(chunk_start: Address) -> bool {
    // Since `address_to_meta_address` will translate a data address to a metadata address without caring
    // if it goes across metadata boundaries, we have to check if we have accidentally gone over the bounds
    // of the active chunk metadata spec before we check if the metadata has been mapped or not
    let meta_address =
        side_metadata::address_to_meta_address(&ACTIVE_CHUNK_METADATA_SPEC, chunk_start);
    if meta_address < *MAX_METADATA_ADDRESS {
        meta_address.is_mapped()
    } else {
        false
    }
}

pub fn is_chunk_marked(chunk_start: Address) -> bool {
    side_metadata::load_atomic(&ACTIVE_CHUNK_METADATA_SPEC, chunk_start, Ordering::SeqCst) == 1
}

pub unsafe fn is_chunk_marked_unsafe(chunk_start: Address) -> bool {
    side_metadata::load(&ACTIVE_CHUNK_METADATA_SPEC, chunk_start) == 1
}

pub fn set_alloc_bit(object: ObjectReference) {
    alloc_bit::set_alloc_bit(object);
}

pub fn set_mark_bit<VM: VMBinding>(object: ObjectReference, ordering: Option<Ordering>) {
    store_metadata::<VM>(
        &VM::VMObjectModel::LOCAL_MARK_BIT_SPEC,
        object,
        1,
        None,
        ordering,
    );
}

#[allow(unused)]
pub fn unset_alloc_bit(object: ObjectReference) {
    alloc_bit::unset_alloc_bit(object);
}

pub(super) fn set_page_mark(page_addr: Address) {
    side_metadata::store_atomic(&ACTIVE_PAGE_METADATA_SPEC, page_addr, 1, Ordering::SeqCst);
}

pub(super) fn set_chunk_mark(chunk_start: Address) {
    side_metadata::store_atomic(
        &ACTIVE_CHUNK_METADATA_SPEC,
        chunk_start,
        1,
        Ordering::SeqCst,
    );
}

pub unsafe fn unset_alloc_bit_unsafe(object: ObjectReference) {
    alloc_bit::unset_alloc_bit_unsafe(object);
}

#[allow(unused)]
pub fn unset_mark_bit<VM: VMBinding>(object: ObjectReference, ordering: Option<Ordering>) {
    store_metadata::<VM>(
        &VM::VMObjectModel::LOCAL_MARK_BIT_SPEC,
        object,
        0,
        None,
        ordering,
    );
}

pub(super) unsafe fn unset_page_mark_unsafe(page_addr: Address) {
    side_metadata::store(&ACTIVE_PAGE_METADATA_SPEC, page_addr, 0);
}

pub(super) unsafe fn unset_chunk_mark_unsafe(chunk_start: Address) {
    side_metadata::store(&ACTIVE_CHUNK_METADATA_SPEC, chunk_start, 0);
}

/// Load u128 bits of side metadata
///
/// # Safety
/// unsafe as it can segfault if one tries to read outside the bounds of the mapped side metadata
pub(super) unsafe fn load128(metadata_spec: &SideMetadataSpec, data_addr: Address) -> u128 {
    let meta_addr = side_metadata::address_to_meta_address(metadata_spec, data_addr);
    if cfg!(debug_assertions) {
        side_metadata::ensure_metadata_is_mapped(metadata_spec, data_addr);
    }

    meta_addr.load::<u128>() as u128
}<|MERGE_RESOLUTION|>--- conflicted
+++ resolved
@@ -21,12 +21,7 @@
     /// Lock to synchronize the mapping of side metadata for a newly allocated chunk by malloc
     static ref CHUNK_MAP_LOCK: Mutex<()> = Mutex::new(());
     /// Maximum metadata address for the ACTIVE_CHUNK_METADATA_SPEC which is used to check bounds
-<<<<<<< HEAD
-    pub static ref MAX_METADATA_ADDRESS: Address =
-        unsafe { ACTIVE_CHUNK_METADATA_SPEC.upper_bound().addr };
-=======
     pub static ref MAX_METADATA_ADDRESS: Address = ACTIVE_CHUNK_METADATA_SPEC.upper_bound_address_for_contiguous();
->>>>>>> f46b1071
 }
 
 /// Metadata spec for the active chunk byte
