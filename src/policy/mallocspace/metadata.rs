--- conflicted
+++ resolved
@@ -1,18 +1,11 @@
 use crate::util::heap::layout::vm_layout_constants::{BYTES_IN_CHUNK, LOG_BYTES_IN_CHUNK};
 use crate::util::metadata::load_metadata;
 use crate::util::metadata::side_metadata;
-#[cfg(target_pointer_width = "64")]
-use crate::util::metadata::side_metadata::metadata_address_range_size;
-#[cfg(target_pointer_width = "32")]
-use crate::util::metadata::side_metadata::metadata_bytes_per_chunk;
 use crate::util::metadata::side_metadata::SideMetadataContext;
+use crate::util::metadata::side_metadata::SideMetadataOffset;
 use crate::util::metadata::side_metadata::SideMetadataSpec;
-<<<<<<< HEAD
+use crate::util::metadata::side_metadata::GLOBAL_SIDE_METADATA_BASE_OFFSET;
 use crate::util::metadata::side_metadata::LOCAL_SIDE_METADATA_BASE_OFFSET;
-=======
-use crate::util::metadata::side_metadata::GLOBAL_SIDE_METADATA_BASE_ADDRESS;
-use crate::util::metadata::side_metadata::LOCAL_SIDE_METADATA_BASE_ADDRESS;
->>>>>>> f1b3ce4c
 use crate::util::metadata::store_metadata;
 use crate::util::Address;
 use crate::util::ObjectReference;
@@ -45,7 +38,7 @@
 /// overwriting the previous mapping.
 pub(crate) const ACTIVE_CHUNK_METADATA_SPEC: SideMetadataSpec = SideMetadataSpec {
     is_global: true,
-    offset: GLOBAL_SIDE_METADATA_BASE_ADDRESS.as_usize(),
+    offset: GLOBAL_SIDE_METADATA_BASE_OFFSET,
     log_num_of_bits: 3,
     log_min_obj_size: LOG_BYTES_IN_CHUNK as usize,
 };
@@ -59,16 +52,7 @@
 ///
 pub(crate) const ALLOC_SIDE_METADATA_SPEC: SideMetadataSpec = SideMetadataSpec {
     is_global: false,
-<<<<<<< HEAD
     offset: LOCAL_SIDE_METADATA_BASE_OFFSET,
-    log_num_of_bits: 0,
-    log_min_obj_size: constants::LOG_MIN_OBJECT_SIZE as usize,
-=======
-    offset: if cfg!(target_pointer_width = "64") {
-        LOCAL_SIDE_METADATA_BASE_ADDRESS.as_usize()
-    } else {
-        0
-    },
     log_num_of_bits: 0,
     log_min_obj_size: constants::LOG_MIN_OBJECT_SIZE as usize,
 };
@@ -83,26 +67,11 @@
 /// the same time
 // XXX: This metadata spec is currently unused as we need to add a performant way to calculate
 // how many pages are active in this metadata spec. Explore SIMD vectorization with 8-bit integers
-#[cfg(target_pointer_width = "64")]
 pub(crate) const ACTIVE_PAGE_METADATA_SPEC: SideMetadataSpec = SideMetadataSpec {
     is_global: false,
-    offset: ALLOC_SIDE_METADATA_SPEC.offset
-        + metadata_address_range_size(&ALLOC_SIDE_METADATA_SPEC),
+    offset: SideMetadataOffset::layout_after(&ALLOC_SIDE_METADATA_SPEC),
     log_num_of_bits: 3,
     log_min_obj_size: constants::LOG_BYTES_IN_PAGE as usize,
-};
-
-#[cfg(target_pointer_width = "32")]
-pub(crate) const ACTIVE_PAGE_METADATA_SPEC: SideMetadataSpec = SideMetadataSpec {
-    is_global: false,
-    offset: ALLOC_SIDE_METADATA_SPEC.offset
-        + metadata_bytes_per_chunk(
-            ALLOC_SIDE_METADATA_SPEC.log_min_obj_size,
-            ALLOC_SIDE_METADATA_SPEC.log_num_of_bits,
-        ),
-    log_num_of_bits: 3,
-    log_min_obj_size: constants::LOG_BYTES_IN_PAGE as usize,
->>>>>>> f1b3ce4c
 };
 
 pub fn is_meta_space_mapped(address: Address) -> bool {
@@ -126,7 +95,7 @@
     #[cfg(target_pointer_width = "32")]
     let size = 512 * BYTES_IN_CHUNK;
 
-    info!(
+    debug!(
         "chunk_start = {} mapping space for {} -> {}",
         chunk_start,
         start,
