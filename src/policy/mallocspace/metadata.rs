--- conflicted
+++ resolved
@@ -1,33 +1,24 @@
-<<<<<<< HEAD
-use atomic::Ordering;
-
-use crate::util::conversions;
-=======
+// use atomic::Ordering;
+
 use crate::util::heap::layout::vm_layout_constants::{BYTES_IN_CHUNK, LOG_BYTES_IN_CHUNK};
->>>>>>> 2640ce13
 use crate::util::metadata::load_metadata;
+use crate::util::metadata::side_metadata;
 use crate::util::metadata::side_metadata::SideMetadataContext;
-<<<<<<< HEAD
-=======
 use crate::util::metadata::side_metadata::SideMetadataOffset;
 use crate::util::metadata::side_metadata::SideMetadataSpec;
 use crate::util::metadata::side_metadata::GLOBAL_SIDE_METADATA_BASE_OFFSET;
 use crate::util::metadata::side_metadata::LOCAL_SIDE_METADATA_BASE_OFFSET;
->>>>>>> 2640ce13
 use crate::util::metadata::store_metadata;
 use crate::util::Address;
 use crate::util::ObjectReference;
 use crate::util::{constants, conversions};
 use crate::vm::{ObjectModel, VMBinding};
-<<<<<<< HEAD
 use crate::util::alloc_bit;
 
 use std::collections::HashSet;
 use std::sync::RwLock;
-=======
 use std::sync::atomic::Ordering;
 use std::sync::Mutex;
->>>>>>> 2640ce13
 
 lazy_static! {
     pub(super) static ref CHUNK_METADATA: SideMetadataContext = SideMetadataContext {
@@ -39,8 +30,6 @@
     static ref CHUNK_MAP_LOCK: Mutex<()> = Mutex::new(());
 }
 
-<<<<<<< HEAD
-=======
 /// Metadata spec for the active chunk byte
 ///
 /// The active chunk metadata is used to track what chunks have been allocated by `malloc()`
@@ -55,7 +44,7 @@
 /// overwriting the previous mapping.
 pub(crate) const ACTIVE_CHUNK_METADATA_SPEC: SideMetadataSpec = SideMetadataSpec {
     is_global: true,
-    offset: GLOBAL_SIDE_METADATA_BASE_OFFSET,
+    offset: SideMetadataOffset::layout_after(&crate::util::alloc_bit::ALLOC_SIDE_METADATA_SPEC),
     log_num_of_bits: 3,
     log_min_obj_size: LOG_BYTES_IN_CHUNK as usize,
 };
@@ -67,12 +56,12 @@
 /// The other metadata used by MallocSpace is mark-bit, which is per-object and can be kept in object header if the VM allows it.
 /// Thus, mark-bit is vm-dependant and is part of each VM's ObjectModel.
 ///
-pub(crate) const ALLOC_SIDE_METADATA_SPEC: SideMetadataSpec = SideMetadataSpec {
-    is_global: false,
-    offset: LOCAL_SIDE_METADATA_BASE_OFFSET,
-    log_num_of_bits: 0,
-    log_min_obj_size: constants::LOG_MIN_OBJECT_SIZE as usize,
-};
+// pub(crate) const ALLOC_SIDE_METADATA_SPEC: SideMetadataSpec = SideMetadataSpec {
+//     is_global: false,
+//     offset: LOCAL_SIDE_METADATA_BASE_OFFSET,
+//     log_num_of_bits: 0,
+//     log_min_obj_size: constants::LOG_MIN_OBJECT_SIZE as usize,
+// };
 
 /// Metadata spec for the active page byte
 ///
@@ -86,11 +75,10 @@
 // how many pages are active in this metadata spec. Explore SIMD vectorization with 8-bit integers
 pub(crate) const ACTIVE_PAGE_METADATA_SPEC: SideMetadataSpec = SideMetadataSpec {
     is_global: false,
-    offset: SideMetadataOffset::layout_after(&ALLOC_SIDE_METADATA_SPEC),
+    offset: LOCAL_SIDE_METADATA_BASE_OFFSET,
     log_num_of_bits: 3,
     log_min_obj_size: constants::LOG_BYTES_IN_PAGE as usize,
 };
->>>>>>> 2640ce13
 
 pub fn is_meta_space_mapped(address: Address) -> bool {
     let chunk_start = conversions::chunk_align_down(address);
@@ -140,10 +128,6 @@
     if is_chunk_marked(chunk_start) {
         return;
     }
-<<<<<<< HEAD
-    active_chunks.insert(chunk_start);
-    alloc_bit::map_meta_space_for_chunk(metadata, chunk_start);
-=======
 
     set_chunk_mark(chunk_start);
     let mmap_metadata_result = metadata.try_map_metadata_space(chunk_start, BYTES_IN_CHUNK);
@@ -153,7 +137,6 @@
         "mmap sidemetadata failed for chunk_start ({})",
         chunk_start
     );
->>>>>>> 2640ce13
 }
 
 // Check if a given object was allocated by malloc
@@ -170,7 +153,7 @@
 }
 
 pub unsafe fn is_alloced_object_unsafe(address: Address) -> bool {
-    side_metadata::load(&ALLOC_SIDE_METADATA_SPEC, address) == 1
+    alloc_bit::is_alloced_object_unsafe(address)
 }
 
 pub fn is_marked<VM: VMBinding>(object: ObjectReference, ordering: Option<Ordering>) -> bool {
@@ -218,10 +201,10 @@
     );
 }
 
-<<<<<<< HEAD
 pub fn unset_alloc_bit(object: ObjectReference) {
     alloc_bit::unset_alloc_bit(object);
-=======
+}
+
 pub(super) fn set_page_mark(page_addr: Address) {
     side_metadata::store_atomic(&ACTIVE_PAGE_METADATA_SPEC, page_addr, 1, Ordering::SeqCst);
 }
@@ -233,11 +216,10 @@
         1,
         Ordering::SeqCst,
     );
->>>>>>> 2640ce13
 }
 
 pub unsafe fn unset_alloc_bit_unsafe(object: ObjectReference) {
-    side_metadata::store(&ALLOC_SIDE_METADATA_SPEC, object.to_address(), 0);
+    alloc_bit::unset_alloc_bit_unsafe(object);
 }
 
 pub fn unset_mark_bit<VM: VMBinding>(object: ObjectReference, ordering: Option<Ordering>) {
