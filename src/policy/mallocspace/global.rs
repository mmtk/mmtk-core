--- conflicted
+++ resolved
@@ -9,6 +9,7 @@
 use crate::util::metadata::side_metadata::{
     bzero_metadata, SideMetadataContext, SideMetadataSanity, SideMetadataSpec,
 };
+use crate::util::metadata::MetadataSpec;
 use crate::util::opaque_pointer::*;
 use crate::util::Address;
 use crate::util::ObjectReference;
@@ -171,12 +172,8 @@
             metadata: SideMetadataContext {
                 global: global_side_metadata_specs,
                 local: metadata::extract_side_metadata(&[
-<<<<<<< HEAD
                     // MetadataSpec::OnSide(ALLOC_SIDE_METADATA_SPEC),
-=======
-                    MetadataSpec::OnSide(ALLOC_SIDE_METADATA_SPEC),
                     MetadataSpec::OnSide(ACTIVE_PAGE_METADATA_SPEC),
->>>>>>> 2640ce13
                     *VM::VMObjectModel::LOCAL_MARK_BIT_SPEC,
                 ]),
             },
@@ -336,13 +333,13 @@
         let mut last_on_page_boundary = false;
 
         debug_assert!(
-            ALLOC_SIDE_METADATA_SPEC.log_min_obj_size == mark_bit_spec.log_min_obj_size,
+            crate::util::alloc_bit::ALLOC_SIDE_METADATA_SPEC.log_min_obj_size == mark_bit_spec.log_min_obj_size,
             "Alloc-bit and mark-bit metadata have different minimum object sizes!"
         );
 
         // For bulk xor'ing 128-bit vectors on architectures with vector instructions
         // Each bit represents an object of LOG_MIN_OBJ_SIZE size
-        let bulk_load_size: usize = 128 * (1 << ALLOC_SIDE_METADATA_SPEC.log_min_obj_size);
+        let bulk_load_size: usize = 128 * (1 << crate::util::alloc_bit::ALLOC_SIDE_METADATA_SPEC.log_min_obj_size);
 
         while address < chunk_end {
             // We extensively tested the performance of the following if-statement and were
@@ -365,7 +362,7 @@
                 last_on_page_boundary = false;
             }
 
-            let alloc_128: u128 = unsafe { load128(&ALLOC_SIDE_METADATA_SPEC, address) };
+            let alloc_128: u128 = unsafe { load128(&crate::util::alloc_bit::ALLOC_SIDE_METADATA_SPEC, address) };
             let mark_128: u128 = unsafe { load128(&mark_bit_spec, address) };
 
             // Check if there are dead objects in the bulk loaded region
