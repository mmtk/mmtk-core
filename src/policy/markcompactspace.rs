--- conflicted
+++ resolved
@@ -246,18 +246,8 @@
             queue.enqueue(object);
         }
 
-<<<<<<< HEAD
-        Self::get_header_forwarding_pointer(object).unwrap_or_else(|| {
-            panic!("trace_forward_object called when an object is not forwarded, yet. object: {object}")
-        })
-=======
-        let result = Self::get_header_forwarding_pointer(object);
-        debug_assert!(
-            !result.is_null(),
-            "Object {object} does not have a forwarding pointer"
-        );
-        result
->>>>>>> 5a01555b
+        Self::get_header_forwarding_pointer(object)
+            .unwrap_or_else(|| panic!("Object {object} does not have a forwarding pointer"))
     }
 
     pub fn test_and_mark(object: ObjectReference) -> bool {
