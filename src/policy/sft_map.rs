--- conflicted
+++ resolved
@@ -79,14 +79,8 @@
 #[cfg(target_pointer_width = "64")] // This impl only works for 64 bits: 1. the mask is designed for our 64bit heap range, 2. on 64bits, all our spaces are contiguous.
 mod space_map {
     use super::*;
-<<<<<<< HEAD
     use crate::util::heap::layout::vm_layout_constants::VM_LAYOUT_CONSTANTS;
-=======
-    use crate::util::heap::layout::vm_layout_constants::{
-        HEAP_START, LOG_SPACE_EXTENT, MAX_SPACE_EXTENT,
-    };
     use std::cell::UnsafeCell;
->>>>>>> cacb8f67
 
     /// Space map is a small table, and it has one entry for each MMTk space.
     pub struct SFTSpaceMap {
@@ -122,6 +116,7 @@
             start: Address,
             bytes: usize,
         ) {
+            let table_size = Self::addr_to_index(Address::MAX) + 1;
             let index = Self::addr_to_index(start);
             if cfg!(debug_assertions) {
                 // Make sure we only update from empty to a valid space, or overwrite the space
@@ -129,18 +124,13 @@
                 assert!((*old).name() == EMPTY_SFT_NAME || (*old).name() == (*space).name());
                 // Make sure the range is in the space
                 let space_start = Self::index_to_space_start(index);
-<<<<<<< HEAD
-                assert!(start >= space_start);
-                assert!(start + bytes <= space_start + VM_LAYOUT_CONSTANTS.max_space_extent());
-=======
                 // FIXME: Curerntly skip the check for the last space. The following works fine for MMTk internal spaces,
                 // but the VM space is an exception. Any address after the last space is considered as the last space,
                 // based on our indexing function. In that case, we cannot assume the end of the region is within the last space (with MAX_SPACE_EXTENT).
-                if index != Self::TABLE_SIZE - 1 {
+                if index != table_size - 1 {
                     assert!(start >= space_start);
-                    assert!(start + bytes <= space_start + MAX_SPACE_EXTENT);
+                    assert!(start + bytes <= space_start + VM_LAYOUT_CONSTANTS.max_space_extent());
                 }
->>>>>>> cacb8f67
             }
 
             *(*self.sft.get()).get_unchecked_mut(index) = std::mem::transmute(space);
@@ -166,29 +156,12 @@
             let table_size = Self::addr_to_index(Address::MAX) + 1;
             debug_assert!(table_size >= crate::util::heap::layout::heap_parameters::MAX_SPACES);
             Self {
-<<<<<<< HEAD
-                sft: vec![&EMPTY_SPACE_SFT; table_size],
-            }
-        }
-
-        // This is a temporary solution to allow unsafe mut reference.
-        // FIXME: We need a safe implementation.
-        #[allow(clippy::cast_ref_to_mut)]
-        #[allow(clippy::mut_from_ref)]
-        unsafe fn mut_self(&self) -> &mut Self {
-            &mut *(self as *const _ as *mut _)
+                sft: UnsafeCell::new(vec![&EMPTY_SPACE_SFT; table_size]),
+            }
         }
 
         fn addr_to_index(addr: Address) -> usize {
             addr.and(Self::ADDRESS_MASK) >> VM_LAYOUT_CONSTANTS.log_space_extent
-=======
-                sft: UnsafeCell::new(vec![&EMPTY_SPACE_SFT; Self::TABLE_SIZE]),
-            }
-        }
-
-        const fn addr_to_index(addr: Address) -> usize {
-            addr.and(Self::ADDRESS_MASK) >> LOG_SPACE_EXTENT
->>>>>>> cacb8f67
         }
 
         fn index_to_space_start(i: usize) -> Address {
@@ -483,11 +456,7 @@
     impl SFTSparseChunkMap {
         pub fn new() -> Self {
             SFTSparseChunkMap {
-<<<<<<< HEAD
-                sft: vec![&EMPTY_SPACE_SFT; VM_LAYOUT_CONSTANTS.max_chunks()],
-=======
-                sft: UnsafeCell::new(vec![&EMPTY_SPACE_SFT; MAX_CHUNKS]),
->>>>>>> cacb8f67
+                sft: UnsafeCell::new(vec![&EMPTY_SPACE_SFT; VM_LAYOUT_CONSTANTS.max_chunks()]),
             }
         }
 
