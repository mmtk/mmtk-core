--- conflicted
+++ resolved
@@ -63,9 +63,6 @@
             Some(Ordering::SeqCst),
         );
 
-<<<<<<< HEAD
-        let cell = get_cell::<VM>(object);
-=======
         // If this object is freshly allocated, we do not set it as unlogged
         if !alloc && self.common.needs_log_bit {
             VM::VMObjectModel::GLOBAL_LOG_BIT_SPEC.mark_as_unlogged::<VM>(object, Ordering::SeqCst);
@@ -74,7 +71,6 @@
         #[cfg(feature = "global_alloc_bit")]
         crate::util::alloc_bit::set_alloc_bit(object);
         let cell = VM::VMObjectModel::object_start_ref(object);
->>>>>>> 339640fe
         self.treadmill.add_to_treadmill(cell, alloc);
     }
 }
