use atomic::Ordering;

use crate::plan::ObjectQueue;
use crate::plan::VectorObjectQueue;
use crate::policy::sft::GCWorkerMutRef;
use crate::policy::sft::SFT;
use crate::policy::space::{CommonSpace, Space};
use crate::util::alloc::allocator::AllocationOptions;
use crate::util::constants::BYTES_IN_PAGE;
use crate::util::heap::{FreeListPageResource, PageResource};
use crate::util::metadata;
use crate::util::object_enum::ClosureObjectEnumerator;
use crate::util::object_enum::ObjectEnumerator;
use crate::util::opaque_pointer::*;
use crate::util::track::track_free;
use crate::util::treadmill::TreadMill;
use crate::util::{Address, ObjectReference};
use crate::vm::ObjectModel;
use crate::vm::VMBinding;

#[allow(unused)]
const PAGE_MASK: usize = !(BYTES_IN_PAGE - 1);
const MARK_BIT: u8 = 0b01;
const NURSERY_BIT: u8 = 0b10;
const LOS_BIT_MASK: u8 = 0b11;

/// This type implements a policy for large objects. Each instance corresponds
/// to one Treadmill space.
pub struct LargeObjectSpace<VM: VMBinding> {
    common: CommonSpace<VM>,
    pr: FreeListPageResource<VM>,
    mark_state: u8,
    in_nursery_gc: bool,
    treadmill: TreadMill,
    clear_log_bit_on_sweep: bool,
}

impl<VM: VMBinding> SFT for LargeObjectSpace<VM> {
    fn name(&self) -> &'static str {
        self.get_name()
    }
    fn is_live(&self, object: ObjectReference) -> bool {
        self.test_mark_bit(object, self.mark_state)
    }
    #[cfg(feature = "object_pinning")]
    fn pin_object(&self, _object: ObjectReference) -> bool {
        false
    }
    #[cfg(feature = "object_pinning")]
    fn unpin_object(&self, _object: ObjectReference) -> bool {
        false
    }
    #[cfg(feature = "object_pinning")]
    fn is_object_pinned(&self, _object: ObjectReference) -> bool {
        true
    }
    fn is_movable(&self) -> bool {
        false
    }
    #[cfg(feature = "sanity")]
    fn is_sane(&self) -> bool {
        true
    }

    fn initialize_object_metadata(&self, object: ObjectReference) {
        // VO bit: Set for all objects.
        #[cfg(feature = "vo_bit")]
        crate::util::metadata::vo_bit::set_vo_bit(object);
        #[cfg(all(feature = "is_mmtk_object", debug_assertions))]
        {
            use crate::util::constants::LOG_BYTES_IN_PAGE;
            let vo_addr = object.to_raw_address();
            let offset_from_page_start = vo_addr & ((1 << LOG_BYTES_IN_PAGE) - 1) as usize;
            debug_assert!(
                offset_from_page_start < crate::util::metadata::vo_bit::VO_BIT_WORD_TO_REGION,
                "The raw address of ObjectReference is not in the first 512 bytes of a page. The internal pointer searching for LOS won't work."
            );
        }

        let allocate_as_live = self.should_allocate_as_live();
        let into_nursery = !allocate_as_live;

        // mark/nursery bits: Set mark state plus optionally nursery bit.
        {
            let mark_nursery_state = if into_nursery {
                self.mark_state | NURSERY_BIT
            } else {
                self.mark_state
            };

            VM::VMObjectModel::LOCAL_LOS_MARK_NURSERY_SPEC.store_atomic::<VM, u8>(
                object,
                mark_nursery_state,
                None,
                Ordering::SeqCst,
            );
        }

        // global unlog bit: Set if `unlog_allocated_object`.  Ensure it is not set otherwise.
        if self.common.unlog_allocated_object {
            debug_assert!(self.common.needs_log_bit);
            debug_assert!(
                !allocate_as_live,
                "Currently only ConcurrentImmix can allocate as live, and it doesn't unlog allocated objects in LOS."
            );

            VM::VMObjectModel::GLOBAL_LOG_BIT_SPEC.mark_as_unlogged::<VM>(object, Ordering::SeqCst);
        } else {
            #[cfg(debug_assertions)]
            if self.common.needs_log_bit {
                debug_assert_eq!(
                    VM::VMObjectModel::GLOBAL_LOG_BIT_SPEC.load_atomic::<VM, u8>(
                        object,
                        None,
                        Ordering::Acquire
                    ),
                    0
                );
            }
        }

        // Add to the treadmill.  Nursery and mature objects need to be added to different sets.
        self.treadmill.add_to_treadmill(object, into_nursery);
    }

    #[cfg(feature = "is_mmtk_object")]
    fn is_mmtk_object(&self, addr: Address) -> Option<ObjectReference> {
        crate::util::metadata::vo_bit::is_vo_bit_set_for_addr(addr)
    }
    #[cfg(feature = "is_mmtk_object")]
    fn find_object_from_internal_pointer(
        &self,
        ptr: Address,
        max_search_bytes: usize,
    ) -> Option<ObjectReference> {
        use crate::{util::metadata::vo_bit, MMAPPER};

        let mmap_granularity = MMAPPER.granularity();

        // We need to check if metadata address is mapped or not.  But we make use of the granularity of
        // the `Mmapper` to reduce the number of checks.  This records the start of a grain that is
        // tested to be mapped.
        let mut mapped_grain = Address::MAX;

        // For large object space, it is a bit special. We only need to check VO bit for each page.
        let mut cur_page = ptr.align_down(BYTES_IN_PAGE);
        let low_page = ptr
            .saturating_sub(max_search_bytes)
            .align_down(BYTES_IN_PAGE);
        while cur_page >= low_page {
            if cur_page < mapped_grain {
                if !cur_page.is_mapped() {
                    // If the page start is not mapped, there can't be an object in it.
                    return None;
                }
                // This is mapped. No need to check for this chunk.
                mapped_grain = cur_page.align_down(mmap_granularity);
            }
            // For performance, we only check the first word which maps to the first 512 bytes in the page.
            // In almost all the cases, it should be sufficient.
            // However, if the raw address of ObjectReference is not in the first 512 bytes, this won't work.
            // We assert this when we set VO bit for LOS.
            if vo_bit::get_raw_vo_bit_word(cur_page) != 0 {
                // Find the exact address that has vo bit set
                for offset in 0..vo_bit::VO_BIT_WORD_TO_REGION {
                    let addr = cur_page + offset;
                    if unsafe { vo_bit::is_vo_addr(addr) } {
                        return vo_bit::is_internal_ptr_from_vo_bit::<VM>(addr, ptr);
                    }
                }
                unreachable!(
                    "We found vo bit in the raw word, but we cannot find the exact address"
                );
            }

            cur_page -= BYTES_IN_PAGE;
        }
        None
    }
    fn sft_trace_object(
        &self,
        queue: &mut VectorObjectQueue,
        object: ObjectReference,
        _worker: GCWorkerMutRef,
    ) -> ObjectReference {
        self.trace_object(queue, object)
    }

    fn debug_print_object_info(&self, object: ObjectReference) {
        println!("marked = {}", self.test_mark_bit(object, self.mark_state));
        println!("nursery = {}", self.is_in_nursery(object));
        self.common.debug_print_object_global_info(object);
    }
}

impl<VM: VMBinding> Space<VM> for LargeObjectSpace<VM> {
    fn as_space(&self) -> &dyn Space<VM> {
        self
    }
    fn as_sft(&self) -> &(dyn SFT + Sync + 'static) {
        self
    }
    fn get_page_resource(&self) -> &dyn PageResource<VM> {
        &self.pr
    }
    fn maybe_get_page_resource_mut(&mut self) -> Option<&mut dyn PageResource<VM>> {
        Some(&mut self.pr)
    }

    fn initialize_sft(&self, sft_map: &mut dyn crate::policy::sft_map::SFTMap) {
        self.common().initialize_sft(self.as_sft(), sft_map)
    }

    fn common(&self) -> &CommonSpace<VM> {
        &self.common
    }

    fn release_multiple_pages(&mut self, start: Address) {
        self.pr.release_pages(start);
    }

    fn enumerate_objects(&self, enumerator: &mut dyn ObjectEnumerator) {
        self.treadmill.enumerate_objects(enumerator);
    }

    fn clear_side_log_bits(&self) {
        let mut enumator = ClosureObjectEnumerator::<_, VM>::new(|object| {
            VM::VMObjectModel::GLOBAL_LOG_BIT_SPEC.clear::<VM>(object, Ordering::SeqCst);
        });
        self.treadmill.enumerate_objects(&mut enumator);
    }

    fn set_side_log_bits(&self) {
        let mut enumator = ClosureObjectEnumerator::<_, VM>::new(|object| {
            VM::VMObjectModel::GLOBAL_LOG_BIT_SPEC.mark_as_unlogged::<VM>(object, Ordering::SeqCst);
        });
        self.treadmill.enumerate_objects(&mut enumator);
    }
}

use crate::scheduler::GCWorker;
use crate::util::copy::CopySemantics;

impl<VM: VMBinding> crate::policy::gc_work::PolicyTraceObject<VM> for LargeObjectSpace<VM> {
    fn trace_object<Q: ObjectQueue, const KIND: crate::policy::gc_work::TraceKind>(
        &self,
        queue: &mut Q,
        object: ObjectReference,
        _copy: Option<CopySemantics>,
        _worker: &mut GCWorker<VM>,
    ) -> ObjectReference {
        self.trace_object(queue, object)
    }
    fn may_move_objects<const KIND: crate::policy::gc_work::TraceKind>() -> bool {
        false
    }
}

impl<VM: VMBinding> LargeObjectSpace<VM> {
    pub fn new(
        args: crate::policy::space::PlanCreateSpaceArgs<VM>,
        protect_memory_on_release: bool,
        clear_log_bit_on_sweep: bool,
    ) -> Self {
        let is_discontiguous = args.vmrequest.is_discontiguous();
        let vm_map = args.vm_map;
        let common = CommonSpace::new(args.into_policy_args(
            false,
            false,
            metadata::extract_side_metadata(&[*VM::VMObjectModel::LOCAL_LOS_MARK_NURSERY_SPEC]),
        ));
        let mut pr = if is_discontiguous {
            FreeListPageResource::new_discontiguous(vm_map)
        } else {
            FreeListPageResource::new_contiguous(common.start, common.extent, vm_map)
        };
        pr.protect_memory_on_release = if protect_memory_on_release {
            Some(common.mmap_strategy().prot)
        } else {
            None
        };
        LargeObjectSpace {
            pr,
            common,
            mark_state: 0,
            in_nursery_gc: false,
            treadmill: TreadMill::new(),
            clear_log_bit_on_sweep,
        }
    }

    pub fn prepare(&mut self, full_heap: bool) {
        if full_heap {
            self.mark_state = MARK_BIT - self.mark_state;
        }
        self.treadmill.flip(full_heap);
        self.in_nursery_gc = !full_heap;
    }

    pub fn release(&mut self, full_heap: bool) {
        self.sweep_large_pages(true);
        debug_assert!(self.treadmill.is_nursery_empty());
        if full_heap {
            self.sweep_large_pages(false);
        }
    }

    // Allow nested-if for this function to make it clear that test_and_mark() is only executed
    // for the outer condition is met.
    #[allow(clippy::collapsible_if)]
    pub fn trace_object<Q: ObjectQueue>(
        &self,
        queue: &mut Q,
        object: ObjectReference,
    ) -> ObjectReference {
        #[cfg(feature = "vo_bit")]
        debug_assert!(
            crate::util::metadata::vo_bit::is_vo_bit_set(object),
            "{:x}: VO bit not set",
            object
        );
        let nursery_object = self.is_in_nursery(object);
        trace!(
            "LOS object {} {} a nursery object",
            object,
            if nursery_object { "is" } else { "is not" }
        );
        if !self.in_nursery_gc || nursery_object {
            // Note that test_and_mark() has side effects of
            // clearing nursery bit/moving objects out of logical nursery
            if self.test_and_mark(object, self.mark_state) {
                trace!("LOS object {} is being marked now", object);
                self.treadmill.copy(object, nursery_object);
                // We just moved the object out of the logical nursery, mark it as unlogged.
                // We also unlog mature objects as their unlog bit may have been unset before the
                // full-heap GC
                if self.common.unlog_traced_object {
                    VM::VMObjectModel::GLOBAL_LOG_BIT_SPEC
                        .mark_as_unlogged::<VM>(object, Ordering::SeqCst);
                }
                queue.enqueue(object);
            } else {
                trace!(
                    "LOS object {} is not being marked now, it was marked before",
                    object
                );
            }
        }
        object
    }

    fn sweep_large_pages(&mut self, sweep_nursery: bool) {
        let sweep = |object: ObjectReference| {
            #[cfg(feature = "vo_bit")]
            crate::util::metadata::vo_bit::unset_vo_bit(object);
<<<<<<< HEAD
            track_free(object.to_object_start::<VM>(), 0 /* TODO: Size */);
=======
            // Clear log bits for dead objects to prevent a new nursery object having the unlog bit set
            if self.clear_log_bit_on_sweep {
                VM::VMObjectModel::GLOBAL_LOG_BIT_SPEC.clear::<VM>(object, Ordering::SeqCst);
            }
>>>>>>> a9074a3e
            self.pr
                .release_pages(get_super_page(object.to_object_start::<VM>()));
        };
        if sweep_nursery {
            for object in self.treadmill.collect_nursery() {
                sweep(object);
            }
        } else {
            for object in self.treadmill.collect() {
                sweep(object)
            }
        }
    }

    /// Allocate an object
    pub fn allocate_pages(
        &self,
        tls: VMThread,
        pages: usize,
        alloc_options: AllocationOptions,
    ) -> Address {
        self.acquire(tls, pages, alloc_options)
    }

    /// Test if the object's mark bit is the same as the given value. If it is not the same,
    /// the method will attemp to mark the object and clear its nursery bit. If the attempt
    /// succeeds, the method will return true, meaning the object is marked by this invocation.
    /// Otherwise, it returns false.
    fn test_and_mark(&self, object: ObjectReference, value: u8) -> bool {
        loop {
            let mask = if self.in_nursery_gc {
                LOS_BIT_MASK
            } else {
                MARK_BIT
            };
            let old_value = VM::VMObjectModel::LOCAL_LOS_MARK_NURSERY_SPEC.load_atomic::<VM, u8>(
                object,
                None,
                Ordering::SeqCst,
            );
            let mark_bit = old_value & mask;
            if mark_bit == value {
                return false;
            }
            // using LOS_BIT_MASK have side effects of clearing nursery bit
            if VM::VMObjectModel::LOCAL_LOS_MARK_NURSERY_SPEC
                .compare_exchange_metadata::<VM, u8>(
                    object,
                    old_value,
                    old_value & !LOS_BIT_MASK | value,
                    None,
                    Ordering::SeqCst,
                    Ordering::SeqCst,
                )
                .is_ok()
            {
                break;
            }
        }
        true
    }

    fn test_mark_bit(&self, object: ObjectReference, value: u8) -> bool {
        VM::VMObjectModel::LOCAL_LOS_MARK_NURSERY_SPEC.load_atomic::<VM, u8>(
            object,
            None,
            Ordering::SeqCst,
        ) & MARK_BIT
            == value
    }

    /// Check if a given object is in nursery
    fn is_in_nursery(&self, object: ObjectReference) -> bool {
        VM::VMObjectModel::LOCAL_LOS_MARK_NURSERY_SPEC.load_atomic::<VM, u8>(
            object,
            None,
            Ordering::Relaxed,
        ) & NURSERY_BIT
            == NURSERY_BIT
    }

    pub fn is_marked(&self, object: ObjectReference) -> bool {
        self.test_mark_bit(object, self.mark_state)
    }
}

fn get_super_page(cell: Address) -> Address {
    cell.align_down(BYTES_IN_PAGE)
}<|MERGE_RESOLUTION|>--- conflicted
+++ resolved
@@ -353,14 +353,7 @@
         let sweep = |object: ObjectReference| {
             #[cfg(feature = "vo_bit")]
             crate::util::metadata::vo_bit::unset_vo_bit(object);
-<<<<<<< HEAD
-            track_free(object.to_object_start::<VM>(), 0 /* TODO: Size */);
-=======
-            // Clear log bits for dead objects to prevent a new nursery object having the unlog bit set
-            if self.clear_log_bit_on_sweep {
-                VM::VMObjectModel::GLOBAL_LOG_BIT_SPEC.clear::<VM>(object, Ordering::SeqCst);
-            }
->>>>>>> a9074a3e
+            track_free(object.to_object_start::<VM>(), 0 /* TODO: Size */);            
             self.pr
                 .release_pages(get_super_page(object.to_object_start::<VM>()));
         };
