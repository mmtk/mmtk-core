pub mod block;
pub mod chunk;
pub mod defrag;
pub mod immixspace;
pub mod line;

pub use immixspace::*;

use crate::policy::immix::block::Block;

/// The max object size for immix: half of a block
pub const MAX_IMMIX_OBJECT_SIZE: usize = Block::BYTES >> 1;

/// Mark/sweep memory for block-level only
pub const BLOCK_ONLY: bool = false;

/// Opportunistic copying
pub const DEFRAG: bool = true;

/// Mark lines when scanning objects.
/// Otherwise, do it at mark time.
pub const MARK_LINE_AT_SCAN_TIME: bool = true;

macro_rules! validate {
    ($x: expr) => { assert!($x, stringify!($x)) };
    ($x: expr => $y: expr) => { if $x { assert!($y, stringify!($x implies $y)) } };
}

fn validate_features() {
    // Block-only immix cannot do defragmentation
    validate!(DEFRAG => !BLOCK_ONLY);
    // Number of lines in a block should not exceed BlockState::MARK_MARKED
    assert!(Block::LINES / 2 <= u8::MAX as usize - 2);
<<<<<<< HEAD
}

/// The start of immix side metadata is after the last MallocSpace side metadata.
const IMMIX_LOCAL_SIDE_METADATA_BASE_OFFSET: SideMetadataOffset =
    SideMetadataOffset::layout_after(&ACTIVE_PAGE_METADATA_SPEC);

/// Immix's Last local side metadata. Used to calculate `LOCAL_SIDE_METADATA_VM_BASE_OFFSET`.
pub const IMMIX_LAST_LOCAL_SIDE_METADATA: SideMetadataSpec = ChunkMap::ALLOC_TABLE;
=======
}
>>>>>>> 519e8f3c
<|MERGE_RESOLUTION|>--- conflicted
+++ resolved
@@ -31,15 +31,4 @@
     validate!(DEFRAG => !BLOCK_ONLY);
     // Number of lines in a block should not exceed BlockState::MARK_MARKED
     assert!(Block::LINES / 2 <= u8::MAX as usize - 2);
-<<<<<<< HEAD
-}
-
-/// The start of immix side metadata is after the last MallocSpace side metadata.
-const IMMIX_LOCAL_SIDE_METADATA_BASE_OFFSET: SideMetadataOffset =
-    SideMetadataOffset::layout_after(&ACTIVE_PAGE_METADATA_SPEC);
-
-/// Immix's Last local side metadata. Used to calculate `LOCAL_SIDE_METADATA_VM_BASE_OFFSET`.
-pub const IMMIX_LAST_LOCAL_SIDE_METADATA: SideMetadataSpec = ChunkMap::ALLOC_TABLE;
-=======
-}
->>>>>>> 519e8f3c
+}