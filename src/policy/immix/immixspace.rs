use super::line::*;
use super::{block::*, defrag::Defrag};
use crate::plan::VectorObjectQueue;
use crate::policy::gc_work::TraceKind;
use crate::policy::sft::GCWorkerMutRef;
use crate::policy::sft::SFT;
use crate::policy::space::{CommonSpace, Space};
use crate::util::constants::LOG_BYTES_IN_PAGE;
use crate::util::copy::*;
use crate::util::heap::chunk_map::*;
use crate::util::heap::BlockPageResource;
use crate::util::heap::PageResource;
use crate::util::linear_scan::{Region, RegionIterator};
use crate::util::metadata::side_metadata::SideMetadataSpec;
use crate::util::metadata::{self, MetadataSpec};
use crate::util::object_forwarding as ForwardingWord;
use crate::util::{Address, ObjectReference};
use crate::vm::*;
use crate::{
    plan::ObjectQueue,
    scheduler::{GCWork, GCWorkScheduler, GCWorker, WorkBucketStage},
    util::opaque_pointer::{VMThread, VMWorkerThread},
    MMTK,
};
use atomic::Ordering;
use std::sync::{atomic::AtomicU8, atomic::AtomicUsize, Arc};

pub(crate) const TRACE_KIND_FAST: TraceKind = 0;
pub(crate) const TRACE_KIND_DEFRAG: TraceKind = 1;

pub struct ImmixSpace<VM: VMBinding> {
    pub(crate) common: CommonSpace<VM>,
    pr: BlockPageResource<VM, Block>,
    /// Allocation status for all chunks in immix space
    pub chunk_map: ChunkMap,
    /// Current line mark state
    pub line_mark_state: AtomicU8,
    /// Line mark state in previous GC
    line_unavail_state: AtomicU8,
    /// A list of all reusable blocks
    pub reusable_blocks: ReusableBlockPool,
    /// Defrag utilities
    pub(super) defrag: Defrag,
    /// How many lines have been consumed since last GC?
    lines_consumed: AtomicUsize,
    /// Object mark state
    mark_state: u8,
    /// Work packet scheduler
    scheduler: Arc<GCWorkScheduler<VM>>,
    /// Some settings for this space
    space_args: ImmixSpaceArgs,
}

/// Some arguments for Immix Space.
pub struct ImmixSpaceArgs {
    /// Mark an object as unlogged when we trace an object.
    /// Normally we set the log bit when we copy an object with [`crate::util::copy::CopySemantics::PromoteToMature`].
    /// In sticky immix, we 'promote' an object to mature when we trace the object
    /// (no matter we copy an object or not). So we have to use `PromoteToMature`, and instead
    /// just set the log bit in the space when an object is traced.
    pub log_object_when_traced: bool,
    /// Reset log bit at the start of a major GC.
    /// Normally we do not need to do this. When immix is used as the mature space,
    /// any object should be set as unlogged, and that bit does not need to be cleared
    /// even if the object is dead. But in sticky Immix, the mature object and
    /// the nursery object are in the same space, we will have to use the
    /// bit to differentiate them. So we reset all the log bits in major GCs,
    /// and unlogged the objects when they are traced (alive).
    pub reset_log_bit_in_major_gc: bool,
}

unsafe impl<VM: VMBinding> Sync for ImmixSpace<VM> {}

impl<VM: VMBinding> SFT for ImmixSpace<VM> {
    fn name(&self) -> &str {
        self.get_name()
    }

    fn get_forwarded_object(&self, object: ObjectReference) -> Option<ObjectReference> {
        if !Block::containing::<VM>(object).is_defrag_source() {
            return None;
        }

        if ForwardingWord::is_forwarded::<VM>(object) {
            Some(ForwardingWord::read_forwarding_pointer::<VM>(object))
        } else {
            None
        }
    }

    fn is_live(&self, object: ObjectReference) -> bool {
        if super::NEVER_MOVE_OBJECTS {
            // We won't forward objects.
            self.is_marked(object, self.mark_state)
        } else {
            self.is_marked(object, self.mark_state) || ForwardingWord::is_forwarded::<VM>(object)
        }
    }
    #[cfg(feature = "object_pinning")]
    fn pin_object(&self, object: ObjectReference) -> bool {
        VM::VMObjectModel::LOCAL_PINNING_BIT_SPEC.pin_object::<VM>(object)
    }
    #[cfg(feature = "object_pinning")]
    fn unpin_object(&self, object: ObjectReference) -> bool {
        VM::VMObjectModel::LOCAL_PINNING_BIT_SPEC.unpin_object::<VM>(object)
    }
    #[cfg(feature = "object_pinning")]
    fn is_object_pinned(&self, object: ObjectReference) -> bool {
        VM::VMObjectModel::LOCAL_PINNING_BIT_SPEC.is_object_pinned::<VM>(object)
    }
    fn is_movable(&self) -> bool {
        !super::NEVER_MOVE_OBJECTS
    }

    #[cfg(feature = "sanity")]
    fn is_sane(&self) -> bool {
        true
    }
    fn initialize_object_metadata(&self, _object: ObjectReference, _alloc: bool) {
        #[cfg(feature = "global_alloc_bit")]
        crate::util::alloc_bit::set_alloc_bit::<VM>(_object);
    }
    #[cfg(feature = "is_mmtk_object")]
    fn is_mmtk_object(&self, addr: Address) -> bool {
        crate::util::alloc_bit::is_alloced_object::<VM>(addr).is_some()
    }
    fn sft_trace_object(
        &self,
        _queue: &mut VectorObjectQueue,
        _object: ObjectReference,
        _worker: GCWorkerMutRef,
    ) -> ObjectReference {
        panic!("We do not use SFT to trace objects for Immix. sft_trace_object() cannot be used.")
    }
}

impl<VM: VMBinding> Space<VM> for ImmixSpace<VM> {
    fn as_space(&self) -> &dyn Space<VM> {
        self
    }
    fn as_sft(&self) -> &(dyn SFT + Sync + 'static) {
        self
    }
    fn get_page_resource(&self) -> &dyn PageResource<VM> {
        &self.pr
    }
    fn common(&self) -> &CommonSpace<VM> {
        &self.common
    }
    fn initialize_sft(&self) {
        self.common().initialize_sft(self.as_sft())
    }
    fn release_multiple_pages(&mut self, _start: Address) {
        panic!("immixspace only releases pages enmasse")
    }
    fn set_copy_for_sft_trace(&mut self, _semantics: Option<CopySemantics>) {
        panic!("We do not use SFT to trace objects for Immix. set_copy_context() cannot be used.")
    }
}

impl<VM: VMBinding> crate::policy::gc_work::PolicyTraceObject<VM> for ImmixSpace<VM> {
    fn trace_object<Q: ObjectQueue, const KIND: TraceKind>(
        &self,
        queue: &mut Q,
        object: ObjectReference,
        copy: Option<CopySemantics>,
        worker: &mut GCWorker<VM>,
    ) -> ObjectReference {
        debug_assert!(
            !crate::plan::is_nursery_gc(VM::VMActivePlan::global()),
            "Calling PolicyTraceObject on Immix in nursery GC"
        );
        if KIND == TRACE_KIND_DEFRAG {
            if Block::containing::<VM>(object).is_defrag_source() {
                debug_assert!(self.in_defrag());
                // This should not be nursery collection. Nursery collection does not use PolicyTraceObject.
                self.trace_object_with_opportunistic_copy(
                    queue,
                    object,
                    copy.unwrap(),
                    worker,
                    false,
                )
            } else {
                self.trace_object_without_moving(queue, object)
            }
        } else if KIND == TRACE_KIND_FAST {
            self.trace_object_without_moving(queue, object)
        } else {
            unreachable!()
        }
    }

    fn post_scan_object(&self, object: ObjectReference) {
        if super::MARK_LINE_AT_SCAN_TIME && !super::BLOCK_ONLY {
            debug_assert!(self.in_space(object));
            self.mark_lines(object);
        }
    }

    fn may_move_objects<const KIND: TraceKind>() -> bool {
        if KIND == TRACE_KIND_DEFRAG {
            true
        } else if KIND == TRACE_KIND_FAST {
            false
        } else {
            unreachable!()
        }
    }
}

impl<VM: VMBinding> ImmixSpace<VM> {
    #[allow(unused)]
    const UNMARKED_STATE: u8 = 0;
    const MARKED_STATE: u8 = 1;

    /// Get side metadata specs
    fn side_metadata_specs() -> Vec<SideMetadataSpec> {
        metadata::extract_side_metadata(&if super::BLOCK_ONLY {
            vec![
                MetadataSpec::OnSide(Block::DEFRAG_STATE_TABLE),
                MetadataSpec::OnSide(Block::MARK_TABLE),
                MetadataSpec::OnSide(ChunkMap::ALLOC_TABLE),
                *VM::VMObjectModel::LOCAL_MARK_BIT_SPEC,
                *VM::VMObjectModel::LOCAL_FORWARDING_BITS_SPEC,
                *VM::VMObjectModel::LOCAL_FORWARDING_POINTER_SPEC,
                #[cfg(feature = "object_pinning")]
                *VM::VMObjectModel::LOCAL_PINNING_BIT_SPEC,
            ]
        } else {
            vec![
                MetadataSpec::OnSide(Line::MARK_TABLE),
                MetadataSpec::OnSide(Block::DEFRAG_STATE_TABLE),
                MetadataSpec::OnSide(Block::MARK_TABLE),
                MetadataSpec::OnSide(ChunkMap::ALLOC_TABLE),
                *VM::VMObjectModel::LOCAL_MARK_BIT_SPEC,
                *VM::VMObjectModel::LOCAL_FORWARDING_BITS_SPEC,
                *VM::VMObjectModel::LOCAL_FORWARDING_POINTER_SPEC,
                #[cfg(feature = "object_pinning")]
                *VM::VMObjectModel::LOCAL_PINNING_BIT_SPEC,
            ]
        })
    }

    pub fn new(
        args: crate::policy::space::PlanCreateSpaceArgs<VM>,
        space_args: ImmixSpaceArgs,
    ) -> Self {
        #[cfg(feature = "immix_no_defrag")]
        info!(
            "Creating non-moving ImmixSpace: {}. Block size: 2^{}",
            args.name,
            Block::LOG_BYTES
        );

        if space_args.log_object_when_traced || space_args.reset_log_bit_in_major_gc {
            assert!(
                args.constraints.needs_log_bit,
                "Invalid args when the plan does not use log bit"
            );
        }

        super::validate_features();
        let vm_map = args.vm_map;
        let scheduler = args.scheduler.clone();
        let common =
            CommonSpace::new(args.into_policy_args(true, false, Self::side_metadata_specs()));
        ImmixSpace {
            pr: if common.vmrequest.is_discontiguous() {
                BlockPageResource::new_discontiguous(
                    Block::LOG_PAGES,
                    vm_map,
                    scheduler.num_workers(),
                )
            } else {
                BlockPageResource::new_contiguous(
                    Block::LOG_PAGES,
                    common.start,
                    common.extent,
                    vm_map,
                    scheduler.num_workers(),
                )
            },
            common,
            chunk_map: ChunkMap::new(),
            line_mark_state: AtomicU8::new(Line::RESET_MARK_STATE),
            line_unavail_state: AtomicU8::new(Line::RESET_MARK_STATE),
            lines_consumed: AtomicUsize::new(0),
            reusable_blocks: ReusableBlockPool::new(scheduler.num_workers()),
            defrag: Defrag::default(),
            mark_state: Self::MARKED_STATE,
            scheduler: scheduler.clone(),
            space_args,
        }
    }

    /// Flush the thread-local queues in BlockPageResource
    pub fn flush_page_resource(&self) {
        self.reusable_blocks.flush_all();
        #[cfg(target_pointer_width = "64")]
        self.pr.flush_all()
    }

    /// Get the number of defrag headroom pages.
    pub fn defrag_headroom_pages(&self) -> usize {
        self.defrag.defrag_headroom_pages(self)
    }

    /// Check if current GC is a defrag GC.
    pub fn in_defrag(&self) -> bool {
        self.defrag.in_defrag()
    }

    /// check if the current GC should do defragmentation.
    pub fn decide_whether_to_defrag(
        &self,
        emergency_collection: bool,
        collect_whole_heap: bool,
        collection_attempts: usize,
        user_triggered_collection: bool,
        full_heap_system_gc: bool,
    ) -> bool {
        self.defrag.decide_whether_to_defrag(
            emergency_collection,
            collect_whole_heap,
            collection_attempts,
            user_triggered_collection,
            self.reusable_blocks.len() == 0,
            full_heap_system_gc,
        );
        self.defrag.in_defrag()
    }

    /// Get work packet scheduler
    fn scheduler(&self) -> &GCWorkScheduler<VM> {
        &self.scheduler
    }

    pub fn prepare(&mut self, major_gc: bool) {
        if major_gc {
            // Update mark_state
            if VM::VMObjectModel::LOCAL_MARK_BIT_SPEC.is_on_side() {
                self.mark_state = Self::MARKED_STATE;
            } else {
                // For header metadata, we use cyclic mark bits.
                unimplemented!("cyclic mark bits is not supported at the moment");
            }

            // Prepare defrag info
            if super::DEFRAG {
                self.defrag.prepare(self);
            }

            // Prepare each block for GC
            let threshold = self.defrag.defrag_spill_threshold.load(Ordering::Acquire);
            // # Safety: ImmixSpace reference is always valid within this collection cycle.
            let space = unsafe { &*(self as *const Self) };
            let work_packets = self.chunk_map.generate_tasks(|chunk| {
                Box::new(PrepareBlockState {
                    space,
                    chunk,
                    defrag_threshold: if space.in_defrag() {
                        Some(threshold)
                    } else {
                        None
                    },
                })
            });
            self.scheduler().work_buckets[WorkBucketStage::Prepare].bulk_add(work_packets);

            if !super::BLOCK_ONLY {
                self.line_mark_state.fetch_add(1, Ordering::AcqRel);
                if self.line_mark_state.load(Ordering::Acquire) > Line::MAX_MARK_STATE {
                    self.line_mark_state
                        .store(Line::RESET_MARK_STATE, Ordering::Release);
                }
            }
        }
    }

    /// Release for the immix space. This is called when a GC finished.
    /// Return whether this GC was a defrag GC, as a plan may want to know this.
    pub fn release(&mut self, major_gc: bool) -> bool {
        let did_defrag = self.defrag.in_defrag();
        if major_gc {
            // Update line_unavail_state for hole searching afte this GC.
            if !super::BLOCK_ONLY {
                self.line_unavail_state.store(
                    self.line_mark_state.load(Ordering::Acquire),
                    Ordering::Release,
                );
            }
        }
        // Clear reusable blocks list
        if !super::BLOCK_ONLY {
            self.reusable_blocks.reset();
        }
        // Sweep chunks and blocks
        let work_packets = self.generate_sweep_tasks();
        self.scheduler().work_buckets[WorkBucketStage::Release].bulk_add(work_packets);
        if super::DEFRAG {
            self.defrag.release(self);
        }

        self.lines_consumed.store(0, Ordering::Relaxed);

        did_defrag
    }

    /// Generate chunk sweep tasks
    fn generate_sweep_tasks(&self) -> Vec<Box<dyn GCWork<VM>>> {
        self.defrag.mark_histograms.lock().clear();
        // # Safety: ImmixSpace reference is always valid within this collection cycle.
        let space = unsafe { &*(self as *const Self) };
        let epilogue = Arc::new(FlushPageResource {
            space,
            counter: AtomicUsize::new(0),
        });
        let tasks = self.chunk_map.generate_tasks(|chunk| {
            Box::new(SweepChunk {
                space,
                chunk,
                epilogue: epilogue.clone(),
            })
        });
        epilogue.counter.store(tasks.len(), Ordering::SeqCst);
        tasks
    }

    /// Release a block.
    pub fn release_block(&self, block: Block) {
        block.deinit();
        self.pr.release_block(block);
    }

    /// Allocate a clean block.
    pub fn get_clean_block(&self, tls: VMThread, copy: bool) -> Option<Block> {
        let block_address = self.acquire(tls, Block::PAGES);
        if block_address.is_zero() {
            return None;
        }
        self.defrag.notify_new_clean_block(copy);
        let block = Block::from_aligned_address(block_address);
        block.init(copy);
        self.chunk_map.set(block.chunk(), ChunkState::Allocated);
        self.lines_consumed
            .fetch_add(Block::LINES, Ordering::SeqCst);
        Some(block)
    }

    /// Pop a reusable block from the reusable block list.
    pub fn get_reusable_block(&self, copy: bool) -> Option<Block> {
        if super::BLOCK_ONLY {
            return None;
        }
        loop {
            if let Some(block) = self.reusable_blocks.pop() {
                // Skip blocks that should be evacuated.
                if copy && block.is_defrag_source() {
                    continue;
                }

                // Get available lines. Do this before block.init which will reset block state.
                let lines_delta = match block.get_state() {
                    BlockState::Reusable { unavailable_lines } => {
                        Block::LINES - unavailable_lines as usize
                    }
                    BlockState::Unmarked => Block::LINES,
                    _ => unreachable!("{:?} {:?}", block, block.get_state()),
                };
                self.lines_consumed.fetch_add(lines_delta, Ordering::SeqCst);

                block.init(copy);
                return Some(block);
            } else {
                return None;
            }
        }
    }

    /// Trace and mark objects without evacuation.
<<<<<<< HEAD
    #[inline(always)]
    pub fn trace_object_without_moving(
=======
    pub fn fast_trace_object(
        &self,
        trace: &mut impl ObjectQueue,
        object: ObjectReference,
    ) -> ObjectReference {
        self.trace_object_without_moving(trace, object)
    }

    /// Trace and mark objects. If the current object is in defrag block, then do evacuation as well.
    pub fn trace_object(
>>>>>>> b682c8bd
        &self,
        queue: &mut impl ObjectQueue,
        object: ObjectReference,
    ) -> ObjectReference {
        #[cfg(feature = "global_alloc_bit")]
        debug_assert!(
            crate::util::alloc_bit::is_alloced::<VM>(object),
            "{:x}: alloc bit not set",
            object
        );
<<<<<<< HEAD
=======
        if Block::containing::<VM>(object).is_defrag_source() {
            debug_assert!(self.in_defrag());
            self.trace_object_with_opportunistic_copy(trace, object, semantics, worker)
        } else {
            self.trace_object_without_moving(trace, object)
        }
    }

    /// Trace and mark objects without evacuation.
    pub fn trace_object_without_moving(
        &self,
        queue: &mut impl ObjectQueue,
        object: ObjectReference,
    ) -> ObjectReference {
>>>>>>> b682c8bd
        if self.attempt_mark(object, self.mark_state) {
            // Mark block and lines
            if !super::BLOCK_ONLY {
                if !super::MARK_LINE_AT_SCAN_TIME {
                    self.mark_lines(object);
                }
            } else {
                Block::containing::<VM>(object).set_state(BlockState::Marked);
            }
            // Visit node
            queue.enqueue(object);
            self.unlog_object_if_needed(object);
            return object;
        }
        object
    }

    /// Trace object and do evacuation if required.
    #[allow(clippy::assertions_on_constants)]
    pub fn trace_object_with_opportunistic_copy(
        &self,
        queue: &mut impl ObjectQueue,
        object: ObjectReference,
        semantics: CopySemantics,
        worker: &mut GCWorker<VM>,
        nursery_collection: bool,
    ) -> ObjectReference {
        let copy_context = worker.get_copy_context_mut();
        debug_assert!(!super::BLOCK_ONLY);
        #[cfg(feature = "global_alloc_bit")]
        debug_assert!(
            crate::util::alloc_bit::is_alloced::<VM>(object),
            "{:x}: alloc bit not set",
            object
        );
        let forwarding_status = ForwardingWord::attempt_to_forward::<VM>(object);
        if ForwardingWord::state_is_forwarded_or_being_forwarded(forwarding_status) {
            // We lost the forwarding race as some other thread has set the forwarding word; wait
            // until the object has been forwarded by the winner. Note that the object may not
            // necessarily get forwarded since Immix opportunistically moves objects.
            #[allow(clippy::let_and_return)]
            let new_object =
                ForwardingWord::spin_and_get_forwarded_object::<VM>(object, forwarding_status);
            #[cfg(debug_assertions)]
            {
                if new_object == object {
                    debug_assert!(
                        self.is_marked(object, self.mark_state) || self.defrag.space_exhausted() || self.is_pinned(object),
                        "Forwarded object is the same as original object {} even though it should have been copied",
                        object,
                    );
                } else {
                    // new_object != object
                    debug_assert!(
                        !Block::containing::<VM>(new_object).is_defrag_source(),
                        "Block {:?} containing forwarded object {} should not be a defragmentation source",
                        Block::containing::<VM>(new_object),
                        new_object,
                    );
                }
            }
            new_object
        } else if self.is_marked(object, self.mark_state) {
            // We won the forwarding race but the object is already marked so we clear the
            // forwarding status and return the unmoved object
            debug_assert!(
                nursery_collection || self.defrag.space_exhausted() || self.is_pinned(object),
                "Forwarded object is the same as original object {} even though it should have been copied",
                object,
            );
            ForwardingWord::clear_forwarding_bits::<VM>(object);
            object
        } else {
            // We won the forwarding race; actually forward and copy the object if it is not pinned
            // and we have sufficient space in our copy allocator
            let new_object = if self.is_pinned(object)
                || (!nursery_collection && self.defrag.space_exhausted())
            {
                self.attempt_mark(object, self.mark_state);
                ForwardingWord::clear_forwarding_bits::<VM>(object);
                Block::containing::<VM>(object).set_state(BlockState::Marked);
                object
            } else {
                let new_object =
                    ForwardingWord::forward_object::<VM>(object, semantics, copy_context);
                Block::containing::<VM>(new_object).set_state(BlockState::Marked);
                new_object
            };
            debug_assert_eq!(
                Block::containing::<VM>(new_object).get_state(),
                BlockState::Marked
            );
            queue.enqueue(new_object);
            debug_assert!(new_object.is_live());
            self.unlog_object_if_needed(new_object);
            new_object
        }
    }

    fn unlog_object_if_needed(&self, object: ObjectReference) {
        if self.space_args.log_object_when_traced {
            VM::VMObjectModel::GLOBAL_LOG_BIT_SPEC.mark_as_unlogged::<VM>(object, Ordering::SeqCst);
        }
    }

    /// Mark all the lines that the given object spans.
    #[allow(clippy::assertions_on_constants)]
    pub fn mark_lines(&self, object: ObjectReference) {
        debug_assert!(!super::BLOCK_ONLY);
        Line::mark_lines_for_object::<VM>(object, self.line_mark_state.load(Ordering::Acquire));
    }

    /// Atomically mark an object.
    fn attempt_mark(&self, object: ObjectReference, mark_state: u8) -> bool {
        loop {
            let old_value = VM::VMObjectModel::LOCAL_MARK_BIT_SPEC.load_atomic::<VM, u8>(
                object,
                None,
                Ordering::SeqCst,
            );
            if old_value == mark_state {
                return false;
            }

            if VM::VMObjectModel::LOCAL_MARK_BIT_SPEC
                .compare_exchange_metadata::<VM, u8>(
                    object,
                    old_value,
                    mark_state,
                    None,
                    Ordering::SeqCst,
                    Ordering::SeqCst,
                )
                .is_ok()
            {
                break;
            }
        }
        true
    }

    /// Check if an object is marked.
    fn is_marked(&self, object: ObjectReference, mark_state: u8) -> bool {
        let old_value = VM::VMObjectModel::LOCAL_MARK_BIT_SPEC.load_atomic::<VM, u8>(
            object,
            None,
            Ordering::SeqCst,
        );
        old_value == mark_state
    }

    #[inline(always)]
    pub(crate) fn is_marked_with_current_mark_state(&self, object: ObjectReference) -> bool {
        self.is_marked(object, self.mark_state)
    }

    /// Check if an object is pinned.
    fn is_pinned(&self, _object: ObjectReference) -> bool {
        #[cfg(feature = "object_pinning")]
        return self.is_object_pinned(_object);

        #[cfg(not(feature = "object_pinning"))]
        false
    }

    /// Hole searching.
    ///
    /// Linearly scan lines in a block to search for the next
    /// hole, starting from the given line. If we find available lines,
    /// return a tuple of the start line and the end line (non-inclusive).
    ///
    /// Returns None if the search could not find any more holes.
    #[allow(clippy::assertions_on_constants)]
    pub fn get_next_available_lines(&self, search_start: Line) -> Option<(Line, Line)> {
        debug_assert!(!super::BLOCK_ONLY);
        let unavail_state = self.line_unavail_state.load(Ordering::Acquire);
        let current_state = self.line_mark_state.load(Ordering::Acquire);
        let block = search_start.block();
        let mark_data = block.line_mark_table();
        let start_cursor = search_start.get_index_within_block();
        let mut cursor = start_cursor;
        // Find start
        while cursor < mark_data.len() {
            let mark = mark_data.get(cursor);
            if mark != unavail_state && mark != current_state {
                break;
            }
            cursor += 1;
        }
        if cursor == mark_data.len() {
            return None;
        }
        let start = search_start.next_nth(cursor - start_cursor);
        // Find limit
        while cursor < mark_data.len() {
            let mark = mark_data.get(cursor);
            if mark == unavail_state || mark == current_state {
                break;
            }
            cursor += 1;
        }
        let end = search_start.next_nth(cursor - start_cursor);
        debug_assert!(RegionIterator::<Line>::new(start, end)
            .all(|line| !line.is_marked(unavail_state) && !line.is_marked(current_state)));
        Some((start, end))
    }

    pub fn is_last_gc_exhaustive(did_defrag_for_last_gc: bool) -> bool {
        if super::DEFRAG {
            did_defrag_for_last_gc
        } else {
            // If defrag is disabled, every GC is exhaustive.
            true
        }
    }

    pub(crate) fn get_pages_allocated(&self) -> usize {
        self.lines_consumed.load(Ordering::SeqCst) >> (LOG_BYTES_IN_PAGE - Line::LOG_BYTES as u8)
    }
}

/// A work packet to prepare each block for a major GC.
/// Performs the action on a range of chunks.
pub struct PrepareBlockState<VM: VMBinding> {
    pub space: &'static ImmixSpace<VM>,
    pub chunk: Chunk,
    pub defrag_threshold: Option<usize>,
}

impl<VM: VMBinding> PrepareBlockState<VM> {
    /// Clear object mark table
<<<<<<< HEAD
    #[inline(always)]
    fn reset_object_mark(&self) {
=======
    fn reset_object_mark(chunk: Chunk) {
>>>>>>> b682c8bd
        // NOTE: We reset the mark bits because cyclic mark bit is currently not supported, yet.
        // See `ImmixSpace::prepare`.
        if let MetadataSpec::OnSide(side) = *VM::VMObjectModel::LOCAL_MARK_BIT_SPEC {
            side.bzero_metadata(self.chunk.start(), Chunk::BYTES);
        }
        if self.space.space_args.reset_log_bit_in_major_gc {
            if let MetadataSpec::OnSide(side) = *VM::VMObjectModel::GLOBAL_LOG_BIT_SPEC {
                // We zero all the log bits in major GC, and for every object we trace, we will mark the log bit again.
                side.bzero_metadata(self.chunk.start(), Chunk::BYTES);
            } else {
                // If the log bit is not in side metadata, we cannot bulk zero. We can either
                // clear the bit for dead objects in major GC, or clear the log bit for new
                // objects. In both cases, we do not need to set log bit at tracing.
                unimplemented!("We cannot bulk zero unlogged bit.")
            }
        }
        if let MetadataSpec::OnSide(side) = *VM::VMObjectModel::LOCAL_FORWARDING_BITS_SPEC {
            side.bzero_metadata(self.chunk.start(), Chunk::BYTES);
        }
        // NOTE: We don't need to reset the forwarding pointer metadata because it is meaningless
        // until the forwarding bits are also set, at which time we also write the forwarding
        // pointer.
    }
}

impl<VM: VMBinding> GCWork<VM> for PrepareBlockState<VM> {
    fn do_work(&mut self, _worker: &mut GCWorker<VM>, _mmtk: &'static MMTK<VM>) {
        let defrag_threshold = self.defrag_threshold.unwrap_or(0);
        // Clear object mark table for this chunk
        self.reset_object_mark();
        // Iterate over all blocks in this chunk
        for block in self.chunk.iter_region::<Block>() {
            let state = block.get_state();
            // Skip unallocated blocks.
            if state == BlockState::Unallocated {
                continue;
            }
            // Check if this block needs to be defragmented.
            if super::DEFRAG && defrag_threshold != 0 && block.get_holes() > defrag_threshold {
                block.set_as_defrag_source(true);
            } else {
                block.set_as_defrag_source(false);
            }
            // Clear block mark data.
            block.set_state(BlockState::Unmarked);
            debug_assert!(!block.get_state().is_reusable());
            debug_assert_ne!(block.get_state(), BlockState::Marked);
        }
    }
}

/// Chunk sweeping work packet.
struct SweepChunk<VM: VMBinding> {
    space: &'static ImmixSpace<VM>,
    chunk: Chunk,
    /// A destructor invoked when all `SweepChunk` packets are finished.
    epilogue: Arc<FlushPageResource<VM>>,
}

impl<VM: VMBinding> GCWork<VM> for SweepChunk<VM> {
    fn do_work(&mut self, _worker: &mut GCWorker<VM>, _mmtk: &'static MMTK<VM>) {
        let mut histogram = self.space.defrag.new_histogram();
        if self.space.chunk_map.get(self.chunk) == ChunkState::Allocated {
            let line_mark_state = if super::BLOCK_ONLY {
                None
            } else {
                Some(self.space.line_mark_state.load(Ordering::Acquire))
            };
            // number of allocated blocks.
            let mut allocated_blocks = 0;
            // Iterate over all allocated blocks in this chunk.
            for block in self
                .chunk
                .iter_region::<Block>()
                .filter(|block| block.get_state() != BlockState::Unallocated)
            {
                if !block.sweep(self.space, &mut histogram, line_mark_state) {
                    // Block is live. Increment the allocated block count.
                    allocated_blocks += 1;
                }
            }
            // Set this chunk as free if there is not live blocks.
            if allocated_blocks == 0 {
                self.space.chunk_map.set(self.chunk, ChunkState::Free)
            }
        }
        self.space.defrag.add_completed_mark_histogram(histogram);
        self.epilogue.finish_one_work_packet();
    }
}

/// Count number of remaining work pacets, and flush page resource if all packets are finished.
struct FlushPageResource<VM: VMBinding> {
    space: &'static ImmixSpace<VM>,
    counter: AtomicUsize,
}

impl<VM: VMBinding> FlushPageResource<VM> {
    /// Called after a related work packet is finished.
    fn finish_one_work_packet(&self) {
        if 1 == self.counter.fetch_sub(1, Ordering::SeqCst) {
            // We've finished releasing all the dead blocks to the BlockPageResource's thread-local queues.
            // Now flush the BlockPageResource.
            self.space.flush_page_resource()
        }
    }
}

use crate::plan::Plan;
use crate::policy::copy_context::PolicyCopyContext;
use crate::util::alloc::Allocator;
use crate::util::alloc::ImmixAllocator;

/// Immix copy allocator
pub struct ImmixCopyContext<VM: VMBinding> {
    copy_allocator: ImmixAllocator<VM>,
    defrag_allocator: ImmixAllocator<VM>,
}

impl<VM: VMBinding> PolicyCopyContext for ImmixCopyContext<VM> {
    type VM = VM;

    fn prepare(&mut self) {
        self.copy_allocator.reset();
        self.defrag_allocator.reset();
    }
    fn release(&mut self) {
        self.copy_allocator.reset();
        self.defrag_allocator.reset();
    }
    fn alloc_copy(
        &mut self,
        _original: ObjectReference,
        bytes: usize,
        align: usize,
        offset: isize,
    ) -> Address {
        if self.get_space().in_defrag() {
            self.defrag_allocator.alloc(bytes, align, offset)
        } else {
            self.copy_allocator.alloc(bytes, align, offset)
        }
    }
    fn post_copy(&mut self, obj: ObjectReference, _bytes: usize) {
        // Mark the object
        VM::VMObjectModel::LOCAL_MARK_BIT_SPEC.store_atomic::<VM, u8>(
            obj,
            self.get_space().mark_state,
            None,
            Ordering::SeqCst,
        );
        // Mark the line
        if !super::MARK_LINE_AT_SCAN_TIME {
            self.get_space().mark_lines(obj);
        }
    }
}

impl<VM: VMBinding> ImmixCopyContext<VM> {
    pub fn new(
        tls: VMWorkerThread,
        plan: &'static dyn Plan<VM = VM>,
        space: &'static ImmixSpace<VM>,
    ) -> Self {
        ImmixCopyContext {
            copy_allocator: ImmixAllocator::new(tls.0, Some(space), plan, false),
            defrag_allocator: ImmixAllocator::new(tls.0, Some(space), plan, true),
        }
    }

    fn get_space(&self) -> &ImmixSpace<VM> {
        // Both copy allocators should point to the same space.
        debug_assert_eq!(
            self.defrag_allocator.immix_space().common().descriptor,
            self.copy_allocator.immix_space().common().descriptor
        );
        // Just get the space from either allocator
        self.defrag_allocator.immix_space()
    }
}<|MERGE_RESOLUTION|>--- conflicted
+++ resolved
@@ -479,21 +479,7 @@
     }
 
     /// Trace and mark objects without evacuation.
-<<<<<<< HEAD
-    #[inline(always)]
     pub fn trace_object_without_moving(
-=======
-    pub fn fast_trace_object(
-        &self,
-        trace: &mut impl ObjectQueue,
-        object: ObjectReference,
-    ) -> ObjectReference {
-        self.trace_object_without_moving(trace, object)
-    }
-
-    /// Trace and mark objects. If the current object is in defrag block, then do evacuation as well.
-    pub fn trace_object(
->>>>>>> b682c8bd
         &self,
         queue: &mut impl ObjectQueue,
         object: ObjectReference,
@@ -504,23 +490,6 @@
             "{:x}: alloc bit not set",
             object
         );
-<<<<<<< HEAD
-=======
-        if Block::containing::<VM>(object).is_defrag_source() {
-            debug_assert!(self.in_defrag());
-            self.trace_object_with_opportunistic_copy(trace, object, semantics, worker)
-        } else {
-            self.trace_object_without_moving(trace, object)
-        }
-    }
-
-    /// Trace and mark objects without evacuation.
-    pub fn trace_object_without_moving(
-        &self,
-        queue: &mut impl ObjectQueue,
-        object: ObjectReference,
-    ) -> ObjectReference {
->>>>>>> b682c8bd
         if self.attempt_mark(object, self.mark_state) {
             // Mark block and lines
             if !super::BLOCK_ONLY {
@@ -672,7 +641,6 @@
         old_value == mark_state
     }
 
-    #[inline(always)]
     pub(crate) fn is_marked_with_current_mark_state(&self, object: ObjectReference) -> bool {
         self.is_marked(object, self.mark_state)
     }
@@ -752,12 +720,7 @@
 
 impl<VM: VMBinding> PrepareBlockState<VM> {
     /// Clear object mark table
-<<<<<<< HEAD
-    #[inline(always)]
     fn reset_object_mark(&self) {
-=======
-    fn reset_object_mark(chunk: Chunk) {
->>>>>>> b682c8bd
         // NOTE: We reset the mark bits because cyclic mark bit is currently not supported, yet.
         // See `ImmixSpace::prepare`.
         if let MetadataSpec::OnSide(side) = *VM::VMObjectModel::LOCAL_MARK_BIT_SPEC {
