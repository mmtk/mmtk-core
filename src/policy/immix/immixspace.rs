use super::defrag::StatsForDefrag;
use super::line::*;
use super::{block::*, defrag::Defrag};
use crate::plan::VectorObjectQueue;
use crate::policy::gc_work::{TraceKind, TRACE_KIND_TRANSITIVE_PIN};
use crate::policy::sft::GCWorkerMutRef;
use crate::policy::sft::SFT;
use crate::policy::sft_map::SFTMap;
use crate::policy::space::{CommonSpace, Space};
use crate::util::alloc::allocator::AllocatorContext;
use crate::util::constants::LOG_BYTES_IN_PAGE;
use crate::util::heap::chunk_map::*;
use crate::util::heap::BlockPageResource;
use crate::util::heap::PageResource;
use crate::util::linear_scan::{Region, RegionIterator};
use crate::util::metadata::side_metadata::SideMetadataSpec;
#[cfg(feature = "vo_bit")]
use crate::util::metadata::vo_bit;
use crate::util::metadata::{self, MetadataSpec};
use crate::util::object_enum::ObjectEnumerator;
use crate::util::object_forwarding;
use crate::util::{copy::*, epilogue, object_enum};
use crate::util::{Address, ObjectReference};
use crate::vm::*;
use crate::{
    plan::ObjectQueue,
    scheduler::{GCWork, GCWorkScheduler, GCWorker, WorkBucketStage},
    util::opaque_pointer::{VMThread, VMWorkerThread},
    MMTK,
};
use atomic::Ordering;
use std::sync::{atomic::AtomicU8, atomic::AtomicUsize, Arc};

pub(crate) const TRACE_KIND_FAST: TraceKind = 0;
pub(crate) const TRACE_KIND_DEFRAG: TraceKind = 1;

pub struct ImmixSpace<VM: VMBinding> {
    common: CommonSpace<VM>,
    pr: BlockPageResource<VM, Block>,
    /// Allocation status for all chunks in immix space
    pub chunk_map: ChunkMap,
    /// Current line mark state
    pub line_mark_state: AtomicU8,
    /// Line mark state in previous GC
    line_unavail_state: AtomicU8,
    /// A list of all reusable blocks
    pub reusable_blocks: ReusableBlockPool,
    /// Defrag utilities
    pub(super) defrag: Defrag,
    /// How many lines have been consumed since last GC?
    lines_consumed: AtomicUsize,
    /// Object mark state
    mark_state: u8,
    /// Work packet scheduler
    scheduler: Arc<GCWorkScheduler<VM>>,
    /// Some settings for this space
    space_args: ImmixSpaceArgs,
}

/// Some arguments for Immix Space.
pub struct ImmixSpaceArgs {
    /// Mark an object as unlogged when we trace an object.
    /// Normally we set the log bit when we copy an object with [`crate::util::copy::CopySemantics::PromoteToMature`].
    /// In sticky immix, we 'promote' an object to mature when we trace the object
    /// (no matter we copy an object or not). So we have to use `PromoteToMature`, and instead
    /// just set the log bit in the space when an object is traced.
    pub unlog_object_when_traced: bool,
    /// Whether this ImmixSpace instance contains both young and old objects.
    /// This affects the updating of valid-object bits.  If some lines or blocks of this ImmixSpace
    /// instance contain young objects, their VO bits need to be updated during this GC.  Currently
    /// only StickyImmix is affected.  GenImmix allocates young objects in a separete CopySpace
    /// nursery and its VO bits can be cleared in bulk.
    // Currently only used when "vo_bit" is enabled.  Using #[cfg(...)] to eliminate dead code warning.
    #[cfg(feature = "vo_bit")]
    pub mixed_age: bool,
    /// Disable copying for this Immix space.
    pub never_move_objects: bool,
}

unsafe impl<VM: VMBinding> Sync for ImmixSpace<VM> {}

impl<VM: VMBinding> SFT for ImmixSpace<VM> {
    fn name(&self) -> &'static str {
        self.get_name()
    }

    fn get_forwarded_object(&self, object: ObjectReference) -> Option<ObjectReference> {
        // If we never move objects, look no further.
        if !self.is_movable() {
            return None;
        }

        if object_forwarding::is_forwarded::<VM>(object) {
            Some(object_forwarding::read_forwarding_pointer::<VM>(object))
        } else {
            None
        }
    }

    fn is_live(&self, object: ObjectReference) -> bool {
        // If the mark bit is set, it is live.
        if self.is_marked(object) {
            return true;
        }

        // If we never move objects, look no further.
        if !self.is_movable() {
            return false;
        }

        // If the object is forwarded, it is live, too.
        object_forwarding::is_forwarded::<VM>(object)
    }
    #[cfg(feature = "object_pinning")]
    fn pin_object(&self, object: ObjectReference) -> bool {
        VM::VMObjectModel::LOCAL_PINNING_BIT_SPEC.pin_object::<VM>(object)
    }
    #[cfg(feature = "object_pinning")]
    fn unpin_object(&self, object: ObjectReference) -> bool {
        VM::VMObjectModel::LOCAL_PINNING_BIT_SPEC.unpin_object::<VM>(object)
    }
    #[cfg(feature = "object_pinning")]
    fn is_object_pinned(&self, object: ObjectReference) -> bool {
        VM::VMObjectModel::LOCAL_PINNING_BIT_SPEC.is_object_pinned::<VM>(object)
    }
    fn is_movable(&self) -> bool {
        !self.space_args.never_move_objects
    }

    #[cfg(feature = "sanity")]
    fn is_sane(&self) -> bool {
        true
    }
    fn initialize_object_metadata(&self, _object: ObjectReference, _alloc: bool) {
        #[cfg(feature = "vo_bit")]
        crate::util::metadata::vo_bit::set_vo_bit(_object);
    }
    #[cfg(feature = "is_mmtk_object")]
    fn is_mmtk_object(&self, addr: Address) -> Option<ObjectReference> {
        crate::util::metadata::vo_bit::is_vo_bit_set_for_addr(addr)
    }
    #[cfg(feature = "is_mmtk_object")]
    fn find_object_from_internal_pointer(
        &self,
        ptr: Address,
        max_search_bytes: usize,
    ) -> Option<ObjectReference> {
        // We don't need to search more than the max object size in the immix space.
        let search_bytes = usize::min(super::MAX_IMMIX_OBJECT_SIZE, max_search_bytes);
        crate::util::metadata::vo_bit::find_object_from_internal_pointer::<VM>(ptr, search_bytes)
    }
    fn sft_trace_object(
        &self,
        _queue: &mut VectorObjectQueue,
        _object: ObjectReference,
        _worker: GCWorkerMutRef,
    ) -> ObjectReference {
        panic!("We do not use SFT to trace objects for Immix. sft_trace_object() cannot be used.")
    }
}

impl<VM: VMBinding> Space<VM> for ImmixSpace<VM> {
    fn as_space(&self) -> &dyn Space<VM> {
        self
    }
    fn as_sft(&self) -> &(dyn SFT + Sync + 'static) {
        self
    }
    fn get_page_resource(&self) -> &dyn PageResource<VM> {
        &self.pr
    }
    fn maybe_get_page_resource_mut(&mut self) -> Option<&mut dyn PageResource<VM>> {
        Some(&mut self.pr)
    }
    fn common(&self) -> &CommonSpace<VM> {
        &self.common
    }
    fn initialize_sft(&self, sft_map: &mut dyn SFTMap) {
        self.common().initialize_sft(self.as_sft(), sft_map)
    }
    fn release_multiple_pages(&mut self, _start: Address) {
        panic!("immixspace only releases pages enmasse")
    }
    fn set_copy_for_sft_trace(&mut self, _semantics: Option<CopySemantics>) {
        panic!("We do not use SFT to trace objects for Immix. set_copy_context() cannot be used.")
    }

    fn enumerate_objects(&self, enumerator: &mut dyn ObjectEnumerator) {
        object_enum::enumerate_blocks_from_chunk_map::<Block>(enumerator, &self.chunk_map);
    }
}

impl<VM: VMBinding> crate::policy::gc_work::PolicyTraceObject<VM> for ImmixSpace<VM> {
    fn trace_object<Q: ObjectQueue, const KIND: TraceKind>(
        &self,
        queue: &mut Q,
        object: ObjectReference,
        copy: Option<CopySemantics>,
        worker: &mut GCWorker<VM>,
    ) -> ObjectReference {
        if KIND == TRACE_KIND_TRANSITIVE_PIN {
            self.trace_object_without_moving(queue, object)
        } else if KIND == TRACE_KIND_DEFRAG {
            if Block::containing(object).is_defrag_source() {
                debug_assert!(self.in_defrag());
                debug_assert!(
                    !crate::plan::is_nursery_gc(worker.mmtk.get_plan()),
                    "Calling PolicyTraceObject on Immix in nursery GC"
                );
                self.trace_object_with_opportunistic_copy(
                    queue,
                    object,
                    copy.unwrap(),
                    worker,
                    // This should not be nursery collection. Nursery collection does not use PolicyTraceObject.
                    false,
                )
            } else {
                self.trace_object_without_moving(queue, object)
            }
        } else if KIND == TRACE_KIND_FAST {
            self.trace_object_without_moving(queue, object)
        } else {
            unreachable!()
        }
    }

    fn post_scan_object(&self, object: ObjectReference) {
        if super::MARK_LINE_AT_SCAN_TIME && !super::BLOCK_ONLY {
            debug_assert!(self.in_space(object));
            self.mark_lines(object);
        }
    }

    fn may_move_objects<const KIND: TraceKind>() -> bool {
        if KIND == TRACE_KIND_DEFRAG {
            true
        } else if KIND == TRACE_KIND_FAST || KIND == TRACE_KIND_TRANSITIVE_PIN {
            false
        } else {
            unreachable!()
        }
    }
}

impl<VM: VMBinding> ImmixSpace<VM> {
    #[allow(unused)]
    const UNMARKED_STATE: u8 = 0;
    const MARKED_STATE: u8 = 1;

    /// Get side metadata specs
    fn side_metadata_specs() -> Vec<SideMetadataSpec> {
        metadata::extract_side_metadata(&if super::BLOCK_ONLY {
            vec![
                MetadataSpec::OnSide(Block::DEFRAG_STATE_TABLE),
                MetadataSpec::OnSide(Block::MARK_TABLE),
                *VM::VMObjectModel::LOCAL_MARK_BIT_SPEC,
                *VM::VMObjectModel::LOCAL_FORWARDING_BITS_SPEC,
                *VM::VMObjectModel::LOCAL_FORWARDING_POINTER_SPEC,
                #[cfg(feature = "object_pinning")]
                *VM::VMObjectModel::LOCAL_PINNING_BIT_SPEC,
            ]
        } else {
            vec![
                MetadataSpec::OnSide(Line::MARK_TABLE),
                MetadataSpec::OnSide(Block::DEFRAG_STATE_TABLE),
                MetadataSpec::OnSide(Block::MARK_TABLE),
                *VM::VMObjectModel::LOCAL_MARK_BIT_SPEC,
                *VM::VMObjectModel::LOCAL_FORWARDING_BITS_SPEC,
                *VM::VMObjectModel::LOCAL_FORWARDING_POINTER_SPEC,
                #[cfg(feature = "object_pinning")]
                *VM::VMObjectModel::LOCAL_PINNING_BIT_SPEC,
            ]
        })
    }

    pub fn new(
        args: crate::policy::space::PlanCreateSpaceArgs<VM>,
        mut space_args: ImmixSpaceArgs,
    ) -> Self {
<<<<<<< HEAD
        if space_args.never_move_objects {
            info!(
                "Creating non-moving ImmixSpace: {}. Block size: 2^{}",
                args.name,
                Block::LOG_BYTES
            );
        }

=======
>>>>>>> 74dadfd1
        if space_args.unlog_object_when_traced {
            assert!(
                args.constraints.needs_log_bit,
                "Invalid args when the plan does not use log bit"
            );
        }

<<<<<<< HEAD
=======
        // Make sure we override the space args if we force non moving Immix
        if cfg!(feature = "immix_non_moving") && !space_args.never_move_objects {
            info!(
                "Overriding never_moves_objects for Immix Space {}, as the immix_non_moving feature is set. Block size: 2^{}",
                args.name,
                Block::LOG_BYTES,
            );
            space_args.never_move_objects = true;
        }

>>>>>>> 74dadfd1
        // validate features
        if super::BLOCK_ONLY {
            assert!(
                space_args.never_move_objects,
                "Block-only immix must not move objects"
            );
        }
        assert!(
            Block::LINES / 2 <= u8::MAX as usize - 2,
            "Number of lines in a block should not exceed BlockState::MARK_MARKED"
        );

        #[cfg(feature = "vo_bit")]
        vo_bit::helper::validate_config::<VM>();
        let vm_map = args.vm_map;
        let scheduler = args.scheduler.clone();
        let common =
            CommonSpace::new(args.into_policy_args(true, false, Self::side_metadata_specs()));
        let space_index = common.descriptor.get_index();
        ImmixSpace {
            pr: if common.vmrequest.is_discontiguous() {
                BlockPageResource::new_discontiguous(
                    Block::LOG_PAGES,
                    vm_map,
                    scheduler.num_workers(),
                )
            } else {
                BlockPageResource::new_contiguous(
                    Block::LOG_PAGES,
                    common.start,
                    common.extent,
                    vm_map,
                    scheduler.num_workers(),
                )
            },
            common,
            chunk_map: ChunkMap::new(space_index),
            line_mark_state: AtomicU8::new(Line::RESET_MARK_STATE),
            line_unavail_state: AtomicU8::new(Line::RESET_MARK_STATE),
            lines_consumed: AtomicUsize::new(0),
            reusable_blocks: ReusableBlockPool::new(scheduler.num_workers()),
            defrag: Defrag::default(),
            // Set to the correct mark state when inititialized. We cannot rely on prepare to set it (prepare may get skipped in nursery GCs).
            mark_state: Self::MARKED_STATE,
            scheduler: scheduler.clone(),
            space_args,
        }
    }

    /// Flush the thread-local queues in BlockPageResource
    pub fn flush_page_resource(&self) {
        self.reusable_blocks.flush_all();
        #[cfg(target_pointer_width = "64")]
        self.pr.flush_all()
    }

    /// Get the number of defrag headroom pages.
    pub fn defrag_headroom_pages(&self) -> usize {
        self.defrag.defrag_headroom_pages(self)
    }

    /// Check if current GC is a defrag GC.
    pub fn in_defrag(&self) -> bool {
        self.defrag.in_defrag()
    }

    /// check if the current GC should do defragmentation.
    pub fn decide_whether_to_defrag(
        &self,
        emergency_collection: bool,
        collect_whole_heap: bool,
        collection_attempts: usize,
        user_triggered_collection: bool,
        full_heap_system_gc: bool,
    ) -> bool {
        self.defrag.decide_whether_to_defrag(
            self.is_defrag_enabled(),
            emergency_collection,
            collect_whole_heap,
            collection_attempts,
            user_triggered_collection,
            self.reusable_blocks.len() == 0,
            full_heap_system_gc,
        );
        self.defrag.in_defrag()
    }

    /// Get work packet scheduler
    fn scheduler(&self) -> &GCWorkScheduler<VM> {
        &self.scheduler
    }

    pub fn prepare(&mut self, major_gc: bool, plan_stats: Option<StatsForDefrag>) {
        if major_gc {
            // Update mark_state
            if VM::VMObjectModel::LOCAL_MARK_BIT_SPEC.is_on_side() {
                self.mark_state = Self::MARKED_STATE;
            } else {
                // For header metadata, we use cyclic mark bits.
                unimplemented!("cyclic mark bits is not supported at the moment");
            }

            if self.common.needs_log_bit {
                if let MetadataSpec::OnSide(side) = *VM::VMObjectModel::GLOBAL_LOG_BIT_SPEC {
                    for chunk in self.chunk_map.all_chunks() {
                        side.bzero_metadata(chunk.start(), Chunk::BYTES);
                    }
                }
            }

            // Prepare defrag info
            if self.is_defrag_enabled() {
<<<<<<< HEAD
                self.defrag.prepare(self, plan_stats.unwrap());
=======
                self.defrag.prepare(self, plan_stats);
>>>>>>> 74dadfd1
            }

            // Prepare each block for GC
            let threshold = self.defrag.defrag_spill_threshold.load(Ordering::Acquire);
            // # Safety: ImmixSpace reference is always valid within this collection cycle.
            let space = unsafe { &*(self as *const Self) };
            let work_packets = self.chunk_map.generate_tasks(|chunk| {
                Box::new(PrepareBlockState {
                    space,
                    chunk,
                    defrag_threshold: if space.in_defrag() {
                        Some(threshold)
                    } else {
                        None
                    },
                })
            });
            self.scheduler().work_buckets[WorkBucketStage::Prepare].bulk_add(work_packets);

            if !super::BLOCK_ONLY {
                self.line_mark_state.fetch_add(1, Ordering::AcqRel);
                if self.line_mark_state.load(Ordering::Acquire) > Line::MAX_MARK_STATE {
                    self.line_mark_state
                        .store(Line::RESET_MARK_STATE, Ordering::Release);
                }
            }
        }

        #[cfg(feature = "vo_bit")]
        if vo_bit::helper::need_to_clear_vo_bits_before_tracing::<VM>() {
            let maybe_scope = if major_gc {
                // If it is major GC, we always clear all VO bits because we are doing full-heap
                // tracing.
                Some(VOBitsClearingScope::FullGC)
            } else if self.space_args.mixed_age {
                // StickyImmix nursery GC.
                // Some lines (or blocks) contain only young objects,
                // while other lines (or blocks) contain only old objects.
                if super::BLOCK_ONLY {
                    // Block only.  Young objects are only allocated into fully empty blocks.
                    // Only clear unmarked blocks.
                    Some(VOBitsClearingScope::BlockOnly)
                } else {
                    // Young objects are allocated into empty lines.
                    // Only clear unmarked lines.
                    let line_mark_state = self.line_mark_state.load(Ordering::SeqCst);
                    Some(VOBitsClearingScope::Line {
                        state: line_mark_state,
                    })
                }
            } else {
                // GenImmix nursery GC.  We do nothing to the ImmixSpace because the nursery is a
                // separate CopySpace.  It'll clear its own VO bits.
                None
            };

            if let Some(scope) = maybe_scope {
                let work_packets = self
                    .chunk_map
                    .generate_tasks(|chunk| Box::new(ClearVOBitsAfterPrepare { chunk, scope }));
                self.scheduler.work_buckets[WorkBucketStage::ClearVOBits].bulk_add(work_packets);
            }
        }
    }

    /// Release for the immix space.
    pub fn release(&mut self, major_gc: bool) {
        if major_gc {
            // Update line_unavail_state for hole searching after this GC.
            if !super::BLOCK_ONLY {
                self.line_unavail_state.store(
                    self.line_mark_state.load(Ordering::Acquire),
                    Ordering::Release,
                );
            }
        }
        // Clear reusable blocks list
        if !super::BLOCK_ONLY {
            self.reusable_blocks.reset();
        }
        // Sweep chunks and blocks
        let work_packets = self.generate_sweep_tasks();
        self.scheduler().work_buckets[WorkBucketStage::Release].bulk_add(work_packets);

        self.lines_consumed.store(0, Ordering::Relaxed);
    }

    /// This is called when a GC finished.
    /// Return whether this GC was a defrag GC, as a plan may want to know this.
    pub fn end_of_gc(&mut self) -> bool {
        let did_defrag = self.defrag.in_defrag();
        if self.is_defrag_enabled() {
            self.defrag.reset_in_defrag();
        }
        did_defrag
    }

    /// Generate chunk sweep tasks
    fn generate_sweep_tasks(&self) -> Vec<Box<dyn GCWork<VM>>> {
        self.defrag.mark_histograms.lock().clear();
        // # Safety: ImmixSpace reference is always valid within this collection cycle.
        let space = unsafe { &*(self as *const Self) };
        let epilogue = Arc::new(FlushPageResource {
            space,
            counter: AtomicUsize::new(0),
        });
        let tasks = self.chunk_map.generate_tasks(|chunk| {
            Box::new(SweepChunk {
                space,
                chunk,
                epilogue: epilogue.clone(),
            })
        });
        epilogue.counter.store(tasks.len(), Ordering::SeqCst);
        tasks
    }

    /// Release a block.
    pub fn release_block(&self, block: Block) {
        block.deinit();
        self.pr.release_block(block);
    }

    /// Allocate a clean block.
    pub fn get_clean_block(&self, tls: VMThread, copy: bool) -> Option<Block> {
        let block_address = self.acquire(tls, Block::PAGES);
        if block_address.is_zero() {
            return None;
        }
        self.defrag.notify_new_clean_block(copy);
        let block = Block::from_aligned_address(block_address);
        block.init(copy);
        self.chunk_map.set_allocated(block.chunk(), true);
        self.lines_consumed
            .fetch_add(Block::LINES, Ordering::SeqCst);
        Some(block)
    }

    /// Pop a reusable block from the reusable block list.
    pub fn get_reusable_block(&self, copy: bool) -> Option<Block> {
        if super::BLOCK_ONLY {
            return None;
        }
        loop {
            if let Some(block) = self.reusable_blocks.pop() {
                // Skip blocks that should be evacuated.
                if copy && block.is_defrag_source() {
                    continue;
                }

                // Get available lines. Do this before block.init which will reset block state.
                let lines_delta = match block.get_state() {
                    BlockState::Reusable { unavailable_lines } => {
                        Block::LINES - unavailable_lines as usize
                    }
                    BlockState::Unmarked => Block::LINES,
                    _ => unreachable!("{:?} {:?}", block, block.get_state()),
                };
                self.lines_consumed.fetch_add(lines_delta, Ordering::SeqCst);

                block.init(copy);
                return Some(block);
            } else {
                return None;
            }
        }
    }

    /// Trace and mark objects without evacuation.
    pub fn trace_object_without_moving(
        &self,
        queue: &mut impl ObjectQueue,
        object: ObjectReference,
    ) -> ObjectReference {
        #[cfg(feature = "vo_bit")]
        vo_bit::helper::on_trace_object::<VM>(object);

        if self.attempt_mark(object, self.mark_state) {
            // Mark block and lines
            if !super::BLOCK_ONLY {
                if !super::MARK_LINE_AT_SCAN_TIME {
                    self.mark_lines(object);
                }
            } else {
                Block::containing(object).set_state(BlockState::Marked);
            }

            #[cfg(feature = "vo_bit")]
            vo_bit::helper::on_object_marked::<VM>(object);

            // Visit node
            queue.enqueue(object);
            self.unlog_object_if_needed(object);
            return object;
        }
        object
    }

    /// Trace object and do evacuation if required.
    #[allow(clippy::assertions_on_constants)]
    pub fn trace_object_with_opportunistic_copy(
        &self,
        queue: &mut impl ObjectQueue,
        object: ObjectReference,
        semantics: CopySemantics,
        worker: &mut GCWorker<VM>,
        nursery_collection: bool,
    ) -> ObjectReference {
        let copy_context = worker.get_copy_context_mut();
        debug_assert!(!super::BLOCK_ONLY);

        #[cfg(feature = "vo_bit")]
        vo_bit::helper::on_trace_object::<VM>(object);

        let forwarding_status = object_forwarding::attempt_to_forward::<VM>(object);
        if object_forwarding::state_is_forwarded_or_being_forwarded(forwarding_status) {
            // We lost the forwarding race as some other thread has set the forwarding word; wait
            // until the object has been forwarded by the winner. Note that the object may not
            // necessarily get forwarded since Immix opportunistically moves objects.
            #[allow(clippy::let_and_return)]
            let new_object =
                object_forwarding::spin_and_get_forwarded_object::<VM>(object, forwarding_status);
            #[cfg(debug_assertions)]
            {
                if new_object == object {
                    debug_assert!(
                        self.is_marked(object) || self.defrag.space_exhausted() || self.is_pinned(object),
                        "Forwarded object is the same as original object {} even though it should have been copied",
                        object,
                    );
                } else {
                    // new_object != object
                    debug_assert!(
                        !Block::containing(new_object).is_defrag_source(),
                        "Block {:?} containing forwarded object {} should not be a defragmentation source",
                        Block::containing(new_object),
                        new_object,
                    );
                }
            }
            new_object
        } else if self.is_marked(object) {
            // We won the forwarding race but the object is already marked so we clear the
            // forwarding status and return the unmoved object
            object_forwarding::clear_forwarding_bits::<VM>(object);
            object
        } else {
            // We won the forwarding race; actually forward and copy the object if it is not pinned
            // and we have sufficient space in our copy allocator
            let new_object = if self.is_pinned(object)
                || (!nursery_collection && self.defrag.space_exhausted())
            {
                self.attempt_mark(object, self.mark_state);
                object_forwarding::clear_forwarding_bits::<VM>(object);
                Block::containing(object).set_state(BlockState::Marked);

                #[cfg(feature = "vo_bit")]
                vo_bit::helper::on_object_marked::<VM>(object);

                if !super::MARK_LINE_AT_SCAN_TIME {
                    self.mark_lines(object);
                }

                object
            } else {
                // We are forwarding objects. When the copy allocator allocates the block, it should
                // mark the block. So we do not need to explicitly mark it here.

                object_forwarding::forward_object::<VM>(
                    object,
                    semantics,
                    copy_context,
                    |_new_object| {
                        #[cfg(feature = "vo_bit")]
                        vo_bit::helper::on_object_forwarded::<VM>(_new_object);
                    },
                )
            };
            debug_assert_eq!(
                Block::containing(new_object).get_state(),
                BlockState::Marked
            );

            queue.enqueue(new_object);
            debug_assert!(new_object.is_live());
            self.unlog_object_if_needed(new_object);
            new_object
        }
    }

    fn unlog_object_if_needed(&self, object: ObjectReference) {
        if self.space_args.unlog_object_when_traced {
            // Make sure the side metadata for the line can fit into one byte. For smaller line size, we should
            // use `mark_as_unlogged` instead to mark the bit.
            const_assert!(
                Line::BYTES
                    >= (1
                        << (crate::util::constants::LOG_BITS_IN_BYTE
                            + crate::util::constants::LOG_MIN_OBJECT_SIZE))
            );
            const_assert_eq!(
                crate::vm::object_model::specs::VMGlobalLogBitSpec::LOG_NUM_BITS,
                0
            ); // We should put this to the addition, but type casting is not allowed in constant assertions.

            // Every immix line is 256 bytes, which is mapped to 4 bytes in the side metadata.
            // If we have one object in the line that is mature, we can assume all the objects in the line are mature objects.
            // So we can just mark the byte.
            VM::VMObjectModel::GLOBAL_LOG_BIT_SPEC
                .mark_byte_as_unlogged::<VM>(object, Ordering::Relaxed);
        }
    }

    /// Mark all the lines that the given object spans.
    #[allow(clippy::assertions_on_constants)]
    pub fn mark_lines(&self, object: ObjectReference) {
        debug_assert!(!super::BLOCK_ONLY);
        Line::mark_lines_for_object::<VM>(object, self.line_mark_state.load(Ordering::Acquire));
    }

    /// Atomically mark an object.
    fn attempt_mark(&self, object: ObjectReference, mark_state: u8) -> bool {
        loop {
            let old_value = VM::VMObjectModel::LOCAL_MARK_BIT_SPEC.load_atomic::<VM, u8>(
                object,
                None,
                Ordering::SeqCst,
            );
            if old_value == mark_state {
                return false;
            }

            if VM::VMObjectModel::LOCAL_MARK_BIT_SPEC
                .compare_exchange_metadata::<VM, u8>(
                    object,
                    old_value,
                    mark_state,
                    None,
                    Ordering::SeqCst,
                    Ordering::SeqCst,
                )
                .is_ok()
            {
                break;
            }
        }
        true
    }

    /// Check if an object is marked.
    fn is_marked_with(&self, object: ObjectReference, mark_state: u8) -> bool {
        let old_value = VM::VMObjectModel::LOCAL_MARK_BIT_SPEC.load_atomic::<VM, u8>(
            object,
            None,
            Ordering::SeqCst,
        );
        old_value == mark_state
    }

    pub(crate) fn is_marked(&self, object: ObjectReference) -> bool {
        self.is_marked_with(object, self.mark_state)
    }

    /// Check if an object is pinned.
    fn is_pinned(&self, _object: ObjectReference) -> bool {
        #[cfg(feature = "object_pinning")]
        return self.is_object_pinned(_object);

        #[cfg(not(feature = "object_pinning"))]
        false
    }

    /// Hole searching.
    ///
    /// Linearly scan lines in a block to search for the next
    /// hole, starting from the given line. If we find available lines,
    /// return a tuple of the start line and the end line (non-inclusive).
    ///
    /// Returns None if the search could not find any more holes.
    #[allow(clippy::assertions_on_constants)]
    pub fn get_next_available_lines(&self, search_start: Line) -> Option<(Line, Line)> {
        debug_assert!(!super::BLOCK_ONLY);
        let unavail_state = self.line_unavail_state.load(Ordering::Acquire);
        let current_state = self.line_mark_state.load(Ordering::Acquire);
        let block = search_start.block();
        let mark_data = block.line_mark_table();
        let start_cursor = search_start.get_index_within_block();
        let mut cursor = start_cursor;
        // Find start
        while cursor < mark_data.len() {
            let mark = mark_data.get(cursor);
            if mark != unavail_state && mark != current_state {
                break;
            }
            cursor += 1;
        }
        if cursor == mark_data.len() {
            return None;
        }
        let start = search_start.next_nth(cursor - start_cursor);
        // Find limit
        while cursor < mark_data.len() {
            let mark = mark_data.get(cursor);
            if mark == unavail_state || mark == current_state {
                break;
            }
            cursor += 1;
        }
        let end = search_start.next_nth(cursor - start_cursor);
        debug_assert!(RegionIterator::<Line>::new(start, end)
            .all(|line| !line.is_marked(unavail_state) && !line.is_marked(current_state)));
        Some((start, end))
    }

    pub fn is_last_gc_exhaustive(&self, did_defrag_for_last_gc: bool) -> bool {
        if self.is_defrag_enabled() {
            did_defrag_for_last_gc
        } else {
            // If defrag is disabled, every GC is exhaustive.
            true
        }
    }

    pub(crate) fn get_pages_allocated(&self) -> usize {
        self.lines_consumed.load(Ordering::SeqCst) >> (LOG_BYTES_IN_PAGE - Line::LOG_BYTES as u8)
    }

    /// Post copy routine for Immix copy contexts
    fn post_copy(&self, object: ObjectReference, _bytes: usize) {
        // Mark the object
        VM::VMObjectModel::LOCAL_MARK_BIT_SPEC.store_atomic::<VM, u8>(
            object,
            self.mark_state,
            None,
            Ordering::SeqCst,
        );
        // Mark the line
        if !super::MARK_LINE_AT_SCAN_TIME {
            self.mark_lines(object);
        }
    }

    pub(crate) fn prefer_copy_on_nursery_gc(&self) -> bool {
        self.is_nursery_copy_enabled()
    }

    pub(crate) fn is_nursery_copy_enabled(&self) -> bool {
        !self.space_args.never_move_objects && !cfg!(feature = "sticky_immix_non_moving_nursery")
    }

    pub(crate) fn is_defrag_enabled(&self) -> bool {
        !self.space_args.never_move_objects
    }
}

/// A work packet to prepare each block for a major GC.
/// Performs the action on a range of chunks.
pub struct PrepareBlockState<VM: VMBinding> {
    #[allow(dead_code)]
    pub space: &'static ImmixSpace<VM>,
    pub chunk: Chunk,
    pub defrag_threshold: Option<usize>,
}

impl<VM: VMBinding> PrepareBlockState<VM> {
    /// Clear object mark table
    fn reset_object_mark(&self) {
        // NOTE: We reset the mark bits because cyclic mark bit is currently not supported, yet.
        // See `ImmixSpace::prepare`.
        if let MetadataSpec::OnSide(side) = *VM::VMObjectModel::LOCAL_MARK_BIT_SPEC {
            side.bzero_metadata(self.chunk.start(), Chunk::BYTES);
        }
    }
}

impl<VM: VMBinding> GCWork<VM> for PrepareBlockState<VM> {
    fn do_work(&mut self, _worker: &mut GCWorker<VM>, _mmtk: &'static MMTK<VM>) {
        // Clear object mark table for this chunk
        self.reset_object_mark();
        // Iterate over all blocks in this chunk
        for block in self.chunk.iter_region::<Block>() {
            let state = block.get_state();
            // Skip unallocated blocks.
            if state == BlockState::Unallocated {
                continue;
            }
            // Check if this block needs to be defragmented.
            let is_defrag_source = if !self.space.is_defrag_enabled() {
                // Do not set any block as defrag source if defrag is disabled.
                false
            } else if super::DEFRAG_EVERY_BLOCK {
                // Set every block as defrag source if so desired.
                true
            } else if let Some(defrag_threshold) = self.defrag_threshold {
                // This GC is a defrag GC.
                block.get_holes() > defrag_threshold
            } else {
                // Not a defrag GC.
                false
            };
            block.set_as_defrag_source(is_defrag_source);
            // Clear block mark data.
            block.set_state(BlockState::Unmarked);
            debug_assert!(!block.get_state().is_reusable());
            debug_assert_ne!(block.get_state(), BlockState::Marked);
        }
    }
}

/// Chunk sweeping work packet.
struct SweepChunk<VM: VMBinding> {
    space: &'static ImmixSpace<VM>,
    chunk: Chunk,
    /// A destructor invoked when all `SweepChunk` packets are finished.
    epilogue: Arc<FlushPageResource<VM>>,
}

impl<VM: VMBinding> GCWork<VM> for SweepChunk<VM> {
    fn do_work(&mut self, _worker: &mut GCWorker<VM>, mmtk: &'static MMTK<VM>) {
        assert!(self.space.chunk_map.get(self.chunk).unwrap().is_allocated());

        let mut histogram = self.space.defrag.new_histogram();
        let line_mark_state = if super::BLOCK_ONLY {
            None
        } else {
            Some(self.space.line_mark_state.load(Ordering::Acquire))
        };
        // Hints for clearing side forwarding bits.
        let is_moving_gc = mmtk.get_plan().current_gc_may_move_object();
        let is_defrag_gc = self.space.defrag.in_defrag();
        // number of allocated blocks.
        let mut allocated_blocks = 0;
        // Iterate over all allocated blocks in this chunk.
        for block in self
            .chunk
            .iter_region::<Block>()
            .filter(|block| block.get_state() != BlockState::Unallocated)
        {
            // Clear side forwarding bits.
            // In the beginning of the next GC, no side forwarding bits shall be set.
            // In this way, we can omit clearing forwarding bits when copying object.
            // See `GCWorkerCopyContext::post_copy`.
            // Note, `block.sweep()` overwrites `DEFRAG_STATE_TABLE` with the number of holes,
            // but we need it to know if a block is a defrag source.
            // We clear forwarding bits before `block.sweep()`.
            if let MetadataSpec::OnSide(side) = *VM::VMObjectModel::LOCAL_FORWARDING_BITS_SPEC {
                if is_moving_gc {
                    let objects_may_move = if is_defrag_gc {
                        // If it is a defrag GC, we only clear forwarding bits for defrag sources.
                        block.is_defrag_source()
                    } else {
                        // Otherwise, it must be a nursery GC of StickyImmix with copying nursery.
                        // We don't have information about which block contains moved objects,
                        // so we have to clear forwarding bits for all blocks.
                        true
                    };
                    if objects_may_move {
                        side.bzero_metadata(block.start(), Block::BYTES);
                    }
                }
            }

            if !block.sweep(self.space, &mut histogram, line_mark_state) {
                // Block is live. Increment the allocated block count.
                allocated_blocks += 1;
            }
        }
        probe!(mmtk, sweep_chunk, allocated_blocks);
        // Set this chunk as free if there is not live blocks.
        if allocated_blocks == 0 {
            self.space.chunk_map.set_allocated(self.chunk, false)
        }
        self.space.defrag.add_completed_mark_histogram(histogram);
        self.epilogue.finish_one_work_packet();
    }
}

/// Count number of remaining work pacets, and flush page resource if all packets are finished.
struct FlushPageResource<VM: VMBinding> {
    space: &'static ImmixSpace<VM>,
    counter: AtomicUsize,
}

impl<VM: VMBinding> FlushPageResource<VM> {
    /// Called after a related work packet is finished.
    fn finish_one_work_packet(&self) {
        if 1 == self.counter.fetch_sub(1, Ordering::SeqCst) {
            // We've finished releasing all the dead blocks to the BlockPageResource's thread-local queues.
            // Now flush the BlockPageResource.
            self.space.flush_page_resource()
        }
    }
}

impl<VM: VMBinding> Drop for FlushPageResource<VM> {
    fn drop(&mut self) {
        epilogue::debug_assert_counter_zero(&self.counter, "FlushPageResource::counter");
    }
}

use crate::policy::copy_context::PolicyCopyContext;
use crate::util::alloc::Allocator;
use crate::util::alloc::ImmixAllocator;

/// Normal immix copy context. It has one copying Immix allocator.
/// Most immix plans use this copy context.
pub struct ImmixCopyContext<VM: VMBinding> {
    allocator: ImmixAllocator<VM>,
}

impl<VM: VMBinding> PolicyCopyContext for ImmixCopyContext<VM> {
    type VM = VM;

    fn prepare(&mut self) {
        self.allocator.reset();
    }
    fn release(&mut self) {
        self.allocator.reset();
    }
    fn alloc_copy(
        &mut self,
        _original: ObjectReference,
        bytes: usize,
        align: usize,
        offset: usize,
    ) -> Address {
        self.allocator.alloc(bytes, align, offset)
    }
    fn post_copy(&mut self, obj: ObjectReference, bytes: usize) {
        self.get_space().post_copy(obj, bytes)
    }
}

impl<VM: VMBinding> ImmixCopyContext<VM> {
    pub(crate) fn new(
        tls: VMWorkerThread,
        context: Arc<AllocatorContext<VM>>,
        space: &'static ImmixSpace<VM>,
    ) -> Self {
        ImmixCopyContext {
            allocator: ImmixAllocator::new(tls.0, Some(space), context, true),
        }
    }

    fn get_space(&self) -> &ImmixSpace<VM> {
        self.allocator.immix_space()
    }
}

/// Hybrid Immix copy context. It includes two different immix allocators. One with `copy = true`
/// is used for defrag GCs, and the other is used for other purposes (such as promoting objects from
/// nursery to Immix mature space). This is used by generational immix.
pub struct ImmixHybridCopyContext<VM: VMBinding> {
    copy_allocator: ImmixAllocator<VM>,
    defrag_allocator: ImmixAllocator<VM>,
}

impl<VM: VMBinding> PolicyCopyContext for ImmixHybridCopyContext<VM> {
    type VM = VM;

    fn prepare(&mut self) {
        self.copy_allocator.reset();
        self.defrag_allocator.reset();
    }
    fn release(&mut self) {
        self.copy_allocator.reset();
        self.defrag_allocator.reset();
    }
    fn alloc_copy(
        &mut self,
        _original: ObjectReference,
        bytes: usize,
        align: usize,
        offset: usize,
    ) -> Address {
        if self.get_space().in_defrag() {
            self.defrag_allocator.alloc(bytes, align, offset)
        } else {
            self.copy_allocator.alloc(bytes, align, offset)
        }
    }
    fn post_copy(&mut self, obj: ObjectReference, bytes: usize) {
        self.get_space().post_copy(obj, bytes)
    }
}

impl<VM: VMBinding> ImmixHybridCopyContext<VM> {
    pub(crate) fn new(
        tls: VMWorkerThread,
        context: Arc<AllocatorContext<VM>>,
        space: &'static ImmixSpace<VM>,
    ) -> Self {
        ImmixHybridCopyContext {
            copy_allocator: ImmixAllocator::new(tls.0, Some(space), context.clone(), false),
            defrag_allocator: ImmixAllocator::new(tls.0, Some(space), context, true),
        }
    }

    fn get_space(&self) -> &ImmixSpace<VM> {
        // Both copy allocators should point to the same space.
        debug_assert_eq!(
            self.defrag_allocator.immix_space().common().descriptor,
            self.copy_allocator.immix_space().common().descriptor
        );
        // Just get the space from either allocator
        self.defrag_allocator.immix_space()
    }
}

#[cfg(feature = "vo_bit")]
#[derive(Clone, Copy)]
enum VOBitsClearingScope {
    /// Clear all VO bits in all blocks.
    FullGC,
    /// Clear unmarked blocks, only.
    BlockOnly,
    /// Clear unmarked lines, only.  (i.e. lines with line mark state **not** equal to `state`).
    Line { state: u8 },
}

/// A work packet to clear VO bit metadata after Prepare.
#[cfg(feature = "vo_bit")]
struct ClearVOBitsAfterPrepare {
    chunk: Chunk,
    scope: VOBitsClearingScope,
}

#[cfg(feature = "vo_bit")]
impl<VM: VMBinding> GCWork<VM> for ClearVOBitsAfterPrepare {
    fn do_work(&mut self, _worker: &mut GCWorker<VM>, _mmtk: &'static MMTK<VM>) {
        match self.scope {
            VOBitsClearingScope::FullGC => {
                vo_bit::bzero_vo_bit(self.chunk.start(), Chunk::BYTES);
            }
            VOBitsClearingScope::BlockOnly => {
                self.clear_blocks(None);
            }
            VOBitsClearingScope::Line { state } => {
                self.clear_blocks(Some(state));
            }
        }
    }
}

#[cfg(feature = "vo_bit")]
impl ClearVOBitsAfterPrepare {
    fn clear_blocks(&mut self, line_mark_state: Option<u8>) {
        for block in self
            .chunk
            .iter_region::<Block>()
            .filter(|block| block.get_state() != BlockState::Unallocated)
        {
            block.clear_vo_bits_for_unmarked_regions(line_mark_state);
        }
    }
}<|MERGE_RESOLUTION|>--- conflicted
+++ resolved
@@ -278,17 +278,6 @@
         args: crate::policy::space::PlanCreateSpaceArgs<VM>,
         mut space_args: ImmixSpaceArgs,
     ) -> Self {
-<<<<<<< HEAD
-        if space_args.never_move_objects {
-            info!(
-                "Creating non-moving ImmixSpace: {}. Block size: 2^{}",
-                args.name,
-                Block::LOG_BYTES
-            );
-        }
-
-=======
->>>>>>> 74dadfd1
         if space_args.unlog_object_when_traced {
             assert!(
                 args.constraints.needs_log_bit,
@@ -296,8 +285,6 @@
             );
         }
 
-<<<<<<< HEAD
-=======
         // Make sure we override the space args if we force non moving Immix
         if cfg!(feature = "immix_non_moving") && !space_args.never_move_objects {
             info!(
@@ -308,7 +295,6 @@
             space_args.never_move_objects = true;
         }
 
->>>>>>> 74dadfd1
         // validate features
         if super::BLOCK_ONLY {
             assert!(
@@ -421,11 +407,7 @@
 
             // Prepare defrag info
             if self.is_defrag_enabled() {
-<<<<<<< HEAD
                 self.defrag.prepare(self, plan_stats.unwrap());
-=======
-                self.defrag.prepare(self, plan_stats);
->>>>>>> 74dadfd1
             }
 
             // Prepare each block for GC
