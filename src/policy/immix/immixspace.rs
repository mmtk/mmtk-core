--- conflicted
+++ resolved
@@ -1,5 +1,6 @@
 use super::line::*;
 use super::{block::*, defrag::Defrag};
+use crate::plan::VectorObjectQueue;
 use crate::policy::gc_work::TraceKind;
 use crate::policy::sft::GCWorkerMutRef;
 use crate::policy::sft::SFT;
@@ -22,24 +23,14 @@
     MMTK,
 };
 use atomic::Ordering;
-<<<<<<< HEAD
-use std::sync::atomic::AtomicUsize;
-use std::sync::{atomic::AtomicU8, Arc};
-=======
 use std::sync::{atomic::AtomicU8, atomic::AtomicUsize, Arc};
->>>>>>> 541020b6
 
 pub(crate) const TRACE_KIND_FAST: TraceKind = 0;
 pub(crate) const TRACE_KIND_DEFRAG: TraceKind = 1;
 
 pub struct ImmixSpace<VM: VMBinding> {
-<<<<<<< HEAD
     pub(crate) common: CommonSpace<VM>,
-    pr: FreeListPageResource<VM>,
-=======
-    common: CommonSpace<VM>,
     pr: BlockPageResource<VM, Block>,
->>>>>>> 541020b6
     /// Allocation status for all chunks in immix space
     pub chunk_map: ChunkMap,
     /// Current line mark state
@@ -236,19 +227,12 @@
             chunk_map: ChunkMap::new(),
             line_mark_state: AtomicU8::new(Line::RESET_MARK_STATE),
             line_unavail_state: AtomicU8::new(Line::RESET_MARK_STATE),
-<<<<<<< HEAD
             lines_consumed: AtomicUsize::new(0),
-            reusable_blocks: BlockList::default(),
-            defrag: Defrag::default(),
-            mark_state: Self::UNMARKED_STATE,
-            scheduler,
             nursery_collection: false,
-=======
             reusable_blocks: ReusableBlockPool::new(scheduler.num_workers()),
             defrag: Defrag::default(),
             mark_state: Self::UNMARKED_STATE,
             scheduler: scheduler.clone(),
->>>>>>> 541020b6
         }
     }
 
@@ -537,11 +521,7 @@
             // We won the forwarding race but the object is already marked so we clear the
             // forwarding status and return the unmoved object
             debug_assert!(
-<<<<<<< HEAD
-                nursery_collection || self.defrag.space_exhausted() || Self::is_pinned(object),
-=======
-                self.defrag.space_exhausted() || self.is_pinned(object),
->>>>>>> 541020b6
+                nursery_collection || self.defrag.space_exhausted() || self.is_pinned(object),
                 "Forwarded object is the same as original object {} even though it should have been copied",
                 object,
             );
@@ -550,11 +530,7 @@
         } else {
             // We won the forwarding race; actually forward and copy the object if it is not pinned
             // and we have sufficient space in our copy allocator
-<<<<<<< HEAD
-            let new_object = if Self::is_pinned(object) || (!nursery_collection && self.defrag.space_exhausted()) {
-=======
-            let new_object = if self.is_pinned(object) || self.defrag.space_exhausted() {
->>>>>>> 541020b6
+            let new_object = if self.is_pinned(object) || (!nursery_collection && self.defrag.space_exhausted()) {
                 self.attempt_mark(object, self.mark_state);
                 ForwardingWord::clear_forwarding_bits::<VM>(object);
                 Block::containing::<VM>(object).set_state(BlockState::Marked);
@@ -820,7 +796,7 @@
     }
 }
 
-use crate::plan::{Plan, VectorObjectQueue};
+use crate::plan::Plan;
 use crate::policy::copy_context::PolicyCopyContext;
 use crate::util::alloc::Allocator;
 use crate::util::alloc::ImmixAllocator;
