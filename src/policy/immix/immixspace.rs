use super::defrag::StatsForDefrag;
use super::line::*;
use super::{block::*, defrag::Defrag};
use crate::plan::VectorObjectQueue;
use crate::policy::gc_work::{TraceKind, DEFAULT_TRACE, TRACE_KIND_TRANSITIVE_PIN};
use crate::policy::sft::GCWorkerMutRef;
use crate::policy::sft::SFT;
use crate::policy::sft_map::SFTMap;
use crate::policy::space::{CommonSpace, Space};
use crate::util::alloc::allocator::AllocationOptions;
use crate::util::alloc::allocator::AllocatorContext;
use crate::util::constants::LOG_BYTES_IN_PAGE;
use crate::util::heap::chunk_map::*;
use crate::util::heap::BlockPageResource;
use crate::util::heap::PageResource;
use crate::util::linear_scan::{Region, RegionIterator};
use crate::util::metadata::side_metadata::SideMetadataSpec;
#[cfg(feature = "vo_bit")]
use crate::util::metadata::vo_bit;
use crate::util::metadata::{self, MetadataSpec};
use crate::util::object_enum::ObjectEnumerator;
use crate::util::object_forwarding;
use crate::util::{copy::*, epilogue, object_enum};
use crate::util::{Address, ObjectReference};
use crate::vm::*;
use crate::{
    plan::ObjectQueue,
    scheduler::{GCWork, GCWorkScheduler, GCWorker, WorkBucketStage},
    util::opaque_pointer::{VMThread, VMWorkerThread},
    MMTK,
};
use atomic::Ordering;
use std::sync::{atomic::AtomicU8, atomic::AtomicUsize, Arc};

pub(crate) const TRACE_KIND_FAST: TraceKind = 0;
pub(crate) const TRACE_KIND_DEFRAG: TraceKind = 1;

pub struct ImmixSpace<VM: VMBinding> {
    common: CommonSpace<VM>,
    pr: BlockPageResource<VM, Block>,
    /// Allocation status for all chunks in immix space
    pub chunk_map: ChunkMap,
    /// Current line mark state
    pub line_mark_state: AtomicU8,
    /// Line mark state in previous GC
    line_unavail_state: AtomicU8,
    /// A list of all reusable blocks
    pub reusable_blocks: ReusableBlockPool,
    /// Defrag utilities
    pub(super) defrag: Defrag,
    /// How many lines have been consumed since last GC?
    lines_consumed: AtomicUsize,
    /// Object mark state
    mark_state: u8,
    /// Work packet scheduler
    scheduler: Arc<GCWorkScheduler<VM>>,
    /// Some settings for this space
    space_args: ImmixSpaceArgs,
}

/// Some arguments for Immix Space.
pub struct ImmixSpaceArgs {
<<<<<<< HEAD
    /// Mark an object as unlogged when we trace an object.
    /// Normally we set the log bit when we copy an object with [`crate::util::copy::CopySemantics::PromoteToMature`].
    /// In sticky immix, we 'promote' an object to mature when we trace the object
    /// (no matter we copy an object or not). So we have to use `PromoteToMature`, and instead
    /// just set the log bit in the space when an object is traced.
    // pub unlog_object_when_traced: bool,
=======
>>>>>>> e058ceeb
    /// Whether this ImmixSpace instance contains both young and old objects.
    /// This affects the updating of valid-object bits.  If some lines or blocks of this ImmixSpace
    /// instance contain young objects, their VO bits need to be updated during this GC.  Currently
    /// only StickyImmix is affected.  GenImmix allocates young objects in a separete CopySpace
    /// nursery and its VO bits can be cleared in bulk.
    pub mixed_age: bool,
    /// Disable copying for this Immix space.
    pub never_move_objects: bool,
}

unsafe impl<VM: VMBinding> Sync for ImmixSpace<VM> {}

impl<VM: VMBinding> SFT for ImmixSpace<VM> {
    fn name(&self) -> &'static str {
        self.get_name()
    }

    fn get_forwarded_object(&self, object: ObjectReference) -> Option<ObjectReference> {
        // If we never move objects, look no further.
        if !self.is_movable() {
            return None;
        }

        if object_forwarding::is_forwarded::<VM>(object) {
            Some(object_forwarding::read_forwarding_pointer::<VM>(object))
        } else {
            None
        }
    }

    fn is_live(&self, object: ObjectReference) -> bool {
        // If the mark bit is set, it is live.
        if self.is_marked(object) {
            return true;
        }

        // If we never move objects, look no further.
        if !self.is_movable() {
            return false;
        }

        // If the object is forwarded, it is live, too.
        object_forwarding::is_forwarded::<VM>(object)
    }
    #[cfg(feature = "object_pinning")]
    fn pin_object(&self, object: ObjectReference) -> bool {
        VM::VMObjectModel::LOCAL_PINNING_BIT_SPEC.pin_object::<VM>(object)
    }
    #[cfg(feature = "object_pinning")]
    fn unpin_object(&self, object: ObjectReference) -> bool {
        VM::VMObjectModel::LOCAL_PINNING_BIT_SPEC.unpin_object::<VM>(object)
    }
    #[cfg(feature = "object_pinning")]
    fn is_object_pinned(&self, object: ObjectReference) -> bool {
        VM::VMObjectModel::LOCAL_PINNING_BIT_SPEC.is_object_pinned::<VM>(object)
    }
    fn is_movable(&self) -> bool {
        !self.space_args.never_move_objects
    }

    #[cfg(feature = "sanity")]
    fn is_sane(&self) -> bool {
        true
    }
    fn initialize_object_metadata(&self, _object: ObjectReference, _alloc: bool) {
        #[cfg(feature = "vo_bit")]
        crate::util::metadata::vo_bit::set_vo_bit(_object);
    }
    #[cfg(feature = "is_mmtk_object")]
    fn is_mmtk_object(&self, addr: Address) -> Option<ObjectReference> {
        crate::util::metadata::vo_bit::is_vo_bit_set_for_addr(addr)
    }
    #[cfg(feature = "is_mmtk_object")]
    fn find_object_from_internal_pointer(
        &self,
        ptr: Address,
        max_search_bytes: usize,
    ) -> Option<ObjectReference> {
        // We don't need to search more than the max object size in the immix space.
        let search_bytes = usize::min(super::MAX_IMMIX_OBJECT_SIZE, max_search_bytes);
        crate::util::metadata::vo_bit::find_object_from_internal_pointer::<VM>(ptr, search_bytes)
    }
    fn sft_trace_object(
        &self,
        _queue: &mut VectorObjectQueue,
        _object: ObjectReference,
        _worker: GCWorkerMutRef,
    ) -> ObjectReference {
        panic!("We do not use SFT to trace objects for Immix. sft_trace_object() cannot be used.")
    }

    fn debug_print_object_info(&self, object: ObjectReference) {
        println!("marked  = {}", self.is_marked(object));
        println!(
            "line marked = {}",
            Line::from_unaligned_address(object.to_raw_address()).is_marked(self.mark_state)
        );
        println!(
            "block state = {:?}",
            Block::from_unaligned_address(object.to_raw_address()).get_state()
        );
        object_forwarding::debug_print_object_forwarding_info::<VM>(object);
        self.common.debug_print_object_global_info(object);
    }
}

impl<VM: VMBinding> Space<VM> for ImmixSpace<VM> {
    fn as_space(&self) -> &dyn Space<VM> {
        self
    }
    fn as_sft(&self) -> &(dyn SFT + Sync + 'static) {
        self
    }
    fn get_page_resource(&self) -> &dyn PageResource<VM> {
        &self.pr
    }
    fn maybe_get_page_resource_mut(&mut self) -> Option<&mut dyn PageResource<VM>> {
        Some(&mut self.pr)
    }
    fn common(&self) -> &CommonSpace<VM> {
        &self.common
    }
    fn initialize_sft(&self, sft_map: &mut dyn SFTMap) {
        self.common().initialize_sft(self.as_sft(), sft_map)
    }
    fn release_multiple_pages(&mut self, _start: Address) {
        panic!("immixspace only releases pages enmasse")
    }
    fn set_copy_for_sft_trace(&mut self, _semantics: Option<CopySemantics>) {
        panic!("We do not use SFT to trace objects for Immix. set_copy_context() cannot be used.")
    }

    fn enumerate_objects(&self, enumerator: &mut dyn ObjectEnumerator) {
        object_enum::enumerate_blocks_from_chunk_map::<Block>(enumerator, &self.chunk_map);
    }

    fn clear_side_log_bits(&self) {
        let log_bit = VM::VMObjectModel::GLOBAL_LOG_BIT_SPEC.extract_side_spec();
        for chunk in self.chunk_map.all_chunks() {
            log_bit.bzero_metadata(chunk.start(), Chunk::BYTES);
        }
    }

    fn set_side_log_bits(&self) {
        let log_bit = VM::VMObjectModel::GLOBAL_LOG_BIT_SPEC.extract_side_spec();
        for chunk in self.chunk_map.all_chunks() {
            log_bit.bset_metadata(chunk.start(), Chunk::BYTES);
        }
    }
}

impl<VM: VMBinding> crate::policy::gc_work::PolicyTraceObject<VM> for ImmixSpace<VM> {
    fn trace_object<Q: ObjectQueue, const KIND: TraceKind>(
        &self,
        queue: &mut Q,
        object: ObjectReference,
        copy: Option<CopySemantics>,
        worker: &mut GCWorker<VM>,
    ) -> ObjectReference {
        if KIND == TRACE_KIND_TRANSITIVE_PIN {
            self.trace_object_without_moving(queue, object)
        } else if KIND == TRACE_KIND_DEFRAG {
            if Block::containing(object).is_defrag_source() {
                debug_assert!(self.in_defrag());
                debug_assert!(
                    !crate::plan::is_nursery_gc(worker.mmtk.get_plan()),
                    "Calling PolicyTraceObject on Immix in nursery GC"
                );
                self.trace_object_with_opportunistic_copy(
                    queue,
                    object,
                    copy.unwrap(),
                    worker,
                    // This should not be nursery collection. Nursery collection does not use PolicyTraceObject.
                    false,
                )
            } else {
                self.trace_object_without_moving(queue, object)
            }
        } else if KIND == TRACE_KIND_FAST {
            self.trace_object_without_moving(queue, object)
        } else {
            unreachable!()
        }
    }

    fn post_scan_object(&self, object: ObjectReference) {
        if super::MARK_LINE_AT_SCAN_TIME && !super::BLOCK_ONLY {
            debug_assert!(self.in_space(object));
            self.mark_lines(object);
        }
    }

    #[allow(clippy::if_same_then_else)] // DEFAULT_TRACE needs a workaround which is documented below.
    fn may_move_objects<const KIND: TraceKind>() -> bool {
        if KIND == TRACE_KIND_DEFRAG {
            true
        } else if KIND == TRACE_KIND_FAST || KIND == TRACE_KIND_TRANSITIVE_PIN {
            false
        } else if KIND == DEFAULT_TRACE {
            // FIXME: This is hacky. When we do a default trace, this should be a nonmoving space.
            // The only exception is the nursery GC for sticky immix, for which, we use default trace.
            // This function is only used for PlanProcessEdges, and for sticky immix nursery GC, we use
            // GenNurseryProcessEdges. So it still works. But this is quite hacky anyway.
            // See https://github.com/mmtk/mmtk-core/issues/1314 for details.
            false
        } else {
            unreachable!()
        }
    }
}

impl<VM: VMBinding> ImmixSpace<VM> {
    #[allow(unused)]
    const UNMARKED_STATE: u8 = 0;
    const MARKED_STATE: u8 = 1;

    /// Get side metadata specs
    fn side_metadata_specs() -> Vec<SideMetadataSpec> {
        metadata::extract_side_metadata(&if super::BLOCK_ONLY {
            vec![
                MetadataSpec::OnSide(Block::DEFRAG_STATE_TABLE),
                MetadataSpec::OnSide(Block::MARK_TABLE),
                *VM::VMObjectModel::LOCAL_MARK_BIT_SPEC,
                *VM::VMObjectModel::LOCAL_FORWARDING_BITS_SPEC,
                *VM::VMObjectModel::LOCAL_FORWARDING_POINTER_SPEC,
                #[cfg(feature = "object_pinning")]
                *VM::VMObjectModel::LOCAL_PINNING_BIT_SPEC,
            ]
        } else {
            vec![
                MetadataSpec::OnSide(Line::MARK_TABLE),
                MetadataSpec::OnSide(Block::DEFRAG_STATE_TABLE),
                MetadataSpec::OnSide(Block::MARK_TABLE),
                *VM::VMObjectModel::LOCAL_MARK_BIT_SPEC,
                *VM::VMObjectModel::LOCAL_FORWARDING_BITS_SPEC,
                *VM::VMObjectModel::LOCAL_FORWARDING_POINTER_SPEC,
                #[cfg(feature = "object_pinning")]
                *VM::VMObjectModel::LOCAL_PINNING_BIT_SPEC,
            ]
        })
    }

    pub fn new(
        args: crate::policy::space::PlanCreateSpaceArgs<VM>,
        mut space_args: ImmixSpaceArgs,
    ) -> Self {
<<<<<<< HEAD
        // if space_args.unlog_object_when_traced {
        //     assert!(
        //         args.constraints.needs_log_bit,
        //         "Invalid args when the plan does not use log bit"
        //     );
        // }
=======
        if args.unlog_traced_object {
            assert!(
                args.constraints.needs_log_bit,
                "Invalid args when the plan does not use log bit"
            );
        }
>>>>>>> e058ceeb

        // Make sure we override the space args if we force non moving Immix
        if cfg!(feature = "immix_non_moving") && !space_args.never_move_objects {
            info!(
                "Overriding never_moves_objects for Immix Space {}, as the immix_non_moving feature is set. Block size: 2^{}",
                args.name,
                Block::LOG_BYTES,
            );
            space_args.never_move_objects = true;
        }

        // validate features
        if super::BLOCK_ONLY {
            assert!(
                space_args.never_move_objects,
                "Block-only immix must not move objects"
            );
        }
        assert!(
            Block::LINES / 2 <= u8::MAX as usize - 2,
            "Number of lines in a block should not exceed BlockState::MARK_MARKED"
        );

        #[cfg(feature = "vo_bit")]
        vo_bit::helper::validate_config::<VM>();
        let vm_map = args.vm_map;
        let scheduler = args.scheduler.clone();
        let common =
            CommonSpace::new(args.into_policy_args(true, false, Self::side_metadata_specs()));
        let space_index = common.descriptor.get_index();
        ImmixSpace {
            pr: if common.vmrequest.is_discontiguous() {
                BlockPageResource::new_discontiguous(
                    Block::LOG_PAGES,
                    vm_map,
                    scheduler.num_workers(),
                )
            } else {
                BlockPageResource::new_contiguous(
                    Block::LOG_PAGES,
                    common.start,
                    common.extent,
                    vm_map,
                    scheduler.num_workers(),
                )
            },
            common,
            chunk_map: ChunkMap::new(space_index),
            line_mark_state: AtomicU8::new(Line::RESET_MARK_STATE),
            line_unavail_state: AtomicU8::new(Line::RESET_MARK_STATE),
            lines_consumed: AtomicUsize::new(0),
            reusable_blocks: ReusableBlockPool::new(scheduler.num_workers()),
            defrag: Defrag::default(),
            // Set to the correct mark state when inititialized. We cannot rely on prepare to set it (prepare may get skipped in nursery GCs).
            mark_state: Self::MARKED_STATE,
            scheduler: scheduler.clone(),
            space_args,
        }
    }

    /// Flush the thread-local queues in BlockPageResource
    pub fn flush_page_resource(&self) {
        self.reusable_blocks.flush_all();
        #[cfg(target_pointer_width = "64")]
        self.pr.flush_all()
    }

    /// Get the number of defrag headroom pages.
    pub fn defrag_headroom_pages(&self) -> usize {
        self.defrag.defrag_headroom_pages(self)
    }

    /// Check if current GC is a defrag GC.
    pub fn in_defrag(&self) -> bool {
        self.defrag.in_defrag()
    }

    /// check if the current GC should do defragmentation.
    pub fn decide_whether_to_defrag(
        &self,
        emergency_collection: bool,
        collect_whole_heap: bool,
        collection_attempts: usize,
        user_triggered_collection: bool,
        full_heap_system_gc: bool,
    ) -> bool {
        self.defrag.decide_whether_to_defrag(
            self.is_defrag_enabled(),
            emergency_collection,
            collect_whole_heap,
            collection_attempts,
            user_triggered_collection,
            self.reusable_blocks.len() == 0,
            full_heap_system_gc,
            *self.common.options.immix_always_defrag,
        );
        self.defrag.in_defrag()
    }

    /// Get work packet scheduler
    fn scheduler(&self) -> &GCWorkScheduler<VM> {
        &self.scheduler
    }

    // pub fn initial_pause_prepare(&mut self) {
    //     // make sure all allocated blocks have unlog bit set during initial mark
    //     if let MetadataSpec::OnSide(side) = *VM::VMObjectModel::GLOBAL_LOG_BIT_SPEC {
    //         for chunk in self.chunk_map.all_chunks() {
    //             side.bset_metadata(chunk.start(), Chunk::BYTES);
    //         }
    //     }
    // }

    // pub fn final_pause_release(&mut self) {
    //     // clear the unlog bit so that during normal mutator phase, stab barrier is effectively disabled (all objects are considered as logged and thus no slow path will be taken)
    //     if let MetadataSpec::OnSide(side) = *VM::VMObjectModel::GLOBAL_LOG_BIT_SPEC {
    //         for chunk in self.chunk_map.all_chunks() {
    //             side.bzero_metadata(chunk.start(), Chunk::BYTES);
    //         }
    //     }
    // }

    pub fn prepare(&mut self, major_gc: bool, plan_stats: Option<StatsForDefrag>) {
        if major_gc {
            // Update mark_state
            if VM::VMObjectModel::LOCAL_MARK_BIT_SPEC.is_on_side() {
                self.mark_state = Self::MARKED_STATE;
            } else {
                // For header metadata, we use cyclic mark bits.
                unimplemented!("cyclic mark bits is not supported at the moment");
            }

<<<<<<< HEAD
            // if self.common.needs_log_bit {
            //     if let MetadataSpec::OnSide(side) = *VM::VMObjectModel::GLOBAL_LOG_BIT_SPEC {
            //         for chunk in self.chunk_map.all_chunks() {
            //             side.bzero_metadata(chunk.start(), Chunk::BYTES);
            //         }
            //     }
            // }

=======
>>>>>>> e058ceeb
            // Prepare defrag info
            if self.is_defrag_enabled() {
                self.defrag.prepare(self, plan_stats.unwrap());
            }

            // Prepare each block for GC
            let threshold = self.defrag.defrag_spill_threshold.load(Ordering::Acquire);
            // # Safety: ImmixSpace reference is always valid within this collection cycle.
            let space = unsafe { &*(self as *const Self) };
            let work_packets = self.chunk_map.generate_tasks(|chunk| {
                Box::new(PrepareBlockState {
                    space,
                    chunk,
                    defrag_threshold: if space.in_defrag() {
                        Some(threshold)
                    } else {
                        None
                    },
                })
            });
            self.scheduler().work_buckets[WorkBucketStage::Prepare].bulk_add(work_packets);

            if !super::BLOCK_ONLY {
                self.line_mark_state.fetch_add(1, Ordering::AcqRel);
                if self.line_mark_state.load(Ordering::Acquire) > Line::MAX_MARK_STATE {
                    self.line_mark_state
                        .store(Line::RESET_MARK_STATE, Ordering::Release);
                }
            }
        }

        #[cfg(feature = "vo_bit")]
        if vo_bit::helper::need_to_clear_vo_bits_before_tracing::<VM>() {
            let maybe_scope = if major_gc {
                // If it is major GC, we always clear all VO bits because we are doing full-heap
                // tracing.
                Some(VOBitsClearingScope::FullGC)
            } else if self.space_args.mixed_age {
                // StickyImmix nursery GC.
                // Some lines (or blocks) contain only young objects,
                // while other lines (or blocks) contain only old objects.
                if super::BLOCK_ONLY {
                    // Block only.  Young objects are only allocated into fully empty blocks.
                    // Only clear unmarked blocks.
                    Some(VOBitsClearingScope::BlockOnly)
                } else {
                    // Young objects are allocated into empty lines.
                    // Only clear unmarked lines.
                    let line_mark_state = self.line_mark_state.load(Ordering::SeqCst);
                    Some(VOBitsClearingScope::Line {
                        state: line_mark_state,
                    })
                }
            } else {
                // GenImmix nursery GC.  We do nothing to the ImmixSpace because the nursery is a
                // separate CopySpace.  It'll clear its own VO bits.
                None
            };

            if let Some(scope) = maybe_scope {
                let work_packets = self
                    .chunk_map
                    .generate_tasks(|chunk| Box::new(ClearVOBitsAfterPrepare { chunk, scope }));
                self.scheduler.work_buckets[WorkBucketStage::ClearVOBits].bulk_add(work_packets);
            }
        }
    }

    /// Release for the immix space.
    pub fn release(&mut self, major_gc: bool) {
        if major_gc {
            // Update line_unavail_state for hole searching after this GC.
            if !super::BLOCK_ONLY {
                self.line_unavail_state.store(
                    self.line_mark_state.load(Ordering::Acquire),
                    Ordering::Release,
                );
            }
        }
        // Clear reusable blocks list
        if !super::BLOCK_ONLY {
            self.reusable_blocks.reset();
        }
        // Sweep chunks and blocks
        let work_packets = self.generate_sweep_tasks();
        self.scheduler().work_buckets[WorkBucketStage::Release].bulk_add(work_packets);

        self.lines_consumed.store(0, Ordering::Relaxed);
    }

    /// This is called when a GC finished.
    /// Return whether this GC was a defrag GC, as a plan may want to know this.
    pub fn end_of_gc(&mut self) -> bool {
        let did_defrag = self.defrag.in_defrag();
        if self.is_defrag_enabled() {
            self.defrag.reset_in_defrag();
        }
        did_defrag
    }

    pub fn clear_side_log_bits(&self) {
        let log_bit = VM::VMObjectModel::GLOBAL_LOG_BIT_SPEC.extract_side_spec();
        for chunk in self.chunk_map.all_chunks() {
            log_bit.bzero_metadata(chunk.start(), Chunk::BYTES);
        }
    }

    pub fn set_side_log_bits(&self) {
        let log_bit = VM::VMObjectModel::GLOBAL_LOG_BIT_SPEC.extract_side_spec();
        for chunk in self.chunk_map.all_chunks() {
            log_bit.bset_metadata(chunk.start(), Chunk::BYTES);
        }
    }

    /// Generate chunk sweep tasks
    fn generate_sweep_tasks(&self) -> Vec<Box<dyn GCWork<VM>>> {
        self.defrag.mark_histograms.lock().clear();
        // # Safety: ImmixSpace reference is always valid within this collection cycle.
        let space = unsafe { &*(self as *const Self) };
        let epilogue = Arc::new(FlushPageResource {
            space,
            counter: AtomicUsize::new(0),
        });
        let tasks = self.chunk_map.generate_tasks(|chunk| {
            Box::new(SweepChunk {
                space,
                chunk,
                epilogue: epilogue.clone(),
            })
        });
        epilogue.counter.store(tasks.len(), Ordering::SeqCst);
        tasks
    }

    /// Release a block.
    pub fn release_block(&self, block: Block) {
        block.deinit();
        self.pr.release_block(block);
    }

    /// Allocate a clean block.
    pub fn get_clean_block(
        &self,
        tls: VMThread,
        copy: bool,
        alloc_options: AllocationOptions,
    ) -> Option<Block> {
        let block_address = self.acquire(tls, Block::PAGES, alloc_options);
        if block_address.is_zero() {
            return None;
        }
        self.defrag.notify_new_clean_block(copy);
        let block = Block::from_aligned_address(block_address);
        block.init(copy);
        self.chunk_map.set_allocated(block.chunk(), true);
        self.lines_consumed
            .fetch_add(Block::LINES, Ordering::SeqCst);
        self.common()
            .global_state
            .concurrent_marking_threshold
            .fetch_add(Block::PAGES, Ordering::Relaxed);
        Some(block)
    }

    /// Pop a reusable block from the reusable block list.
    pub fn get_reusable_block(&self, copy: bool) -> Option<Block> {
        if super::BLOCK_ONLY {
            return None;
        }
        loop {
            if let Some(block) = self.reusable_blocks.pop() {
                // Skip blocks that should be evacuated.
                if copy && block.is_defrag_source() {
                    continue;
                }

                // Get available lines. Do this before block.init which will reset block state.
                let lines_delta = match block.get_state() {
                    BlockState::Reusable { unavailable_lines } => {
                        Block::LINES - unavailable_lines as usize
                    }
                    BlockState::Unmarked => Block::LINES,
                    _ => unreachable!("{:?} {:?}", block, block.get_state()),
                };
                self.lines_consumed.fetch_add(lines_delta, Ordering::SeqCst);

                block.init(copy);
                self.common()
                    .global_state
                    .concurrent_marking_threshold
                    .fetch_add(Block::PAGES, Ordering::Relaxed);
                return Some(block);
            } else {
                return None;
            }
        }
    }

    /// Trace and mark objects without evacuation.
    pub fn trace_object_without_moving(
        &self,
        queue: &mut impl ObjectQueue,
        object: ObjectReference,
    ) -> ObjectReference {
        #[cfg(feature = "vo_bit")]
        vo_bit::helper::on_trace_object::<VM>(object);

        if self.attempt_mark(object, self.mark_state) {
            // Mark block and lines
            if !super::BLOCK_ONLY {
                if !super::MARK_LINE_AT_SCAN_TIME {
                    self.mark_lines(object);
                }
            } else {
                Block::containing(object).set_state(BlockState::Marked);
            }

            #[cfg(feature = "vo_bit")]
            vo_bit::helper::on_object_marked::<VM>(object);

            // Visit node
            queue.enqueue(object);
            self.unlog_object_if_needed(object);
            return object;
        }
        object
    }

    /// Trace object and do evacuation if required.
    #[allow(clippy::assertions_on_constants)]
    pub fn trace_object_with_opportunistic_copy(
        &self,
        queue: &mut impl ObjectQueue,
        object: ObjectReference,
        semantics: CopySemantics,
        worker: &mut GCWorker<VM>,
        nursery_collection: bool,
    ) -> ObjectReference {
        let copy_context = worker.get_copy_context_mut();
        debug_assert!(!super::BLOCK_ONLY);

        #[cfg(feature = "vo_bit")]
        vo_bit::helper::on_trace_object::<VM>(object);

        let forwarding_status = object_forwarding::attempt_to_forward::<VM>(object);
        if object_forwarding::state_is_forwarded_or_being_forwarded(forwarding_status) {
            // We lost the forwarding race as some other thread has set the forwarding word; wait
            // until the object has been forwarded by the winner. Note that the object may not
            // necessarily get forwarded since Immix opportunistically moves objects.
            #[allow(clippy::let_and_return)]
            let new_object =
                object_forwarding::spin_and_get_forwarded_object::<VM>(object, forwarding_status);
            #[cfg(debug_assertions)]
            {
                if new_object == object {
                    debug_assert!(
                        self.is_marked(object) || self.defrag.space_exhausted() || self.is_pinned(object),
                        "Forwarded object is the same as original object {} even though it should have been copied",
                        object,
                    );
                } else {
                    // new_object != object
                    debug_assert!(
                        !Block::containing(new_object).is_defrag_source(),
                        "Block {:?} containing forwarded object {} should not be a defragmentation source",
                        Block::containing(new_object),
                        new_object,
                    );
                }
            }
            new_object
        } else if self.is_marked(object) {
            // We won the forwarding race but the object is already marked so we clear the
            // forwarding status and return the unmoved object
            object_forwarding::clear_forwarding_bits::<VM>(object);
            object
        } else {
            // We won the forwarding race; actually forward and copy the object if it is not pinned
            // and we have sufficient space in our copy allocator
            let new_object = if self.is_pinned(object)
                || (!nursery_collection && self.defrag.space_exhausted())
            {
                self.attempt_mark(object, self.mark_state);
                object_forwarding::clear_forwarding_bits::<VM>(object);
                Block::containing(object).set_state(BlockState::Marked);

                #[cfg(feature = "vo_bit")]
                vo_bit::helper::on_object_marked::<VM>(object);

                if !super::MARK_LINE_AT_SCAN_TIME {
                    self.mark_lines(object);
                }

                self.unlog_object_if_needed(object);

                object
            } else {
                // We are forwarding objects. When the copy allocator allocates the block, it should
                // mark the block. So we do not need to explicitly mark it here.

                object_forwarding::forward_object::<VM>(
                    object,
                    semantics,
                    copy_context,
                    |new_object| {
                        // post_copy should have set the unlog bit
                        // if `unlog_traced_object` is true.
                        debug_assert!(
                            !self.common.unlog_traced_object
                                || VM::VMObjectModel::GLOBAL_LOG_BIT_SPEC
                                    .is_unlogged::<VM>(new_object, Ordering::Relaxed)
                        );
                        #[cfg(feature = "vo_bit")]
                        vo_bit::helper::on_object_forwarded::<VM>(new_object);
                    },
                )
            };
            debug_assert_eq!(
                Block::containing(new_object).get_state(),
                BlockState::Marked
            );

            queue.enqueue(new_object);
            debug_assert!(new_object.is_live());
            new_object
        }
    }

    fn unlog_object_if_needed(&self, object: ObjectReference) {
        if self.common.unlog_traced_object {
            // Make sure the side metadata for the line can fit into one byte. For smaller line size, we should
            // use `mark_as_unlogged` instead to mark the bit.
            const_assert!(
                Line::BYTES
                    >= (1
                        << (crate::util::constants::LOG_BITS_IN_BYTE
                            + crate::util::constants::LOG_MIN_OBJECT_SIZE))
            );
            const_assert_eq!(
                crate::vm::object_model::specs::VMGlobalLogBitSpec::LOG_NUM_BITS,
                0
            ); // We should put this to the addition, but type casting is not allowed in constant assertions.

            // Every immix line is 256 bytes, which is mapped to 4 bytes in the side metadata.
            // If we have one object in the line that is mature, we can assume all the objects in the line are mature objects.
            // So we can just mark the byte.
            VM::VMObjectModel::GLOBAL_LOG_BIT_SPEC
                .mark_byte_as_unlogged::<VM>(object, Ordering::Relaxed);
        }
    }

    /// Mark all the lines that the given object spans.
    #[allow(clippy::assertions_on_constants)]
    pub fn mark_lines(&self, object: ObjectReference) {
        debug_assert!(!super::BLOCK_ONLY);
        Line::mark_lines_for_object::<VM>(object, self.line_mark_state.load(Ordering::Acquire));
    }

    /// Atomically mark an object.
    fn attempt_mark(&self, object: ObjectReference, mark_state: u8) -> bool {
        loop {
            let old_value = VM::VMObjectModel::LOCAL_MARK_BIT_SPEC.load_atomic::<VM, u8>(
                object,
                None,
                Ordering::SeqCst,
            );
            if old_value == mark_state {
                return false;
            }

            if VM::VMObjectModel::LOCAL_MARK_BIT_SPEC
                .compare_exchange_metadata::<VM, u8>(
                    object,
                    old_value,
                    mark_state,
                    None,
                    Ordering::SeqCst,
                    Ordering::SeqCst,
                )
                .is_ok()
            {
                break;
            }
        }
        true
    }

    /// Check if an object is marked.
    fn is_marked_with(&self, object: ObjectReference, mark_state: u8) -> bool {
        let old_value = VM::VMObjectModel::LOCAL_MARK_BIT_SPEC.load_atomic::<VM, u8>(
            object,
            None,
            Ordering::SeqCst,
        );
        old_value == mark_state
    }

    pub(crate) fn is_marked(&self, object: ObjectReference) -> bool {
        self.is_marked_with(object, self.mark_state)
    }

    /// Check if an object is pinned.
    fn is_pinned(&self, _object: ObjectReference) -> bool {
        #[cfg(feature = "object_pinning")]
        return self.is_object_pinned(_object);

        #[cfg(not(feature = "object_pinning"))]
        false
    }

    /// Hole searching.
    ///
    /// Linearly scan lines in a block to search for the next
    /// hole, starting from the given line. If we find available lines,
    /// return a tuple of the start line and the end line (non-inclusive).
    ///
    /// Returns None if the search could not find any more holes.
    #[allow(clippy::assertions_on_constants)]
    pub fn get_next_available_lines(&self, search_start: Line) -> Option<(Line, Line)> {
        debug_assert!(!super::BLOCK_ONLY);
        let unavail_state = self.line_unavail_state.load(Ordering::Acquire);
        let current_state = self.line_mark_state.load(Ordering::Acquire);
        let block = search_start.block();
        let mark_data = block.line_mark_table();
        let start_cursor = search_start.get_index_within_block();
        let mut cursor = start_cursor;
        // Find start
        while cursor < mark_data.len() {
            let mark = mark_data.get(cursor);
            if mark != unavail_state && mark != current_state {
                break;
            }
            cursor += 1;
        }
        if cursor == mark_data.len() {
            return None;
        }
        let start = search_start.next_nth(cursor - start_cursor);
        // Find limit
        while cursor < mark_data.len() {
            let mark = mark_data.get(cursor);
            if mark == unavail_state || mark == current_state {
                break;
            }
            cursor += 1;
        }
        let end = search_start.next_nth(cursor - start_cursor);
        debug_assert!(RegionIterator::<Line>::new(start, end)
            .all(|line| !line.is_marked(unavail_state) && !line.is_marked(current_state)));
        Some((start, end))
    }

    pub fn is_last_gc_exhaustive(&self, did_defrag_for_last_gc: bool) -> bool {
        if self.is_defrag_enabled() {
            did_defrag_for_last_gc
        } else {
            // If defrag is disabled, every GC is exhaustive.
            true
        }
    }

    pub(crate) fn get_pages_allocated(&self) -> usize {
        self.lines_consumed.load(Ordering::SeqCst) >> (LOG_BYTES_IN_PAGE - Line::LOG_BYTES as u8)
    }

    /// Post copy routine for Immix copy contexts
    fn post_copy(&self, object: ObjectReference, _bytes: usize) {
        // Mark the object
        VM::VMObjectModel::LOCAL_MARK_BIT_SPEC.store_atomic::<VM, u8>(
            object,
            self.mark_state,
            None,
            Ordering::SeqCst,
        );
        // Mark the line
        if !super::MARK_LINE_AT_SCAN_TIME {
            self.mark_lines(object);
        }
        if self.common.unlog_traced_object {
            VM::VMObjectModel::GLOBAL_LOG_BIT_SPEC
                .mark_byte_as_unlogged::<VM>(object, Ordering::Relaxed);
        }
    }

    pub(crate) fn prefer_copy_on_nursery_gc(&self) -> bool {
        self.is_nursery_copy_enabled()
    }

    pub(crate) fn is_nursery_copy_enabled(&self) -> bool {
        !self.space_args.never_move_objects && !cfg!(feature = "sticky_immix_non_moving_nursery")
    }

    pub(crate) fn is_defrag_enabled(&self) -> bool {
        !self.space_args.never_move_objects
    }
}

/// A work packet to prepare each block for a major GC.
/// Performs the action on a range of chunks.
pub struct PrepareBlockState<VM: VMBinding> {
    #[allow(dead_code)]
    pub space: &'static ImmixSpace<VM>,
    pub chunk: Chunk,
    pub defrag_threshold: Option<usize>,
}

impl<VM: VMBinding> PrepareBlockState<VM> {
    /// Clear object mark table
    fn reset_object_mark(&self) {
        // NOTE: We reset the mark bits because cyclic mark bit is currently not supported, yet.
        // See `ImmixSpace::prepare`.
        if let MetadataSpec::OnSide(side) = *VM::VMObjectModel::LOCAL_MARK_BIT_SPEC {
            side.bzero_metadata(self.chunk.start(), Chunk::BYTES);
        }
    }
}

impl<VM: VMBinding> GCWork<VM> for PrepareBlockState<VM> {
    fn do_work(&mut self, _worker: &mut GCWorker<VM>, mmtk: &'static MMTK<VM>) {
        // Clear object mark table for this chunk
        self.reset_object_mark();
        // Iterate over all blocks in this chunk
        for block in self.chunk.iter_region::<Block>() {
            let state = block.get_state();
            // Skip unallocated blocks.
            if state == BlockState::Unallocated {
                continue;
            }
            // Check if this block needs to be defragmented.
            let is_defrag_source = if !self.space.is_defrag_enabled() {
                // Do not set any block as defrag source if defrag is disabled.
                false
            } else if *mmtk.options.immix_defrag_every_block {
                // Set every block as defrag source if so desired.
                true
            } else if let Some(defrag_threshold) = self.defrag_threshold {
                // This GC is a defrag GC.
                block.get_holes() > defrag_threshold
            } else {
                // Not a defrag GC.
                false
            };
            block.set_as_defrag_source(is_defrag_source);
            // Clear block mark data.
            block.set_state(BlockState::Unmarked);
            debug_assert!(!block.get_state().is_reusable());
            debug_assert_ne!(block.get_state(), BlockState::Marked);
        }
    }
}

/// Chunk sweeping work packet.
struct SweepChunk<VM: VMBinding> {
    space: &'static ImmixSpace<VM>,
    chunk: Chunk,
    /// A destructor invoked when all `SweepChunk` packets are finished.
    epilogue: Arc<FlushPageResource<VM>>,
}

impl<VM: VMBinding> GCWork<VM> for SweepChunk<VM> {
    fn do_work(&mut self, _worker: &mut GCWorker<VM>, mmtk: &'static MMTK<VM>) {
        assert!(self.space.chunk_map.get(self.chunk).unwrap().is_allocated());

        let mut histogram = self.space.defrag.new_histogram();
        let line_mark_state = if super::BLOCK_ONLY {
            None
        } else {
            Some(self.space.line_mark_state.load(Ordering::Acquire))
        };
        // Hints for clearing side forwarding bits.
        let is_moving_gc = mmtk.get_plan().current_gc_may_move_object();
        let is_defrag_gc = self.space.defrag.in_defrag();
        // number of allocated blocks.
        let mut allocated_blocks = 0;
        // Iterate over all allocated blocks in this chunk.
        for block in self
            .chunk
            .iter_region::<Block>()
            .filter(|block| block.get_state() != BlockState::Unallocated)
        {
            // Clear side forwarding bits.
            // In the beginning of the next GC, no side forwarding bits shall be set.
            // In this way, we can omit clearing forwarding bits when copying object.
            // See `GCWorkerCopyContext::post_copy`.
            // Note, `block.sweep()` overwrites `DEFRAG_STATE_TABLE` with the number of holes,
            // but we need it to know if a block is a defrag source.
            // We clear forwarding bits before `block.sweep()`.
            if let MetadataSpec::OnSide(side) = *VM::VMObjectModel::LOCAL_FORWARDING_BITS_SPEC {
                if is_moving_gc {
                    let objects_may_move = if is_defrag_gc {
                        // If it is a defrag GC, we only clear forwarding bits for defrag sources.
                        block.is_defrag_source()
                    } else {
                        // Otherwise, it must be a nursery GC of StickyImmix with copying nursery.
                        // We don't have information about which block contains moved objects,
                        // so we have to clear forwarding bits for all blocks.
                        true
                    };
                    if objects_may_move {
                        side.bzero_metadata(block.start(), Block::BYTES);
                    }
                }
            }

            if !block.sweep(self.space, &mut histogram, line_mark_state) {
                // Block is live. Increment the allocated block count.
                allocated_blocks += 1;
            }
        }
        probe!(mmtk, sweep_chunk, allocated_blocks);
        // Set this chunk as free if there is not live blocks.
        if allocated_blocks == 0 {
            self.space.chunk_map.set_allocated(self.chunk, false)
        }
        self.space.defrag.add_completed_mark_histogram(histogram);
        self.epilogue.finish_one_work_packet();
    }
}

/// Count number of remaining work pacets, and flush page resource if all packets are finished.
struct FlushPageResource<VM: VMBinding> {
    space: &'static ImmixSpace<VM>,
    counter: AtomicUsize,
}

impl<VM: VMBinding> FlushPageResource<VM> {
    /// Called after a related work packet is finished.
    fn finish_one_work_packet(&self) {
        if 1 == self.counter.fetch_sub(1, Ordering::SeqCst) {
            // We've finished releasing all the dead blocks to the BlockPageResource's thread-local queues.
            // Now flush the BlockPageResource.
            self.space.flush_page_resource()
        }
    }
}

impl<VM: VMBinding> Drop for FlushPageResource<VM> {
    fn drop(&mut self) {
        epilogue::debug_assert_counter_zero(&self.counter, "FlushPageResource::counter");
    }
}

use crate::policy::copy_context::PolicyCopyContext;
use crate::util::alloc::Allocator;
use crate::util::alloc::ImmixAllocator;

/// Normal immix copy context. It has one copying Immix allocator.
/// Most immix plans use this copy context.
pub struct ImmixCopyContext<VM: VMBinding> {
    allocator: ImmixAllocator<VM>,
}

impl<VM: VMBinding> PolicyCopyContext for ImmixCopyContext<VM> {
    type VM = VM;

    fn prepare(&mut self) {
        self.allocator.reset();
    }
    fn release(&mut self) {
        self.allocator.reset();
    }
    fn alloc_copy(
        &mut self,
        _original: ObjectReference,
        bytes: usize,
        align: usize,
        offset: usize,
    ) -> Address {
        self.allocator.alloc(bytes, align, offset)
    }
    fn post_copy(&mut self, obj: ObjectReference, bytes: usize) {
        self.get_space().post_copy(obj, bytes)
    }
}

impl<VM: VMBinding> ImmixCopyContext<VM> {
    pub(crate) fn new(
        tls: VMWorkerThread,
        context: Arc<AllocatorContext<VM>>,
        space: &'static ImmixSpace<VM>,
    ) -> Self {
        ImmixCopyContext {
            allocator: ImmixAllocator::new(tls.0, Some(space), context, true),
        }
    }

    fn get_space(&self) -> &ImmixSpace<VM> {
        self.allocator.immix_space()
    }
}

/// Hybrid Immix copy context. It includes two different immix allocators. One with `copy = true`
/// is used for defrag GCs, and the other is used for other purposes (such as promoting objects from
/// nursery to Immix mature space). This is used by generational immix.
pub struct ImmixHybridCopyContext<VM: VMBinding> {
    copy_allocator: ImmixAllocator<VM>,
    defrag_allocator: ImmixAllocator<VM>,
}

impl<VM: VMBinding> PolicyCopyContext for ImmixHybridCopyContext<VM> {
    type VM = VM;

    fn prepare(&mut self) {
        self.copy_allocator.reset();
        self.defrag_allocator.reset();
    }
    fn release(&mut self) {
        self.copy_allocator.reset();
        self.defrag_allocator.reset();
    }
    fn alloc_copy(
        &mut self,
        _original: ObjectReference,
        bytes: usize,
        align: usize,
        offset: usize,
    ) -> Address {
        if self.get_space().in_defrag() {
            self.defrag_allocator.alloc(bytes, align, offset)
        } else {
            self.copy_allocator.alloc(bytes, align, offset)
        }
    }
    fn post_copy(&mut self, obj: ObjectReference, bytes: usize) {
        self.get_space().post_copy(obj, bytes)
    }
}

impl<VM: VMBinding> ImmixHybridCopyContext<VM> {
    pub(crate) fn new(
        tls: VMWorkerThread,
        context: Arc<AllocatorContext<VM>>,
        space: &'static ImmixSpace<VM>,
    ) -> Self {
        ImmixHybridCopyContext {
            copy_allocator: ImmixAllocator::new(tls.0, Some(space), context.clone(), false),
            defrag_allocator: ImmixAllocator::new(tls.0, Some(space), context, true),
        }
    }

    fn get_space(&self) -> &ImmixSpace<VM> {
        // Both copy allocators should point to the same space.
        debug_assert_eq!(
            self.defrag_allocator.immix_space().common().descriptor,
            self.copy_allocator.immix_space().common().descriptor
        );
        // Just get the space from either allocator
        self.defrag_allocator.immix_space()
    }
}

#[cfg(feature = "vo_bit")]
#[derive(Clone, Copy)]
enum VOBitsClearingScope {
    /// Clear all VO bits in all blocks.
    FullGC,
    /// Clear unmarked blocks, only.
    BlockOnly,
    /// Clear unmarked lines, only.  (i.e. lines with line mark state **not** equal to `state`).
    Line { state: u8 },
}

/// A work packet to clear VO bit metadata after Prepare.
#[cfg(feature = "vo_bit")]
struct ClearVOBitsAfterPrepare {
    chunk: Chunk,
    scope: VOBitsClearingScope,
}

#[cfg(feature = "vo_bit")]
impl<VM: VMBinding> GCWork<VM> for ClearVOBitsAfterPrepare {
    fn do_work(&mut self, _worker: &mut GCWorker<VM>, _mmtk: &'static MMTK<VM>) {
        match self.scope {
            VOBitsClearingScope::FullGC => {
                vo_bit::bzero_vo_bit(self.chunk.start(), Chunk::BYTES);
            }
            VOBitsClearingScope::BlockOnly => {
                self.clear_blocks(None);
            }
            VOBitsClearingScope::Line { state } => {
                self.clear_blocks(Some(state));
            }
        }
    }
}

#[cfg(feature = "vo_bit")]
impl ClearVOBitsAfterPrepare {
    fn clear_blocks(&mut self, line_mark_state: Option<u8>) {
        for block in self
            .chunk
            .iter_region::<Block>()
            .filter(|block| block.get_state() != BlockState::Unallocated)
        {
            block.clear_vo_bits_for_unmarked_regions(line_mark_state);
        }
    }
}<|MERGE_RESOLUTION|>--- conflicted
+++ resolved
@@ -60,15 +60,6 @@
 
 /// Some arguments for Immix Space.
 pub struct ImmixSpaceArgs {
-<<<<<<< HEAD
-    /// Mark an object as unlogged when we trace an object.
-    /// Normally we set the log bit when we copy an object with [`crate::util::copy::CopySemantics::PromoteToMature`].
-    /// In sticky immix, we 'promote' an object to mature when we trace the object
-    /// (no matter we copy an object or not). So we have to use `PromoteToMature`, and instead
-    /// just set the log bit in the space when an object is traced.
-    // pub unlog_object_when_traced: bool,
-=======
->>>>>>> e058ceeb
     /// Whether this ImmixSpace instance contains both young and old objects.
     /// This affects the updating of valid-object bits.  If some lines or blocks of this ImmixSpace
     /// instance contain young objects, their VO bits need to be updated during this GC.  Currently
@@ -316,21 +307,12 @@
         args: crate::policy::space::PlanCreateSpaceArgs<VM>,
         mut space_args: ImmixSpaceArgs,
     ) -> Self {
-<<<<<<< HEAD
-        // if space_args.unlog_object_when_traced {
-        //     assert!(
-        //         args.constraints.needs_log_bit,
-        //         "Invalid args when the plan does not use log bit"
-        //     );
-        // }
-=======
         if args.unlog_traced_object {
             assert!(
                 args.constraints.needs_log_bit,
                 "Invalid args when the plan does not use log bit"
             );
         }
->>>>>>> e058ceeb
 
         // Make sure we override the space args if we force non moving Immix
         if cfg!(feature = "immix_non_moving") && !space_args.never_move_objects {
@@ -463,17 +445,6 @@
                 unimplemented!("cyclic mark bits is not supported at the moment");
             }
 
-<<<<<<< HEAD
-            // if self.common.needs_log_bit {
-            //     if let MetadataSpec::OnSide(side) = *VM::VMObjectModel::GLOBAL_LOG_BIT_SPEC {
-            //         for chunk in self.chunk_map.all_chunks() {
-            //             side.bzero_metadata(chunk.start(), Chunk::BYTES);
-            //         }
-            //     }
-            // }
-
-=======
->>>>>>> e058ceeb
             // Prepare defrag info
             if self.is_defrag_enabled() {
                 self.defrag.prepare(self, plan_stats.unwrap());
