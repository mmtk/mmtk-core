--- conflicted
+++ resolved
@@ -201,16 +201,13 @@
         };
 
         // Eagerly memory map the entire heap (also zero all the memory)
-<<<<<<< HEAD
-        crate::util::memory::dzmmap_noreplace(vm_layout().available_start(), total_bytes).unwrap();
-=======
         let strategy = if *args.options.transparent_hugepages {
             MmapStrategy::TransparentHugePages
         } else {
             MmapStrategy::Normal
         };
-        crate::util::memory::dzmmap_noreplace(AVAILABLE_START, total_bytes, strategy).unwrap();
->>>>>>> 4873b4ab
+        crate::util::memory::dzmmap_noreplace(vm_layout().available_start(), total_bytes, strategy)
+            .unwrap();
         if space
             .metadata
             .try_map_metadata_space(vm_layout().available_start(), total_bytes)
