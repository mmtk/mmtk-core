--- conflicted
+++ resolved
@@ -435,7 +435,6 @@
     /// scanning VO bits because it is sparse.
     fn enumerate_objects(&self, enumerator: &mut dyn ObjectEnumerator);
 
-<<<<<<< HEAD
     fn set_allocate_as_live(&self, live: bool) {
         self.common()
             .allocate_as_live
@@ -447,7 +446,7 @@
             .allocate_as_live
             .load(std::sync::atomic::Ordering::Acquire)
     }
-=======
+
     /// Clear the side log bits for allocated regions in this space.
     /// This method is only called if the plan knows the log bits are side metadata.
     fn clear_side_log_bits(&self);
@@ -455,7 +454,6 @@
     /// Set the side log bits for allocated regions in this space.
     /// This method is only called if the plan knows the log bits are side metadata.
     fn set_side_log_bits(&self);
->>>>>>> e058ceeb
 }
 
 /// Print the VM map for a space.
@@ -546,14 +544,7 @@
 
     /// This field equals to needs_log_bit in the plan constraints.
     // TODO: This should be a constant for performance.
-<<<<<<< HEAD
-    // pub needs_log_bit: bool,
-    // pub needs_satb: bool,
-
-    pub uses_log_bit: bool,
-=======
     pub needs_log_bit: bool,
->>>>>>> e058ceeb
     pub unlog_allocated_object: bool,
     pub unlog_traced_object: bool,
 
@@ -629,13 +620,7 @@
             extent: 0,
             vm_map: args.plan_args.vm_map,
             mmapper: args.plan_args.mmapper,
-<<<<<<< HEAD
-            // needs_log_bit: args.plan_args.constraints.needs_log_bit,
-            // needs_satb: args.plan_args.constraints.needs_satb,
-            uses_log_bit: args.plan_args.constraints.uses_log_bit,
-=======
             needs_log_bit: args.plan_args.constraints.needs_log_bit,
->>>>>>> e058ceeb
             unlog_allocated_object: args.plan_args.unlog_allocated_object,
             unlog_traced_object: args.plan_args.unlog_traced_object,
             gc_trigger: args.plan_args.gc_trigger,
@@ -775,14 +760,14 @@
             "vo bit = {}",
             crate::util::metadata::vo_bit::is_vo_bit_set(object)
         );
-        // if self.needs_log_bit {
-        //     use crate::vm::object_model::ObjectModel;
-        //     use std::sync::atomic::Ordering;
-        //     println!(
-        //         "log bit = {}",
-        //         VM::VMObjectModel::GLOBAL_LOG_BIT_SPEC.is_unlogged::<VM>(object, Ordering::Relaxed),
-        //     );
-        // }
+        if self.needs_log_bit {
+            use crate::vm::object_model::ObjectModel;
+            use std::sync::atomic::Ordering;
+            println!(
+                "log bit = {}",
+                VM::VMObjectModel::GLOBAL_LOG_BIT_SPEC.is_unlogged::<VM>(object, Ordering::Relaxed),
+            );
+        }
     }
 }
 
