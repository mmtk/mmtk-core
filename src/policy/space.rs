use crate::util::side_metadata::try_map_metadata_space;
use crate::util::Address;
use crate::util::ObjectReference;
use crate::util::{conversions::*, side_metadata::SideMetadataSpec};

use crate::util::heap::layout::vm_layout_constants::{AVAILABLE_BYTES, LOG_BYTES_IN_CHUNK};
use crate::util::heap::layout::vm_layout_constants::{AVAILABLE_END, AVAILABLE_START};
use crate::util::heap::{PageResource, VMRequest};
use crate::vm::{ActivePlan, Collection, ObjectModel};

use crate::util::constants::LOG_BYTES_IN_MBYTE;
use crate::util::conversions;
use crate::util::OpaquePointer;

use crate::mmtk::SFT_MAP;
use crate::util::heap::layout::heap_layout::Mmapper;
use crate::util::heap::layout::heap_layout::VMMap;
use crate::util::heap::layout::map::Map;
use crate::util::heap::layout::vm_layout_constants::BYTES_IN_CHUNK;
use crate::util::heap::layout::vm_layout_constants::MAX_CHUNKS;
use crate::util::heap::space_descriptor::SpaceDescriptor;
use crate::util::heap::HeapMeta;

use crate::vm::VMBinding;
use std::{marker::PhantomData, sync::Arc};

use downcast_rs::Downcast;

/**
 * Space Function Table (SFT).
 *
 * This trait captures functions that reflect _space-specific per-object
 * semantics_.   These functions are implemented for each object via a special
 * space-based dynamic dispatch mechanism where the semantics are _not_
 * determined by the object's _type_, but rather, are determined by the _space_
 * that the object is in.
 *
 * The underlying mechanism exploits the fact that spaces use the address space
 * at an MMTk chunk granularity with the consequence that each chunk maps to
 * exactluy one space, so knowing the chunk for an object reveals its space.
 * The dispatch then works by performing simple address arithmetic on the object
 * reference to find a chunk index which is used to index a table which returns
 * the space.   The relevant function is then dispatched against that space
 * object.
 *
 * We use the SFT trait to simplify typing for Rust, so our table is a
 * table of SFT rather than Space.
 */
pub trait SFT {
    fn name(&self) -> &str;
    fn is_live(&self, object: ObjectReference) -> bool;
    fn is_movable(&self) -> bool;
    #[cfg(feature = "sanity")]
    fn is_sane(&self) -> bool;
    fn initialize_header(&self, object: ObjectReference, alloc: bool);
}

/// Print debug info for SFT. Should be false when committed.
const DEBUG_SFT: bool = cfg!(debug_assertions) && false;

#[derive(Debug)]
struct EmptySpaceSFT {}
unsafe impl Sync for EmptySpaceSFT {}

const EMPTY_SFT_NAME: &str = "empty";

impl SFT for EmptySpaceSFT {
    fn name(&self) -> &str {
        EMPTY_SFT_NAME
    }
    fn is_live(&self, object: ObjectReference) -> bool {
        panic!(
            "Called is_live() on {:x}, which maps to an empty space",
            object
        )
    }
    #[cfg(feature = "sanity")]
    fn is_sane(&self) -> bool {
        false
    }
    fn is_movable(&self) -> bool {
        /*
         * FIXME steveb I think this should panic (ie the function should not
         * be invoked on an empty space).   However, JikesRVM currently does
         * call this in an unchecked way and expects 'false' for out of bounds
         * addresses.  So until that is fixed upstream, we'll return false here.
         *
         * panic!("called is_movable() on empty space")
         */
        false
    }

    fn initialize_header(&self, object: ObjectReference, _alloc: bool) {
        panic!(
            "Called initialize_header() on {:x}, which maps to an empty space",
            object
        )
    }
}

#[derive(Default)]
pub struct SFTMap {
    sft: Vec<*const (dyn SFT + Sync)>,
}
unsafe impl Sync for SFTMap {}

static EMPTY_SPACE_SFT: EmptySpaceSFT = EmptySpaceSFT {};

impl SFTMap {
    pub fn new() -> Self {
        SFTMap {
            sft: vec![&EMPTY_SPACE_SFT; MAX_CHUNKS],
        }
    }
    // This is a temporary solution to allow unsafe mut reference. We do not want several occurrence
    // of the same unsafe code.
    // FIXME: We need a safe implementation.
    #[allow(clippy::cast_ref_to_mut)]
    #[allow(clippy::mut_from_ref)]
    unsafe fn mut_self(&self) -> &mut Self {
        &mut *(self as *const _ as *mut _)
    }

    pub fn get(&self, address: Address) -> &'static dyn SFT {
        let res = self.sft[address.chunk_index()];
        if DEBUG_SFT {
            trace!(
                "Get SFT for {} #{} = {}",
                address,
                address.chunk_index(),
                unsafe { &(*res) }.name()
            );
        }
        unsafe { &(*res) }
    }

    fn log_update(&self, space: *const (dyn SFT + Sync), start: Address, chunks: usize) {
        let first = start.chunk_index();
        let end = start + (chunks << LOG_BYTES_IN_CHUNK);
        debug!(
            "Update SFT for [{}, {}) as {}",
            start,
            end,
            unsafe { &(*space) }.name()
        );
        let start_chunk = chunk_index_to_address(first);
        let end_chunk = chunk_index_to_address(first + chunks);
        debug!(
            "Update SFT for {} chunks of [{} #{}, {} #{})",
            chunks,
            start_chunk,
            first,
            end_chunk,
            first + chunks
        );
    }

    fn trace_sft_map(&self) {
        // For large heaps, it takes long to iterate each chunk. So check log level first.
        if log::log_enabled!(log::Level::Trace) {
            // print the entire SFT map
            const SPACE_PER_LINE: usize = 10;
            for i in (0..self.sft.len()).step_by(SPACE_PER_LINE) {
                let max = if i + SPACE_PER_LINE > self.sft.len() {
                    self.sft.len()
                } else {
                    i + SPACE_PER_LINE
                };
                let chunks: Vec<usize> = (i..max).collect();
                let space_names: Vec<&str> = chunks
                    .iter()
                    .map(|&x| unsafe { &*self.sft[x] }.name())
                    .collect();
                trace!("Chunk {}: {}", i, space_names.join(","));
            }
        }
    }

    /// Update SFT map for the given address range.
    /// It should be used in these cases: 1. when a space grows, 2. when initializing a contiguous space, 3. when ensure_mapped() is called on a space.
    pub fn update(&self, space: *const (dyn SFT + Sync), start: Address, chunks: usize) {
        if DEBUG_SFT {
            self.log_update(space, start, chunks);
        }
        let first = start.chunk_index();
        for chunk in first..(first + chunks) {
            self.set(chunk, space);
        }
        if DEBUG_SFT {
            self.trace_sft_map();
        }
    }

    pub fn clear(&self, chunk_idx: usize) {
        self.set(chunk_idx, &EMPTY_SPACE_SFT);
    }

    fn set(&self, chunk: usize, sft: *const (dyn SFT + Sync)) {
        /*
         * This is safe (only) because a) this is only called during the
         * allocation and deallocation of chunks, which happens under a global
         * lock, and b) it only transitions from empty to valid and valid to
         * empty, so if there were a race to view the contents, in the one case
         * it would either see the new (valid) space or an empty space (both of
         * which are reasonable), and in the other case it would either see the
         * old (valid) space or an empty space, both of which are valid.
         */
        let self_mut: &mut Self = unsafe { self.mut_self() };
        // It is okay to set empty to valid, or set valid to empty. It is wrong if we overwrite a valid value with another valid value.
        if cfg!(debug_assertions) {
            let old = unsafe { self_mut.sft[chunk].as_ref() }.unwrap().name();
            let new = unsafe { sft.as_ref() }.unwrap().name();
            // Allow overwriting the same SFT pointer. E.g., if we have set SFT map for a space, then ensure_mapped() is called on the same,
            // in which case, we still set SFT map again.
            debug_assert!(
                old == EMPTY_SFT_NAME || new == EMPTY_SFT_NAME || old == new,
                "attempt to overwrite a non-empty chunk in SFT map (from {} to {})",
                old,
                new
            );
        }
        self_mut.sft[chunk] = sft;
    }

    pub fn is_in_space(&self, object: ObjectReference) -> bool {
        let not_in_space = object.to_address().chunk_index() >= self.sft.len()
            || self.get(object.to_address()).name() == EMPTY_SPACE_SFT.name();

        if not_in_space {
            // special case - we do not yet have SFT entries for malloc space
            use crate::policy::mallocspace::is_alloced_by_malloc;
            is_alloced_by_malloc(object)
        } else {
            true
        }
    }
}

pub trait Space<VM: VMBinding>: 'static + SFT + Sync + Downcast {
    fn as_space(&self) -> &dyn Space<VM>;
    fn as_sft(&self) -> &(dyn SFT + Sync + 'static);
    fn get_page_resource(&self) -> &dyn PageResource<VM>;
    fn init(&mut self, vm_map: &'static VMMap);

    fn acquire(&self, tls: OpaquePointer, pages: usize) -> Address {
        trace!("Space.acquire, tls={:?}", tls);
        // Should we poll to attempt to GC? If tls is collector, we cant attempt a GC.
        let should_poll = unsafe { VM::VMActivePlan::is_mutator(tls) };
        // Is a GC allowed here? enable_collection() has to be called so we know GC is initialized.
        let allow_poll = should_poll && VM::VMActivePlan::global().is_initialized();

        trace!("Reserving pages");
        let pr = self.get_page_resource();
        let pages_reserved = pr.reserve_pages(pages);
        trace!("Pages reserved");
        trace!("Polling ..");

        if should_poll && VM::VMActivePlan::global().poll(false, self.as_space()) {
            debug!("Collection required");
            if !allow_poll {
                panic!("Collection is not enabled.");
            }
            pr.clear_request(pages_reserved);
            VM::VMCollection::block_for_gc(tls);
            unsafe { Address::zero() }
        } else {
            debug!("Collection not required");
            let rtn = pr.get_new_pages(pages_reserved, pages, self.common().zeroed, tls);
            if rtn.is_zero() {
                // We thought we had memory to allocate, but somehow failed the allocation. Will force a GC.
                if !allow_poll {
                    panic!("Physical allocation failed when polling not allowed!");
                }

                let gc_performed = VM::VMActivePlan::global().poll(true, self.as_space());
                debug_assert!(gc_performed, "GC not performed when forced.");
                pr.clear_request(pages_reserved);
                VM::VMCollection::block_for_gc(tls);
                unsafe { Address::zero() }
            } else {
                debug!("Space.acquire(), returned = {}", rtn);
                rtn
            }
        }
    }

    fn address_in_space(&self, start: Address) -> bool {
        if !self.common().descriptor.is_contiguous() {
            self.common().vm_map().get_descriptor_for_address(start) == self.common().descriptor
        } else {
            start >= self.common().start && start < self.common().start + self.common().extent
        }
    }

    fn in_space(&self, object: ObjectReference) -> bool {
        let start = VM::VMObjectModel::ref_to_address(object);
        self.address_in_space(start)
    }

    /// # Safety
    /// potential data race as this mutates 'common'
    /// FIXME: This does not sound like 'unsafe', it is more like 'incorrect'. Any allocator/mutator may do slowpath allocation, and call this.
    unsafe fn grow_discontiguous_space(&self, chunks: usize) -> Address {
        // FIXME
        let new_head: Address = self.common().vm_map().allocate_contiguous_chunks(
            self.common().descriptor,
            chunks,
            self.common().head_discontiguous_region,
        );
        if new_head.is_zero() {
            return Address::zero();
        }

        self.unsafe_common_mut().head_discontiguous_region = new_head;
        new_head
    }

    /**
     * This hook is called by page resources each time a space grows.  The space may
     * tap into the hook to monitor heap growth.  The call is made from within the
     * page resources' critical region, immediately before yielding the lock.
     *
     * @param start The start of the newly allocated space
     * @param bytes The size of the newly allocated space
     * @param new_chunk {@code true} if the new space encroached upon or started a new chunk or chunks.
     */
    fn grow_space(&self, start: Address, bytes: usize, new_chunk: bool) {
        trace!(
            "Grow space from {} for {} bytes (new chunk = {})",
            start,
            bytes,
            new_chunk
        );
        debug_assert!(
            (new_chunk && start.is_aligned_to(BYTES_IN_CHUNK)) || !new_chunk,
            "should only grow space for new chunks at chunk-aligned start address"
        );
        if new_chunk {
            let chunks = conversions::bytes_to_chunks_up(bytes);
            SFT_MAP.update(self.as_sft() as *const (dyn SFT + Sync), start, chunks);
            if !try_map_metadata_space(
                start,
                bytes,
                VM::VMActivePlan::global().global_side_metadata_spec_vec(),
                self.local_side_metadata_spec_vec(),
            ) {
                // TODO(Javad): handle meta space allocation failure
                panic!("failed to mmap meta memory");
            }
        }
    }

    /**
     *  Ensure this space is marked as mapped -- used when the space is already
     *  mapped (e.g. for a vm image which is externally mmapped.)
     */
    fn ensure_mapped(&self) {
        let chunks = conversions::bytes_to_chunks_up(self.common().extent);
        if !try_map_metadata_space(
            self.common().start,
            self.common().extent,
            VM::VMActivePlan::global().global_side_metadata_spec_vec(),
            self.local_side_metadata_spec_vec(),
        ) {
            // TODO(Javad): handle meta space allocation failure
            panic!("failed to mmap meta memory");
        }
        SFT_MAP.update(
            self.as_sft() as *const (dyn SFT + Sync),
            self.common().start,
            chunks,
        );
        use crate::util::heap::layout::mmapper::Mmapper;
        self.common()
            .mmapper
            .mark_as_mapped(self.common().start, self.common().extent);
    }

    fn reserved_pages(&self) -> usize {
        self.get_page_resource().reserved_pages()
    }

    fn get_name(&self) -> &'static str {
        self.common().name
    }

    fn common(&self) -> &CommonSpace<VM>;
    fn common_mut(&mut self) -> &mut CommonSpace<VM> {
        // SAFE: Reference is exclusive
        unsafe { self.unsafe_common_mut() }
    }

    /// # Safety
    /// This get's a mutable reference from self.
    /// (i.e. make sure their are no concurrent accesses through self when calling this)_
    #[allow(clippy::mut_from_ref)]
    unsafe fn unsafe_common_mut(&self) -> &mut CommonSpace<VM>;

    fn release_discontiguous_chunks(&mut self, chunk: Address) {
        debug_assert!(chunk == conversions::chunk_align_down(chunk));
        if chunk == self.common().head_discontiguous_region {
            self.common_mut().head_discontiguous_region =
                self.common().vm_map().get_next_contiguous_region(chunk);
        }
        self.common().vm_map().free_contiguous_chunks(chunk);
    }

    fn release_multiple_pages(&mut self, start: Address);

    /// # Safety
    /// TODO: I am not sure why this is unsafe.
    unsafe fn release_all_chunks(&self) {
        self.common()
            .vm_map()
            .free_all_chunks(self.common().head_discontiguous_region);
        self.unsafe_common_mut().head_discontiguous_region = Address::zero();
    }

    fn print_vm_map(&self) {
        let common = self.common();
        print!("{} ", common.name);
        if common.immortal {
            print!("I");
        } else {
            print!(" ");
        }
        if common.movable {
            print!(" ");
        } else {
            print!("N");
        }
        print!(" ");
        if common.contiguous {
            print!("{}->{}", common.start, common.start + common.extent - 1);
            match common.vmrequest {
                VMRequest::RequestExtent { extent, .. } => {
                    print!(" E {}", extent);
                }
                VMRequest::RequestFraction { frac, .. } => {
                    print!(" F {}", frac);
                }
                _ => {}
            }
        } else {
            let mut a = common.head_discontiguous_region;
            while !a.is_zero() {
                print!(
                    "{}->{}",
                    a,
                    a + self.common().vm_map().get_contiguous_region_size(a) - 1
                );
                a = self.common().vm_map().get_next_contiguous_region(a);
                if !a.is_zero() {
                    print!(" ");
                }
            }
        }
        println!();
    }

    fn local_side_metadata_spec_vec(&self) -> Arc<Vec<SideMetadataSpec>> {
        Arc::new(vec![])
    }
}

impl_downcast!(Space<VM> where VM: VMBinding);

pub struct CommonSpace<VM: VMBinding> {
    pub name: &'static str,
    pub descriptor: SpaceDescriptor,
    pub vmrequest: VMRequest,

    immortal: bool,
    movable: bool,
    pub contiguous: bool,
    pub zeroed: bool,

    pub start: Address,
    pub extent: usize,
    pub head_discontiguous_region: Address,

    pub vm_map: &'static VMMap,
    pub mmapper: &'static Mmapper,

    p: PhantomData<VM>,
}

pub struct SpaceOptions {
    pub name: &'static str,
    pub movable: bool,
    pub immortal: bool,
    pub zeroed: bool,
    pub vmrequest: VMRequest,
}

/// Print debug info for SFT. Should be false when committed.
const DEBUG_SPACE: bool = cfg!(debug_assertions) && false;

unsafe impl<VM: VMBinding> Sync for CommonSpace<VM> {}

impl<VM: VMBinding> CommonSpace<VM> {
    pub fn new(
        opt: SpaceOptions,
        vm_map: &'static VMMap,
        mmapper: &'static Mmapper,
        heap: &mut HeapMeta,
    ) -> Self {
        let mut rtn = CommonSpace {
            name: opt.name,
            descriptor: SpaceDescriptor::UNINITIALIZED,
            vmrequest: opt.vmrequest,
            immortal: opt.immortal,
            movable: opt.movable,
            contiguous: true,
            zeroed: opt.zeroed,
            start: unsafe { Address::zero() },
            extent: 0,
            head_discontiguous_region: unsafe { Address::zero() },
            vm_map,
            mmapper,
            p: PhantomData,
        };

        let vmrequest = opt.vmrequest;
        if vmrequest.is_discontiguous() {
            rtn.contiguous = false;
            // FIXME
            rtn.descriptor = SpaceDescriptor::create_descriptor();
            // VM.memory.setHeapRange(index, HEAP_START, HEAP_END);
            return rtn;
        }

        let (extent, top) = match vmrequest {
            VMRequest::RequestFraction { frac, top: _top } => (get_frac_available(frac), _top),
            VMRequest::RequestExtent {
                extent: _extent,
                top: _top,
            } => (_extent, _top),
            VMRequest::RequestFixed {
                extent: _extent,
                top: _top,
                ..
            } => (_extent, _top),
            _ => unreachable!(),
        };

        if extent != raw_align_up(extent, BYTES_IN_CHUNK) {
            panic!(
                "{} requested non-aligned extent: {} bytes",
                rtn.name, extent
            );
        }

        let start: Address;
        if let VMRequest::RequestFixed { start: _start, .. } = vmrequest {
            start = _start;
        } else {
            // FIXME
            //if (HeapLayout.vmMap.isFinalized()) VM.assertions.fail("heap is narrowed after regionMap is finalized: " + name);
            start = heap.reserve(extent, top);
        }
        if start != chunk_align_up(start) {
            panic!("{} starting on non-aligned boundary: {}", rtn.name, start);
        }

        rtn.contiguous = true;
        rtn.start = start;
        rtn.extent = extent;
        // FIXME
        rtn.descriptor = SpaceDescriptor::create_descriptor_from_heap_range(start, start + extent);
        // VM.memory.setHeapRange(index, start, start.plus(extent));
        vm_map.insert(start, extent, rtn.descriptor);

        if DEBUG_SPACE {
            println!(
                "Created space {} [{}, {}) for {} bytes",
                rtn.name,
                start,
                start + extent,
                extent
            );
        }

        rtn
    }

    pub fn init(&self, space: &dyn Space<VM>) {
        // For contiguous space, we eagerly initialize SFT map based on its address range.
        if self.contiguous {
<<<<<<< HEAD
            if !try_map_metadata_space(
                self.start,
                self.extent,
                VM::VMActivePlan::global().global_side_metadata_spec_vec(),
                space.local_side_metadata_spec_vec(),
            ) {
                // TODO(Javad): handle meta space allocation failure
                panic!("failed to mmap meta memory");
            }
=======
>>>>>>> b85f621f
            SFT_MAP.update(space.as_sft(), self.start, bytes_to_chunks_up(self.extent));
        }
    }

    pub fn vm_map(&self) -> &'static VMMap {
        self.vm_map
    }
}

fn get_frac_available(frac: f32) -> usize {
    trace!("AVAILABLE_START={}", AVAILABLE_START);
    trace!("AVAILABLE_END={}", AVAILABLE_END);
    let bytes = (frac * AVAILABLE_BYTES as f32) as usize;
    trace!("bytes={}*{}={}", frac, AVAILABLE_BYTES, bytes);
    let mb = bytes >> LOG_BYTES_IN_MBYTE;
    let rtn = mb << LOG_BYTES_IN_MBYTE;
    trace!("rtn={}", rtn);
    let aligned_rtn = raw_align_up(rtn, BYTES_IN_CHUNK);
    trace!("aligned_rtn={}", aligned_rtn);
    aligned_rtn
}

pub fn required_chunks(pages: usize) -> usize {
    let extent = raw_align_up(pages_to_bytes(pages), BYTES_IN_CHUNK);
    extent >> LOG_BYTES_IN_CHUNK
}<|MERGE_RESOLUTION|>--- conflicted
+++ resolved
@@ -587,7 +587,6 @@
     pub fn init(&self, space: &dyn Space<VM>) {
         // For contiguous space, we eagerly initialize SFT map based on its address range.
         if self.contiguous {
-<<<<<<< HEAD
             if !try_map_metadata_space(
                 self.start,
                 self.extent,
@@ -597,8 +596,6 @@
                 // TODO(Javad): handle meta space allocation failure
                 panic!("failed to mmap meta memory");
             }
-=======
->>>>>>> b85f621f
             SFT_MAP.update(space.as_sft(), self.start, bytes_to_chunks_up(self.extent));
         }
     }
