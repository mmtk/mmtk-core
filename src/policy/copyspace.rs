--- conflicted
+++ resolved
@@ -215,15 +215,6 @@
                 side_forwarding_status_table.bzero_metadata(start, size);
             }
 
-<<<<<<< HEAD
-            // if self.common.needs_log_bit {
-            //     if let MetadataSpec::OnSide(side) = *VM::VMObjectModel::GLOBAL_LOG_BIT_SPEC {
-            //         side.bzero_metadata(start, size);
-            //     }
-            // }
-
-=======
->>>>>>> e058ceeb
             // Clear VO bits because all objects in the space are dead.
             #[cfg(feature = "vo_bit")]
             crate::util::metadata::vo_bit::bzero_vo_bit(start, size);
