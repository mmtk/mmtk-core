--- conflicted
+++ resolved
@@ -18,9 +18,6 @@
 pub mod immortalspace;
 pub mod largeobjectspace;
 pub mod lockfreeimmortalspace;
+pub mod marksweepspace;
 pub mod mallocspace;
-<<<<<<< HEAD
-pub mod marksweepspace;
-=======
-pub mod markcompactspace;
->>>>>>> 519e8f3c
+pub mod markcompactspace;