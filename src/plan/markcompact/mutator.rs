use super::MarkCompact;
<<<<<<< HEAD
use crate::MMTK;
// Add
=======
>>>>>>> a58246d6
use crate::plan::barriers::NoBarrier;
use crate::plan::mutator_context::create_allocator_mapping;
use crate::plan::mutator_context::create_space_mapping;
use crate::plan::mutator_context::unreachable_prepare_func;
use crate::plan::mutator_context::Mutator;
use crate::plan::mutator_context::MutatorConfig;
use crate::plan::mutator_context::ReservedAllocators;
use crate::plan::AllocationSemantics;
use crate::util::alloc::allocators::{AllocatorSelector, Allocators};
use crate::util::alloc::MarkCompactAllocator;
use crate::util::opaque_pointer::*;
use crate::vm::VMBinding;
<<<<<<< HEAD
=======
use crate::MMTK;
>>>>>>> a58246d6
use enum_map::EnumMap;

const RESERVED_ALLOCATORS: ReservedAllocators = ReservedAllocators {
    n_mark_compact: 1,
    ..ReservedAllocators::DEFAULT
};

lazy_static! {
    pub static ref ALLOCATOR_MAPPING: EnumMap<AllocationSemantics, AllocatorSelector> = {
        let mut map = create_allocator_mapping(RESERVED_ALLOCATORS, true);
        map[AllocationSemantics::Default] = AllocatorSelector::MarkCompact(0);
        map
    };
}

pub fn create_markcompact_mutator<VM: VMBinding>(
    mutator_tls: VMMutatorThread,
    mmtk: &'static MMTK<VM>,
) -> Mutator<VM> {
    let markcompact = mmtk.get_plan().downcast_ref::<MarkCompact<VM>>().unwrap();
    let config = MutatorConfig {
        allocator_mapping: &ALLOCATOR_MAPPING,
        space_mapping: Box::new({
            let mut vec = create_space_mapping(RESERVED_ALLOCATORS, true, markcompact);
<<<<<<< HEAD
            vec.push((
                AllocatorSelector::MarkCompact(0),
                markcompact.mc_space().clone().into_dyn_space(),
            ));
=======
            vec.push((AllocatorSelector::MarkCompact(0), markcompact.mc_space()));
>>>>>>> a58246d6
            vec
        }),
        prepare_func: &unreachable_prepare_func,
        release_func: &markcompact_mutator_release,
    };

    Mutator {
        allocators: Allocators::<VM>::new(mutator_tls, mmtk, &config.space_mapping),
        barrier: Box::new(NoBarrier),
        mutator_tls,
        config,
        plan: markcompact,
    }
}

pub fn markcompact_mutator_release<VM: VMBinding>(
    _mutator: &mut Mutator<VM>,
    _tls: VMWorkerThread,
) {
    // reset the thread-local allocation bump pointer
    let markcompact_allocator = unsafe {
        _mutator
            .allocators
            .get_allocator_mut(_mutator.config.allocator_mapping[AllocationSemantics::Default])
    }
    .downcast_mut::<MarkCompactAllocator<VM>>()
    .unwrap();
    markcompact_allocator.reset();
}<|MERGE_RESOLUTION|>--- conflicted
+++ resolved
@@ -1,9 +1,4 @@
 use super::MarkCompact;
-<<<<<<< HEAD
-use crate::MMTK;
-// Add
-=======
->>>>>>> a58246d6
 use crate::plan::barriers::NoBarrier;
 use crate::plan::mutator_context::create_allocator_mapping;
 use crate::plan::mutator_context::create_space_mapping;
@@ -16,10 +11,7 @@
 use crate::util::alloc::MarkCompactAllocator;
 use crate::util::opaque_pointer::*;
 use crate::vm::VMBinding;
-<<<<<<< HEAD
-=======
 use crate::MMTK;
->>>>>>> a58246d6
 use enum_map::EnumMap;
 
 const RESERVED_ALLOCATORS: ReservedAllocators = ReservedAllocators {
@@ -44,14 +36,10 @@
         allocator_mapping: &ALLOCATOR_MAPPING,
         space_mapping: Box::new({
             let mut vec = create_space_mapping(RESERVED_ALLOCATORS, true, markcompact);
-<<<<<<< HEAD
             vec.push((
                 AllocatorSelector::MarkCompact(0),
                 markcompact.mc_space().clone().into_dyn_space(),
             ));
-=======
-            vec.push((AllocatorSelector::MarkCompact(0), markcompact.mc_space()));
->>>>>>> a58246d6
             vec
         }),
         prepare_func: &unreachable_prepare_func,
