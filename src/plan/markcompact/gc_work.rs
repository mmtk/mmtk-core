use super::global::MarkCompact;
use crate::policy::markcompactspace::MarkCompactSpace;
use crate::policy::markcompactspace::{TRACE_KIND_FORWARD, TRACE_KIND_MARK};
use crate::scheduler::gc_work::PlanProcessEdges;
use crate::scheduler::gc_work::*;
use crate::scheduler::GCWork;
use crate::scheduler::GCWorker;
use crate::scheduler::WorkBucketStage;
use crate::vm::ActivePlan;
use crate::vm::Scanning;
use crate::vm::VMBinding;
use crate::MMTK;
use std::marker::PhantomData;

/// iterate through the heap and calculate the new location of live objects
pub struct CalculateForwardingAddress<VM: VMBinding> {
    mc_space: &'static MarkCompactSpace<VM>,
}

impl<VM: VMBinding> GCWork<VM> for CalculateForwardingAddress<VM> {
    fn do_work(&mut self, _worker: &mut GCWorker<VM>, _mmtk: &'static MMTK<VM>) {
        self.mc_space.calculate_forwarding_pointer();
    }
}

impl<VM: VMBinding> CalculateForwardingAddress<VM> {
    pub fn new(mc_space: &'static MarkCompactSpace<VM>) -> Self {
        Self { mc_space }
    }
}

/// create another round of root scanning work packets
/// to update object references
pub struct UpdateReferences<VM: VMBinding> {
    p: PhantomData<VM>,
}

impl<VM: VMBinding> GCWork<VM> for UpdateReferences<VM> {
    fn do_work(&mut self, _worker: &mut GCWorker<VM>, mmtk: &'static MMTK<VM>) {
        // The following needs to be done right before the second round of root scanning
        VM::VMScanning::prepare_for_roots_re_scanning();
        mmtk.plan.base().prepare_for_stack_scanning();
        #[cfg(feature = "extreme_assertions")]
        mmtk.edge_logger.reset();

<<<<<<< HEAD
=======
        // We do two passes of transitive closures. We clear the live bytes from the first pass.
        #[cfg(feature = "count_live_bytes_in_gc")]
        mmtk.scheduler
            .worker_group
            .get_and_clear_worker_live_bytes();

        // TODO investigate why the following will create duplicate edges
        // scheduler.work_buckets[WorkBucketStage::RefForwarding]
        //     .add(ScanStackRoots::<ForwardingProcessEdges<VM>>::new());
>>>>>>> cacb8f67
        for mutator in VM::VMActivePlan::mutators() {
            mmtk.scheduler.work_buckets[WorkBucketStage::SecondRoots]
                .add(ScanMutatorRoots::<ForwardingProcessEdges<VM>>(mutator));
        }

        mmtk.scheduler.work_buckets[WorkBucketStage::SecondRoots]
            .add(ScanVMSpecificRoots::<ForwardingProcessEdges<VM>>::new());
    }
}

impl<VM: VMBinding> UpdateReferences<VM> {
    pub fn new() -> Self {
        Self { p: PhantomData }
    }
}

/// compact live objects based on forwarding pointers calculated before
pub struct Compact<VM: VMBinding> {
    mc_space: &'static MarkCompactSpace<VM>,
}

impl<VM: VMBinding> GCWork<VM> for Compact<VM> {
    fn do_work(&mut self, _worker: &mut GCWorker<VM>, _mmtk: &'static MMTK<VM>) {
        self.mc_space.compact();
    }
}

impl<VM: VMBinding> Compact<VM> {
    pub fn new(mc_space: &'static MarkCompactSpace<VM>) -> Self {
        Self { mc_space }
    }
}

/// Marking trace
pub type MarkingProcessEdges<VM> = PlanProcessEdges<VM, MarkCompact<VM>, TRACE_KIND_MARK>;
/// Forwarding trace
pub type ForwardingProcessEdges<VM> = PlanProcessEdges<VM, MarkCompact<VM>, TRACE_KIND_FORWARD>;

pub struct MarkCompactGCWorkContext<VM: VMBinding>(std::marker::PhantomData<VM>);
impl<VM: VMBinding> crate::scheduler::GCWorkContext for MarkCompactGCWorkContext<VM> {
    type VM = VM;
    type PlanType = MarkCompact<VM>;
    type ProcessEdgesWorkType = MarkingProcessEdges<VM>;
}<|MERGE_RESOLUTION|>--- conflicted
+++ resolved
@@ -43,18 +43,12 @@
         #[cfg(feature = "extreme_assertions")]
         mmtk.edge_logger.reset();
 
-<<<<<<< HEAD
-=======
         // We do two passes of transitive closures. We clear the live bytes from the first pass.
         #[cfg(feature = "count_live_bytes_in_gc")]
         mmtk.scheduler
             .worker_group
             .get_and_clear_worker_live_bytes();
 
-        // TODO investigate why the following will create duplicate edges
-        // scheduler.work_buckets[WorkBucketStage::RefForwarding]
-        //     .add(ScanStackRoots::<ForwardingProcessEdges<VM>>::new());
->>>>>>> cacb8f67
         for mutator in VM::VMActivePlan::mutators() {
             mmtk.scheduler.work_buckets[WorkBucketStage::SecondRoots]
                 .add(ScanMutatorRoots::<ForwardingProcessEdges<VM>>(mutator));
