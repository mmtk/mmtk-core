<<<<<<< HEAD
use super::gc_work::SSProcessEdges;
=======
use super::gc_work::{SSCopyContext, SSGCWorkContext};
use crate::mmtk::MMTK;
>>>>>>> 1fc31f60
use crate::plan::global::CommonPlan;
use crate::plan::global::GcStatus;
use crate::plan::semispace::mutator::ALLOCATOR_MAPPING;
use crate::plan::AllocationSemantics;
use crate::plan::Plan;
use crate::plan::PlanConstraints;
use crate::policy::copyspace::CopySpace;
use crate::policy::space::Space;
use crate::scheduler::*;
use crate::util::alloc::allocators::AllocatorSelector;
use crate::util::heap::layout::heap_layout::Mmapper;
use crate::util::heap::layout::heap_layout::VMMap;
use crate::util::heap::layout::vm_layout_constants::{HEAP_END, HEAP_START};
use crate::util::heap::HeapMeta;
use crate::util::heap::VMRequest;
use crate::util::metadata::side_metadata::{SideMetadataContext, SideMetadataSanity};
use crate::util::opaque_pointer::VMWorkerThread;
use crate::util::options::UnsafeOptionsWrapper;
use crate::{plan::global::BasePlan, vm::VMBinding};
use std::sync::atomic::{AtomicBool, Ordering};
use std::sync::Arc;

use enum_map::EnumMap;

pub const ALLOC_SS: AllocationSemantics = AllocationSemantics::Default;

pub struct SemiSpace<VM: VMBinding> {
    pub hi: AtomicBool,
    pub copyspace0: CopySpace<VM>,
    pub copyspace1: CopySpace<VM>,
    pub common: CommonPlan<VM>,
}

pub const SS_CONSTRAINTS: PlanConstraints = PlanConstraints {
    moves_objects: true,
    gc_header_bits: 2,
    gc_header_words: 0,
    num_specialized_scans: 1,
    max_non_los_default_alloc_bytes:
        crate::plan::plan_constraints::MAX_NON_LOS_ALLOC_BYTES_COPYING_PLAN,
    ..PlanConstraints::default()
};

impl<VM: VMBinding> Plan for SemiSpace<VM> {
    type VM = VM;

    fn constraints(&self) -> &'static PlanConstraints {
        &SS_CONSTRAINTS
    }

    fn create_worker_local(
        &'static self,
        tls: VMWorkerThread,
    ) -> GCWorkerLocalPtr {
        use crate::policy::copyspace::CopySpaceCopyContext;
        use crate::util::opaque_pointer::VMThread;
        use crate::util::alloc::BumpAllocator;
        let mut c = CopySpaceCopyContext {
            plan_constraints: &SS_CONSTRAINTS,
            copy_allocator: BumpAllocator::new(VMThread::UNINITIALIZED, &self.copyspace0, self),
        };
        c.init(tls);
        GCWorkerLocalPtr::new(c)
    }

    fn gc_init(
        &mut self,
        heap_size: usize,
        vm_map: &'static VMMap,
        scheduler: &Arc<GCWorkScheduler<VM>>,
    ) {
        self.common.gc_init(heap_size, vm_map, scheduler);

        self.copyspace0.init(vm_map);
        self.copyspace1.init(vm_map);
    }

    fn schedule_collection(&'static self, scheduler: &GCWorkScheduler<VM>) {
        use crate::policy::copyspace::CopySpaceCopyContext;
        self.base().set_collection_kind::<Self>(self);
        self.base().set_gc_status(GcStatus::GcPrepare);
<<<<<<< HEAD
        self.common()
            .schedule_common::<Self, SSProcessEdges<VM>, CopySpaceCopyContext<VM>>(
                self,
                &SS_CONSTRAINTS,
                scheduler,
            );
=======
        scheduler.schedule_common_work::<SSGCWorkContext<VM>>(self);
>>>>>>> 1fc31f60
    }

    fn get_allocator_mapping(&self) -> &'static EnumMap<AllocationSemantics, AllocatorSelector> {
        &*ALLOCATOR_MAPPING
    }

    fn prepare(&mut self, tls: VMWorkerThread) {
        self.common.prepare(tls, true);

        self.hi
            .store(!self.hi.load(Ordering::SeqCst), Ordering::SeqCst); // flip the semi-spaces
                                                                       // prepare each of the collected regions
        let hi = self.hi.load(Ordering::SeqCst);
        self.copyspace0.prepare(hi);
        self.copyspace1.prepare(!hi);
    }

    fn prepare_collector(&self, worker: &mut GCWorker<VM>) {
        use crate::policy::copyspace::CopySpaceCopyContext;
        let copy_context = unsafe { worker.local::<CopySpaceCopyContext<VM>>() };
        copy_context.rebind(self.tospace());
    }

    fn release(&mut self, tls: VMWorkerThread) {
        self.common.release(tls, true);
        // release the collected region
        self.fromspace().release();
    }

    fn collection_required(&self, space_full: bool, space: &dyn Space<Self::VM>) -> bool {
        self.base().collection_required(self, space_full, space)
    }

    fn get_collection_reserve(&self) -> usize {
        self.tospace().reserved_pages()
    }

    fn get_pages_used(&self) -> usize {
        self.tospace().reserved_pages() + self.common.get_pages_used()
    }

    fn base(&self) -> &BasePlan<VM> {
        &self.common.base
    }

    fn common(&self) -> &CommonPlan<VM> {
        &self.common
    }
}

impl<VM: VMBinding> SemiSpace<VM> {
    pub fn new(
        vm_map: &'static VMMap,
        mmapper: &'static Mmapper,
        options: Arc<UnsafeOptionsWrapper>,
    ) -> Self {
        let mut heap = HeapMeta::new(HEAP_START, HEAP_END);
        let global_metadata_specs = SideMetadataContext::new_global_specs(&[]);

        let res = SemiSpace {
            hi: AtomicBool::new(false),
            copyspace0: CopySpace::new(
                "copyspace0",
                false,
                true,
                VMRequest::discontiguous(),
                global_metadata_specs.clone(),
                vm_map,
                mmapper,
                &mut heap,
            ),
            copyspace1: CopySpace::new(
                "copyspace1",
                true,
                true,
                VMRequest::discontiguous(),
                global_metadata_specs.clone(),
                vm_map,
                mmapper,
                &mut heap,
            ),
            common: CommonPlan::new(
                vm_map,
                mmapper,
                options,
                heap,
                &SS_CONSTRAINTS,
                global_metadata_specs,
            ),
        };

        // Use SideMetadataSanity to check if each spec is valid. This is also needed for check
        // side metadata in extreme_assertions.
        {
            let mut side_metadata_sanity_checker = SideMetadataSanity::new();
            res.common
                .verify_side_metadata_sanity(&mut side_metadata_sanity_checker);
            res.copyspace0
                .verify_side_metadata_sanity(&mut side_metadata_sanity_checker);
            res.copyspace1
                .verify_side_metadata_sanity(&mut side_metadata_sanity_checker);
        }

        res
    }

    pub fn tospace(&self) -> &CopySpace<VM> {
        if self.hi.load(Ordering::SeqCst) {
            &self.copyspace1
        } else {
            &self.copyspace0
        }
    }

    pub fn fromspace(&self) -> &CopySpace<VM> {
        if self.hi.load(Ordering::SeqCst) {
            &self.copyspace0
        } else {
            &self.copyspace1
        }
    }
}<|MERGE_RESOLUTION|>--- conflicted
+++ resolved
@@ -1,9 +1,4 @@
-<<<<<<< HEAD
-use super::gc_work::SSProcessEdges;
-=======
-use super::gc_work::{SSCopyContext, SSGCWorkContext};
-use crate::mmtk::MMTK;
->>>>>>> 1fc31f60
+use super::gc_work::SSGCWorkContext;
 use crate::plan::global::CommonPlan;
 use crate::plan::global::GcStatus;
 use crate::plan::semispace::mutator::ALLOCATOR_MAPPING;
@@ -82,19 +77,9 @@
     }
 
     fn schedule_collection(&'static self, scheduler: &GCWorkScheduler<VM>) {
-        use crate::policy::copyspace::CopySpaceCopyContext;
         self.base().set_collection_kind::<Self>(self);
         self.base().set_gc_status(GcStatus::GcPrepare);
-<<<<<<< HEAD
-        self.common()
-            .schedule_common::<Self, SSProcessEdges<VM>, CopySpaceCopyContext<VM>>(
-                self,
-                &SS_CONSTRAINTS,
-                scheduler,
-            );
-=======
         scheduler.schedule_common_work::<SSGCWorkContext<VM>>(self);
->>>>>>> 1fc31f60
     }
 
     fn get_allocator_mapping(&self) -> &'static EnumMap<AllocationSemantics, AllocatorSelector> {
