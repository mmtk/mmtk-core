use super::gc_work::SSGCWorkContext;
use crate::plan::global::CommonPlan;
use crate::plan::global::GcStatus;
use crate::plan::semispace::mutator::ALLOCATOR_MAPPING;
use crate::plan::AllocationSemantics;
use crate::plan::Plan;
use crate::plan::PlanConstraints;
use crate::policy::copyspace::CopySpace;
use crate::policy::space::Space;
use crate::scheduler::*;
use crate::util::alloc::allocators::AllocatorSelector;
<<<<<<< HEAD
use crate::util::copy::GCWorkerCopyContext;
=======
use crate::util::copy::*;
>>>>>>> 4851e7ac
use crate::util::heap::layout::heap_layout::Mmapper;
use crate::util::heap::layout::heap_layout::VMMap;
use crate::util::heap::layout::vm_layout_constants::{HEAP_END, HEAP_START};
use crate::util::heap::HeapMeta;
use crate::util::heap::VMRequest;
use crate::util::metadata::side_metadata::{SideMetadataContext, SideMetadataSanity};
use crate::util::opaque_pointer::VMWorkerThread;
use crate::util::options::UnsafeOptionsWrapper;
use crate::{plan::global::BasePlan, vm::VMBinding};
use std::sync::atomic::{AtomicBool, Ordering};
use std::sync::Arc;
use crate::util::copy::*;

use enum_map::EnumMap;

pub struct SemiSpace<VM: VMBinding> {
    pub hi: AtomicBool,
    pub copyspace0: CopySpace<VM>,
    pub copyspace1: CopySpace<VM>,
    pub common: CommonPlan<VM>,
}

pub const SS_CONSTRAINTS: PlanConstraints = PlanConstraints {
    moves_objects: true,
    gc_header_bits: 2,
    gc_header_words: 0,
    num_specialized_scans: 1,
    max_non_los_default_alloc_bytes:
        crate::plan::plan_constraints::MAX_NON_LOS_ALLOC_BYTES_COPYING_PLAN,
    ..PlanConstraints::default()
};

impl<VM: VMBinding> Plan for SemiSpace<VM> {
    type VM = VM;

    fn constraints(&self) -> &'static PlanConstraints {
        &SS_CONSTRAINTS
    }

<<<<<<< HEAD
    fn create_worker_local(&'static self, tls: VMWorkerThread) -> GCWorkerCopyContext<VM> {
        use enum_map::enum_map;

        GCWorkerCopyContext::new(
            tls,
            self,
            CopyConfig {
                copy_mapping: enum_map! {
                    CopySemantics::DefaultCopy => CopySelector::CopySpace(0),
                    _ => CopySelector::Unused,
                },
                space_mapping: vec![
                    // // The tospace argument doesn't matter, we will rebind before a GC anyway.
                    (CopySelector::CopySpace(0), &self.copyspace0),
                ],
                constraints: &SS_CONSTRAINTS,
            },
        )
=======
    fn create_copy_config(&'static self) -> CopyConfig<Self::VM> {
        use enum_map::enum_map;
        CopyConfig {
            copy_mapping: enum_map! {
                CopySemantics::DefaultCopy => CopySelector::CopySpace(0),
                _ => CopySelector::Unused,
            },
            space_mapping: vec![
                // // The tospace argument doesn't matter, we will rebind before a GC anyway.
                (CopySelector::CopySpace(0), &self.copyspace0),
            ],
            constraints: &SS_CONSTRAINTS,
        }
>>>>>>> 4851e7ac
    }

    fn gc_init(
        &mut self,
        heap_size: usize,
        vm_map: &'static VMMap,
        scheduler: &Arc<GCWorkScheduler<VM>>,
    ) {
        self.common.gc_init(heap_size, vm_map, scheduler);

        self.copyspace0.init(vm_map);
        self.copyspace1.init(vm_map);
    }

    fn schedule_collection(&'static self, scheduler: &GCWorkScheduler<VM>) {
        self.base().set_collection_kind::<Self>(self);
        self.base().set_gc_status(GcStatus::GcPrepare);
        scheduler.schedule_common_work::<SSGCWorkContext<VM>>(self);
    }

    fn get_allocator_mapping(&self) -> &'static EnumMap<AllocationSemantics, AllocatorSelector> {
        &*ALLOCATOR_MAPPING
    }

    fn prepare(&mut self, tls: VMWorkerThread) {
        self.common.prepare(tls, true);

        self.hi
            .store(!self.hi.load(Ordering::SeqCst), Ordering::SeqCst); // flip the semi-spaces
                                                                       // prepare each of the collected regions
        let hi = self.hi.load(Ordering::SeqCst);
        self.copyspace0.prepare(hi);
        self.copyspace1.prepare(!hi);
        self.fromspace_mut().set_copy_semantics(Some(CopySemantics::DefaultCopy));
        self.tospace_mut().set_copy_semantics(None);
    }

    fn prepare_worker(&self, worker: &mut GCWorker<VM>) {
        unsafe { worker.get_copy_context_mut().copy[0].assume_init_mut() }.rebind(self.tospace());
    }

    fn prepare_worker(&self, worker: &mut GCWorker<VM>) {
        unsafe { worker.get_copy_context_mut().copy[0].assume_init_mut() }.rebind(self.tospace());
    }

    fn release(&mut self, tls: VMWorkerThread) {
        self.common.release(tls, true);
        // release the collected region
        self.fromspace().release();
    }

    fn collection_required(&self, space_full: bool, space: &dyn Space<Self::VM>) -> bool {
        self.base().collection_required(self, space_full, space)
    }

    fn get_collection_reserve(&self) -> usize {
        self.tospace().reserved_pages()
    }

    fn get_pages_used(&self) -> usize {
        self.tospace().reserved_pages() + self.common.get_pages_used()
    }

    fn base(&self) -> &BasePlan<VM> {
        &self.common.base
    }

    fn common(&self) -> &CommonPlan<VM> {
        &self.common
    }
}

impl<VM: VMBinding> SemiSpace<VM> {
    pub fn new(
        vm_map: &'static VMMap,
        mmapper: &'static Mmapper,
        options: Arc<UnsafeOptionsWrapper>,
    ) -> Self {
        let mut heap = HeapMeta::new(HEAP_START, HEAP_END);
        let global_metadata_specs = SideMetadataContext::new_global_specs(&[]);

        let res = SemiSpace {
            hi: AtomicBool::new(false),
            copyspace0: CopySpace::new(
                "copyspace0",
                false,
                true,
                VMRequest::discontiguous(),
                global_metadata_specs.clone(),
                vm_map,
                mmapper,
                &mut heap,
            ),
            copyspace1: CopySpace::new(
                "copyspace1",
                true,
                true,
                VMRequest::discontiguous(),
                global_metadata_specs.clone(),
                vm_map,
                mmapper,
                &mut heap,
            ),
            common: CommonPlan::new(
                vm_map,
                mmapper,
                options,
                heap,
                &SS_CONSTRAINTS,
                global_metadata_specs,
            ),
        };

        // Use SideMetadataSanity to check if each spec is valid. This is also needed for check
        // side metadata in extreme_assertions.
        {
            let mut side_metadata_sanity_checker = SideMetadataSanity::new();
            res.common
                .verify_side_metadata_sanity(&mut side_metadata_sanity_checker);
            res.copyspace0
                .verify_side_metadata_sanity(&mut side_metadata_sanity_checker);
            res.copyspace1
                .verify_side_metadata_sanity(&mut side_metadata_sanity_checker);
        }

        res
    }

    pub fn tospace(&self) -> &CopySpace<VM> {
        if self.hi.load(Ordering::SeqCst) {
            &self.copyspace1
        } else {
            &self.copyspace0
        }
    }

    pub fn tospace_mut(&mut self) -> &mut CopySpace<VM> {
        if self.hi.load(Ordering::SeqCst) {
            &mut self.copyspace1
        } else {
            &mut self.copyspace0
        }
    }

    pub fn fromspace(&self) -> &CopySpace<VM> {
        if self.hi.load(Ordering::SeqCst) {
            &self.copyspace0
        } else {
            &self.copyspace1
        }
    }

    pub fn fromspace_mut(&mut self) -> &mut CopySpace<VM> {
        if self.hi.load(Ordering::SeqCst) {
            &mut self.copyspace0
        } else {
            &mut self.copyspace1
        }
    }
}<|MERGE_RESOLUTION|>--- conflicted
+++ resolved
@@ -9,11 +9,7 @@
 use crate::policy::space::Space;
 use crate::scheduler::*;
 use crate::util::alloc::allocators::AllocatorSelector;
-<<<<<<< HEAD
 use crate::util::copy::GCWorkerCopyContext;
-=======
-use crate::util::copy::*;
->>>>>>> 4851e7ac
 use crate::util::heap::layout::heap_layout::Mmapper;
 use crate::util::heap::layout::heap_layout::VMMap;
 use crate::util::heap::layout::vm_layout_constants::{HEAP_END, HEAP_START};
@@ -53,26 +49,6 @@
         &SS_CONSTRAINTS
     }
 
-<<<<<<< HEAD
-    fn create_worker_local(&'static self, tls: VMWorkerThread) -> GCWorkerCopyContext<VM> {
-        use enum_map::enum_map;
-
-        GCWorkerCopyContext::new(
-            tls,
-            self,
-            CopyConfig {
-                copy_mapping: enum_map! {
-                    CopySemantics::DefaultCopy => CopySelector::CopySpace(0),
-                    _ => CopySelector::Unused,
-                },
-                space_mapping: vec![
-                    // // The tospace argument doesn't matter, we will rebind before a GC anyway.
-                    (CopySelector::CopySpace(0), &self.copyspace0),
-                ],
-                constraints: &SS_CONSTRAINTS,
-            },
-        )
-=======
     fn create_copy_config(&'static self) -> CopyConfig<Self::VM> {
         use enum_map::enum_map;
         CopyConfig {
@@ -86,7 +62,6 @@
             ],
             constraints: &SS_CONSTRAINTS,
         }
->>>>>>> 4851e7ac
     }
 
     fn gc_init(
@@ -122,10 +97,6 @@
         self.copyspace1.prepare(!hi);
         self.fromspace_mut().set_copy_semantics(Some(CopySemantics::DefaultCopy));
         self.tospace_mut().set_copy_semantics(None);
-    }
-
-    fn prepare_worker(&self, worker: &mut GCWorker<VM>) {
-        unsafe { worker.get_copy_context_mut().copy[0].assume_init_mut() }.rebind(self.tospace());
     }
 
     fn prepare_worker(&self, worker: &mut GCWorker<VM>) {
