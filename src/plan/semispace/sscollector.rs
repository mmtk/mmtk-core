use ::plan::{phase, Phase};
use ::plan::Allocator as AllocationType;
use ::plan::CollectorContext;
use ::plan::ParallelCollector;
use ::plan::ParallelCollectorGroup;
use ::plan::semispace;
use ::plan::TraceLocal;
use ::plan::phase::PhaseManager;
use ::policy::copyspace::CopySpace;
use ::policy::largeobjectspace::LargeObjectSpace;
use ::util::{Address, ObjectReference};
use ::util::alloc::Allocator;
use ::util::alloc::{BumpAllocator, LargeObjectAllocator};
use ::util::forwarding_word::clear_forwarding_bits;
use ::util::heap::{MonotonePageResource, PageResource};
use ::util::reference_processor::*;
use ::vm::{Scanning, VMScanning};
use libc::c_void;
use super::sstracelocal::SSTraceLocal;
use ::plan::selected_plan::SelectedConstraints;
use util::OpaquePointer;
<<<<<<< HEAD
use util::opaque_pointer::UNINITIALIZED_OPAQUE_POINTER;
use plan::semispace::SelectedPlan;
use plan::semispace::SemiSpace;
use plan::phase::ScheduledPhase;
=======
use plan::semispace::SelectedPlan;
use plan::semispace::SemiSpace;
>>>>>>> c1d0d0c9

/// per-collector thread behavior and state for the SS plan
pub struct SSCollector {
    pub tls: OpaquePointer,
    // CopyLocal
    pub ss: BumpAllocator<MonotonePageResource<CopySpace>>,
    los: LargeObjectAllocator,
    trace: SSTraceLocal,

    last_trigger_count: usize,
    worker_ordinal: usize,
    group: Option<&'static ParallelCollectorGroup<SSCollector>>,

<<<<<<< HEAD
    plan: &'static SemiSpace,
    phase_manager: &'static PhaseManager,
}

impl CollectorContext for SSCollector {
    fn new(plan: &'static SelectedPlan, phase_manager: &'static PhaseManager) -> Self {
        SSCollector {
            tls: UNINITIALIZED_OPAQUE_POINTER,
            ss: BumpAllocator::new(UNINITIALIZED_OPAQUE_POINTER, None),
            los: LargeObjectAllocator::new(UNINITIALIZED_OPAQUE_POINTER, Some(plan.get_los())),
=======
    plan: &'static SemiSpace
}

impl CollectorContext for SSCollector {
    fn new(plan: &'static SelectedPlan) -> Self {
        SSCollector {
            tls: OpaquePointer::UNINITIALIZED,
            ss: BumpAllocator::new(OpaquePointer::UNINITIALIZED, None),
            los: LargeObjectAllocator::new(OpaquePointer::UNINITIALIZED, Some(plan.get_los())),
>>>>>>> c1d0d0c9
            trace: SSTraceLocal::new(plan),

            last_trigger_count: 0,
            worker_ordinal: 0,
            group: None,
<<<<<<< HEAD
            plan, phase_manager
=======
            plan,
>>>>>>> c1d0d0c9
        }
    }

    fn init(&mut self, tls: OpaquePointer) {
        self.tls = tls;
        self.ss.tls = tls;
        self.los.tls = tls;
        self.trace.init(tls);
    }

    fn alloc_copy(&mut self, original: ObjectReference, bytes: usize, align: usize, offset: isize,
                  allocator: AllocationType) -> Address {
        match allocator {
            ::plan::Allocator::Los => self.los.alloc(bytes, align, offset),
            _ => self.ss.alloc(bytes, align, offset)
        }

    }

    fn run(&mut self, tls: OpaquePointer) {
        self.tls = tls;
        loop {
            self.park();
            self.collect();
        }
    }

    fn collection_phase(&mut self, tls: OpaquePointer, phase: &Phase, primary: bool) {
        match phase {
            &Phase::Prepare => { self.ss.rebind(Some(self.plan.tospace())) }
            &Phase::StackRoots => {
                trace!("Computing thread roots");
                VMScanning::compute_thread_roots(&mut self.trace, self.tls);
                trace!("Thread roots complete");
            }
            &Phase::Roots => {
                trace!("Computing global roots");
                VMScanning::compute_global_roots(&mut self.trace, self.tls);
                trace!("Computing static roots");
                VMScanning::compute_static_roots(&mut self.trace, self.tls);
                trace!("Finished static roots");
                if super::ss::SCAN_BOOT_IMAGE {
                    trace!("Scanning boot image");
                    VMScanning::compute_bootimage_roots(&mut self.trace, self.tls);
                    trace!("Finished boot image");
                }
            }
            &Phase::SoftRefs => {
                if primary {
                    // FIXME Clear refs if noReferenceTypes is true
                    scan_soft_refs(&mut self.trace, self.tls)
                }
            }
            &Phase::WeakRefs => {
                if primary {
                    // FIXME Clear refs if noReferenceTypes is true
                    scan_weak_refs(&mut self.trace, self.tls)
                }
            }
            &Phase::Finalizable => {
                if primary {
                    // FIXME
                }
            }
            &Phase::PhantomRefs => {
                if primary {
                    // FIXME Clear refs if noReferenceTypes is true
                    scan_phantom_refs(&mut self.trace, self.tls)
                }
            }
            &Phase::ForwardRefs => {
                if primary && SelectedConstraints::NEEDS_FORWARD_AFTER_LIVENESS {
                    forward_refs(&mut self.trace)
                }
            }
            &Phase::ForwardFinalizable => {
                if primary {
                    // FIXME
                }
            }
            &Phase::Complete => {
                debug_assert!(self.trace.is_empty());
            }
            &Phase::Closure => {
                self.trace.complete_trace();
                debug_assert!(self.trace.is_empty());
            }
            &Phase::Release => {
                debug_assert!(self.trace.is_empty());
                self.trace.release();
                debug_assert!(self.trace.is_empty());
            }
            _ => { panic!("Per-collector phase not handled") }
        }
    }

    fn get_tls(&self) -> OpaquePointer {
        self.tls
    }

    fn post_copy(&self, object: ObjectReference, rvm_type: Address, bytes: usize, allocator: ::plan::Allocator) {
        clear_forwarding_bits(object);
        match allocator {
            ::plan::Allocator::Default => {}
            ::plan::Allocator::Los => {
                self.los.get_space().unwrap().initialize_header(object, false);
            }
            _ => {
                panic!("Currently we can't copy to other spaces other than copyspace")
            }
        }
    }
}

impl ParallelCollector for SSCollector {
    type T = SSTraceLocal;

    fn park(&mut self) {
        self.group.unwrap().park(self);
    }

    fn collect(&self) {
        // FIXME use reference instead of cloning everything
        self.phase_manager.begin_new_phase_stack(self.tls, ScheduledPhase::new(phase::Schedule::Complex, ::plan::plan::COLLECTION.clone()))
    }

    fn get_current_trace(&mut self) -> &mut SSTraceLocal {
        &mut self.trace
    }

    fn parallel_worker_count(&self) -> usize {
        self.group.unwrap().active_worker_count()
    }

    fn parallel_worker_ordinal(&self) -> usize {
        self.worker_ordinal
    }

    fn rendezvous(&self) -> usize {
        self.group.unwrap().rendezvous()
    }

    fn get_last_trigger_count(&self) -> usize {
        self.last_trigger_count
    }

    fn set_last_trigger_count(&mut self, val: usize) {
        self.last_trigger_count = val;
    }

    fn increment_last_trigger_count(&mut self) {
        self.last_trigger_count += 1;
    }

    fn set_group(&mut self, group: *const ParallelCollectorGroup<Self>) {
        self.group = Some(unsafe { &*group });
    }

    fn set_worker_ordinal(&mut self, ordinal: usize) {
        self.worker_ordinal = ordinal;
    }
}<|MERGE_RESOLUTION|>--- conflicted
+++ resolved
@@ -19,15 +19,9 @@
 use super::sstracelocal::SSTraceLocal;
 use ::plan::selected_plan::SelectedConstraints;
 use util::OpaquePointer;
-<<<<<<< HEAD
-use util::opaque_pointer::UNINITIALIZED_OPAQUE_POINTER;
 use plan::semispace::SelectedPlan;
 use plan::semispace::SemiSpace;
 use plan::phase::ScheduledPhase;
-=======
-use plan::semispace::SelectedPlan;
-use plan::semispace::SemiSpace;
->>>>>>> c1d0d0c9
 
 /// per-collector thread behavior and state for the SS plan
 pub struct SSCollector {
@@ -41,38 +35,22 @@
     worker_ordinal: usize,
     group: Option<&'static ParallelCollectorGroup<SSCollector>>,
 
-<<<<<<< HEAD
     plan: &'static SemiSpace,
     phase_manager: &'static PhaseManager,
 }
 
 impl CollectorContext for SSCollector {
     fn new(plan: &'static SelectedPlan, phase_manager: &'static PhaseManager) -> Self {
-        SSCollector {
-            tls: UNINITIALIZED_OPAQUE_POINTER,
-            ss: BumpAllocator::new(UNINITIALIZED_OPAQUE_POINTER, None),
-            los: LargeObjectAllocator::new(UNINITIALIZED_OPAQUE_POINTER, Some(plan.get_los())),
-=======
-    plan: &'static SemiSpace
-}
-
-impl CollectorContext for SSCollector {
-    fn new(plan: &'static SelectedPlan) -> Self {
         SSCollector {
             tls: OpaquePointer::UNINITIALIZED,
             ss: BumpAllocator::new(OpaquePointer::UNINITIALIZED, None),
             los: LargeObjectAllocator::new(OpaquePointer::UNINITIALIZED, Some(plan.get_los())),
->>>>>>> c1d0d0c9
             trace: SSTraceLocal::new(plan),
 
             last_trigger_count: 0,
             worker_ordinal: 0,
             group: None,
-<<<<<<< HEAD
             plan, phase_manager
-=======
-            plan,
->>>>>>> c1d0d0c9
         }
     }
 
