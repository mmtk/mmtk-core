--- conflicted
+++ resolved
@@ -19,15 +19,12 @@
     /// Size (in bytes) beyond which copied objects must be copied to the LOS.
     /// This depends on the copy allocator.
     pub max_non_los_copy_bytes: usize,
-<<<<<<< HEAD
     /// Does this plan use the log bit? See vm::ObjectModel::GLOBAL_LOG_BIT_SPEC.
     pub needs_log_bit: bool,
-=======
     /// Some plans may allow benign race for testing mark bit, and this will lead to trace the same edges
     /// multiple times. If a plan allows tracing duplicate edges, we will not run duplicate edge check
     /// in extreme_assertions.
     pub may_trace_duplicate_edges: bool,
->>>>>>> c4c2dcd8
     pub barrier: BarrierSelector,
     // the following seems unused for now
     pub needs_linear_scan: bool,
