use crate::plan::generational::global::GenerationalPlan;
use crate::plan::global::CommonPlan;
use crate::plan::global::CreateGeneralPlanArgs;
use crate::plan::global::CreateSpecificPlanArgs;
use crate::plan::immix;
use crate::plan::PlanConstraints;
use crate::policy::gc_work::TraceKind;
use crate::policy::gc_work::TRACE_KIND_TRANSITIVE_PIN;
use crate::policy::immix::ImmixSpace;
use crate::policy::immix::TRACE_KIND_FAST;
use crate::policy::sft::SFT;
use crate::policy::space::Space;
use crate::util::copy::CopyConfig;
use crate::util::copy::CopySelector;
use crate::util::copy::CopySemantics;
use crate::util::heap::gc_trigger::SpaceStats;
use crate::util::metadata::side_metadata::SideMetadataContext;
use crate::util::statistics::counter::EventCounter;
use crate::vm::ObjectModel;
use crate::vm::VMBinding;
use crate::Plan;

use atomic::Ordering;
use std::sync::atomic::AtomicBool;
use std::sync::{Arc, Mutex};

use mmtk_macros::{HasSpaces, PlanTraceObject};

use super::gc_work::StickyImmixMatureGCWorkContext;
use super::gc_work::StickyImmixNurseryGCWorkContext;

#[derive(HasSpaces, PlanTraceObject)]
pub struct StickyImmix<VM: VMBinding> {
    #[parent]
    immix: immix::Immix<VM>,
    gc_full_heap: AtomicBool,
    next_gc_full_heap: AtomicBool,
    full_heap_gc_count: Arc<Mutex<EventCounter>>,
}

/// The plan constraints for the sticky immix plan.
pub const STICKY_IMMIX_CONSTRAINTS: PlanConstraints = PlanConstraints {
<<<<<<< HEAD
    moves_objects: true,
=======
    // If we disable moving in Immix, this is a non-moving plan.
    moves_objects: !cfg!(feature = "immix_non_moving"),
>>>>>>> 74dadfd1
    needs_log_bit: true,
    barrier: crate::plan::BarrierSelector::ObjectBarrier,
    // We may trace duplicate edges in sticky immix (or any plan that uses object remembering barrier). See https://github.com/mmtk/mmtk-core/issues/743.
    may_trace_duplicate_edges: true,
    ..immix::IMMIX_CONSTRAINTS
};

impl<VM: VMBinding> Plan for StickyImmix<VM> {
    fn constraints(&self) -> &'static crate::plan::PlanConstraints {
        &STICKY_IMMIX_CONSTRAINTS
    }

    fn create_copy_config(&'static self) -> CopyConfig<Self::VM> {
        use enum_map::enum_map;
        CopyConfig {
            copy_mapping: enum_map! {
                CopySemantics::DefaultCopy => CopySelector::Immix(0),
                _ => CopySelector::Unused,
            },
            space_mapping: vec![(CopySelector::Immix(0), &self.immix.immix_space)],
            constraints: &STICKY_IMMIX_CONSTRAINTS,
        }
    }

    fn base(&self) -> &crate::plan::global::BasePlan<Self::VM> {
        self.immix.base()
    }

    fn base_mut(&mut self) -> &mut crate::plan::global::BasePlan<Self::VM> {
        self.immix.base_mut()
    }

    fn generational(
        &self,
    ) -> Option<&dyn crate::plan::generational::global::GenerationalPlan<VM = Self::VM>> {
        Some(self)
    }

    fn common(&self) -> &CommonPlan<Self::VM> {
        self.immix.common()
    }

    fn schedule_collection(&'static self, scheduler: &crate::scheduler::GCWorkScheduler<Self::VM>) {
        let is_full_heap = self.requires_full_heap_collection();
        self.gc_full_heap.store(is_full_heap, Ordering::SeqCst);
        probe!(mmtk, gen_full_heap, is_full_heap);

        if !is_full_heap {
            info!("Nursery GC");
            // nursery GC -- we schedule it
            scheduler.schedule_common_work::<StickyImmixNurseryGCWorkContext<VM>>(self);
        } else {
            info!("Full heap GC");
            use crate::plan::immix::Immix;
            use crate::policy::immix::TRACE_KIND_DEFRAG;
            Immix::schedule_immix_full_heap_collection::<
                StickyImmix<VM>,
                StickyImmixMatureGCWorkContext<VM, TRACE_KIND_FAST>,
                StickyImmixMatureGCWorkContext<VM, TRACE_KIND_DEFRAG>,
            >(self, &self.immix.immix_space, scheduler);
        }
    }

    fn get_allocator_mapping(
        &self,
    ) -> &'static enum_map::EnumMap<crate::AllocationSemantics, crate::util::alloc::AllocatorSelector>
    {
        &super::mutator::ALLOCATOR_MAPPING
    }

    fn prepare(&mut self, tls: crate::util::VMWorkerThread) {
        if self.is_current_gc_nursery() {
            // Prepare both large object space and immix space
            self.immix.immix_space.prepare(
                false,
                Some(crate::policy::immix::defrag::StatsForDefrag::new(self)),
            );
            self.immix.common.los.prepare(false);
        } else {
            self.full_heap_gc_count.lock().unwrap().inc();
            self.immix.prepare(tls);
        }
    }

    fn release(&mut self, tls: crate::util::VMWorkerThread) {
        if self.is_current_gc_nursery() {
            self.immix.immix_space.release(false);
            self.immix.common.los.release(false);
        } else {
            self.immix.release(tls);
        }
    }

    fn end_of_gc(&mut self, _tls: crate::util::opaque_pointer::VMWorkerThread) {
        let next_gc_full_heap =
            crate::plan::generational::global::CommonGenPlan::should_next_gc_be_full_heap(self);
        self.next_gc_full_heap
            .store(next_gc_full_heap, Ordering::Relaxed);

        let was_defrag = self.immix.immix_space.end_of_gc();
        self.immix
            .set_last_gc_was_defrag(was_defrag, Ordering::Relaxed);
    }

    fn collection_required(&self, space_full: bool, space: Option<SpaceStats<Self::VM>>) -> bool {
        let nursery_full = self.immix.immix_space.get_pages_allocated()
            > self.base().gc_trigger.get_max_nursery_pages();
        if space_full
            && space.is_some()
            && space.as_ref().unwrap().0.name() != self.immix.immix_space.name()
        {
            self.next_gc_full_heap.store(true, Ordering::SeqCst);
        }
        self.immix.collection_required(space_full, space) || nursery_full
    }

    fn last_collection_was_exhaustive(&self) -> bool {
        self.gc_full_heap.load(Ordering::Relaxed) && self.immix.last_collection_was_exhaustive()
    }

    fn current_gc_may_move_object(&self) -> bool {
        if self.is_current_gc_nursery() {
            self.get_immix_space().prefer_copy_on_nursery_gc()
        } else {
            self.get_immix_space().in_defrag()
        }
    }

    fn get_collection_reserved_pages(&self) -> usize {
        self.immix.get_collection_reserved_pages()
    }

    fn get_used_pages(&self) -> usize {
        self.immix.get_used_pages()
    }

    fn sanity_check_object(&self, object: crate::util::ObjectReference) -> bool {
        if self.is_current_gc_nursery() {
            // Every reachable object should be logged
            if !VM::VMObjectModel::GLOBAL_LOG_BIT_SPEC.is_unlogged::<VM>(object, Ordering::SeqCst) {
                error!("Object {} is not unlogged (all objects that have been traced should be unlogged/mature)", object);
                return false;
            }

            // Every reachable object should be marked
            if self.immix.immix_space.in_space(object) && !self.immix.immix_space.is_marked(object)
            {
                error!(
                    "Object {} is not marked (all objects that have been traced should be marked)",
                    object
                );
                return false;
            } else if self.immix.common.los.in_space(object)
                && !self.immix.common.los.is_live(object)
            {
                error!("LOS Object {} is not marked", object);
                return false;
            }
        }
        true
    }
}

impl<VM: VMBinding> GenerationalPlan for StickyImmix<VM> {
    fn is_current_gc_nursery(&self) -> bool {
        !self.gc_full_heap.load(Ordering::SeqCst)
    }

    fn is_object_in_nursery(&self, object: crate::util::ObjectReference) -> bool {
        self.immix.immix_space.in_space(object) && !self.immix.immix_space.is_marked(object)
    }

    // This check is used for memory slice copying barrier, where we only know addresses instead of objects.
    // As sticky immix needs object metadata to know if an object is an nursery object or not, we cannot really tell
    // whether an address is in nursery or not. In this case, we just return false -- this is a conservative return value
    // for the memory slice copying barrier. It means we will treat the object as if it is in mature space, and will
    // push it to the remembered set.
    // FIXME: this will remember excessive objects, and can cause serious slowdown in some cases.
    fn is_address_in_nursery(&self, _addr: crate::util::Address) -> bool {
        false
    }

    fn get_mature_physical_pages_available(&self) -> usize {
        self.immix.immix_space.available_physical_pages()
    }

    fn get_mature_reserved_pages(&self) -> usize {
        self.immix.immix_space.reserved_pages()
    }

    fn force_full_heap_collection(&self) {
        self.next_gc_full_heap.store(true, Ordering::SeqCst);
    }

    fn last_collection_full_heap(&self) -> bool {
        self.gc_full_heap.load(Ordering::SeqCst)
    }
}

impl<VM: VMBinding> crate::plan::generational::global::GenerationalPlanExt<VM> for StickyImmix<VM> {
    fn trace_object_nursery<Q: crate::ObjectQueue, const KIND: TraceKind>(
        &self,
        queue: &mut Q,
        object: crate::util::ObjectReference,
        worker: &mut crate::scheduler::GCWorker<VM>,
    ) -> crate::util::ObjectReference {
        if self.immix.immix_space.in_space(object) {
            if !self.is_object_in_nursery(object) {
                // Mature object
                trace!("Immix mature object {}, skip", object);
                return object;
            } else {
                // Nursery object
                let object = if KIND == TRACE_KIND_TRANSITIVE_PIN || KIND == TRACE_KIND_FAST {
                    trace!(
                        "Immix nursery object {} is being traced without moving",
                        object
                    );
                    self.immix
                        .immix_space
                        .trace_object_without_moving(queue, object)
                } else if self.immix.immix_space.prefer_copy_on_nursery_gc() {
                    let ret = self.immix.immix_space.trace_object_with_opportunistic_copy(
                        queue,
                        object,
                        // We just use default copy here. We have set args for ImmixSpace to deal with unlogged bit,
                        // and we do not need to use CopySemantics::PromoteToMature.
                        CopySemantics::DefaultCopy,
                        worker,
                        true,
                    );
                    trace!(
                        "Immix nursery object {} is being traced with opportunistic copy {}",
                        object,
                        if ret == object {
                            "".to_string()
                        } else {
                            format!("-> new object {}", ret)
                        }
                    );
                    ret
                } else {
                    trace!(
                        "Immix nursery object {} is being traced without moving",
                        object
                    );
                    self.immix
                        .immix_space
                        .trace_object_without_moving(queue, object)
                };

                return object;
            }
        }

        if self.immix.common().get_los().in_space(object) {
            return self
                .immix
                .common()
                .get_los()
                .trace_object::<Q>(queue, object);
        }

        object
    }
}

impl<VM: VMBinding> StickyImmix<VM> {
    pub fn new(args: CreateGeneralPlanArgs<VM>) -> Self {
        let full_heap_gc_count = args.stats.new_event_counter("majorGC", true, true);
        let plan_args = CreateSpecificPlanArgs {
            global_args: args,
            constraints: &STICKY_IMMIX_CONSTRAINTS,
            global_side_metadata_specs: SideMetadataContext::new_global_specs(
                &crate::plan::generational::new_generational_global_metadata_specs::<VM>(),
            ),
        };

        let immix = immix::Immix::new_with_args(
            plan_args,
            crate::policy::immix::ImmixSpaceArgs {
                // Every object we trace in nursery GC becomes a mature object.
                // Every object we trace in full heap GC is a mature object. Thus in both cases,
                // they should be unlogged.
                unlog_object_when_traced: true,
                // In StickyImmix, both young and old objects are allocated in the ImmixSpace.
                #[cfg(feature = "vo_bit")]
                mixed_age: true,
<<<<<<< HEAD
                never_move_objects: cfg!(feature = "immix_non_moving"),
=======
                never_move_objects: false,
>>>>>>> 74dadfd1
            },
        );
        Self {
            immix,
            gc_full_heap: AtomicBool::new(false),
            next_gc_full_heap: AtomicBool::new(false),
            full_heap_gc_count,
        }
    }

    fn requires_full_heap_collection(&self) -> bool {
        // Separate each condition so the code is clear
        #[allow(clippy::if_same_then_else, clippy::needless_bool)]
        if crate::plan::generational::FULL_NURSERY_GC {
            trace!("full heap: forced full heap");
            // For barrier overhead measurements, we always do full gc in nursery collections.
            true
        } else if self
            .immix
            .common
            .base
            .global_state
            .user_triggered_collection
            .load(Ordering::SeqCst)
            && *self.immix.common.base.options.full_heap_system_gc
        {
            // User triggered collection, and we force full heap for user triggered collection
            true
        } else if self.next_gc_full_heap.load(Ordering::SeqCst)
            || self
                .immix
                .common
                .base
                .global_state
                .cur_collection_attempts
                .load(Ordering::SeqCst)
                > 1
        {
            // Forces full heap collection
            true
        } else {
            false
        }
    }

    pub fn get_immix_space(&self) -> &ImmixSpace<VM> {
        &self.immix.immix_space
    }
}<|MERGE_RESOLUTION|>--- conflicted
+++ resolved
@@ -40,12 +40,8 @@
 
 /// The plan constraints for the sticky immix plan.
 pub const STICKY_IMMIX_CONSTRAINTS: PlanConstraints = PlanConstraints {
-<<<<<<< HEAD
-    moves_objects: true,
-=======
     // If we disable moving in Immix, this is a non-moving plan.
     moves_objects: !cfg!(feature = "immix_non_moving"),
->>>>>>> 74dadfd1
     needs_log_bit: true,
     barrier: crate::plan::BarrierSelector::ObjectBarrier,
     // We may trace duplicate edges in sticky immix (or any plan that uses object remembering barrier). See https://github.com/mmtk/mmtk-core/issues/743.
@@ -334,11 +330,7 @@
                 // In StickyImmix, both young and old objects are allocated in the ImmixSpace.
                 #[cfg(feature = "vo_bit")]
                 mixed_age: true,
-<<<<<<< HEAD
-                never_move_objects: cfg!(feature = "immix_non_moving"),
-=======
                 never_move_objects: false,
->>>>>>> 74dadfd1
             },
         );
         Self {
