use crate::plan::generational::global::GenerationalPlan;
use crate::plan::global::CommonPlan;
use crate::plan::global::CreateGeneralPlanArgs;
use crate::plan::global::CreateSpecificPlanArgs;
use crate::plan::immix;
use crate::plan::GcStatus;
use crate::plan::PlanConstraints;
use crate::policy::immix::ImmixSpace;
use crate::policy::sft::SFT;
use crate::policy::space::Space;
use crate::util::copy::CopyConfig;
use crate::util::copy::CopySelector;
use crate::util::copy::CopySemantics;
use crate::util::metadata::side_metadata::SideMetadataContext;
use crate::util::statistics::counter::EventCounter;
use crate::vm::ObjectModel;
use crate::vm::VMBinding;
use crate::Plan;

use atomic::Ordering;
use std::sync::atomic::AtomicBool;
use std::sync::{Arc, Mutex};

use mmtk_macros::{HasSpaces, PlanTraceObject};

use super::gc_work::StickyImmixMatureGCWorkContext;
use super::gc_work::StickyImmixNurseryGCWorkContext;

#[derive(HasSpaces, PlanTraceObject)]
pub struct StickyImmix<VM: VMBinding> {
    #[parent]
    immix: immix::Immix<VM>,
    gc_full_heap: AtomicBool,
    next_gc_full_heap: AtomicBool,
    full_heap_gc_count: Arc<Mutex<EventCounter>>,
}

pub const STICKY_IMMIX_CONSTRAINTS: PlanConstraints = PlanConstraints {
    moves_objects: crate::policy::immix::DEFRAG || crate::policy::immix::PREFER_COPY_ON_NURSERY_GC,
    needs_log_bit: true,
    barrier: crate::plan::BarrierSelector::ObjectBarrier,
    // We may trace duplicate edges in sticky immix (or any plan that uses object remembering barrier). See https://github.com/mmtk/mmtk-core/issues/743.
    may_trace_duplicate_edges: true,
    ..immix::IMMIX_CONSTRAINTS
};

impl<VM: VMBinding> Plan for StickyImmix<VM> {
    fn constraints(&self) -> &'static crate::plan::PlanConstraints {
        &STICKY_IMMIX_CONSTRAINTS
    }

    fn create_copy_config(&'static self) -> CopyConfig<Self::VM> {
        use enum_map::enum_map;
        CopyConfig {
            copy_mapping: enum_map! {
                CopySemantics::DefaultCopy => CopySelector::Immix(0),
                _ => CopySelector::Unused,
            },
            space_mapping: vec![(CopySelector::Immix(0), &self.immix.immix_space)],
            constraints: &STICKY_IMMIX_CONSTRAINTS,
        }
    }

    fn base(&self) -> &crate::plan::global::BasePlan<Self::VM> {
        self.immix.base()
    }

    fn base_mut(&mut self) -> &mut crate::plan::global::BasePlan<Self::VM> {
        self.immix.base_mut()
    }

    fn generational(
        &self,
    ) -> Option<&dyn crate::plan::generational::global::GenerationalPlan<VM = Self::VM>> {
        Some(self)
    }

    fn common(&self) -> &CommonPlan<Self::VM> {
        self.immix.common()
    }

    fn schedule_collection(&'static self, scheduler: &crate::scheduler::GCWorkScheduler<Self::VM>) {
        self.base().set_collection_kind::<Self>(self);
        self.base().set_gc_status(GcStatus::GcPrepare);

        let is_full_heap = self.requires_full_heap_collection();
        self.gc_full_heap.store(is_full_heap, Ordering::SeqCst);

        if !is_full_heap {
            info!("Nursery GC");
            // nursery GC -- we schedule it
            scheduler.schedule_common_work::<StickyImmixNurseryGCWorkContext<VM>>(self);
        } else {
            info!("Full heap GC");
            use crate::plan::immix::Immix;
            use crate::policy::immix::{TRACE_KIND_DEFRAG, TRACE_KIND_FAST};
            Immix::schedule_immix_full_heap_collection::<
                StickyImmix<VM>,
                StickyImmixMatureGCWorkContext<VM, TRACE_KIND_FAST>,
                StickyImmixMatureGCWorkContext<VM, TRACE_KIND_DEFRAG>,
            >(self, &self.immix.immix_space, scheduler);
        }
    }

<<<<<<< HEAD
    fn get_spaces(&self) -> Vec<&dyn crate::policy::space::Space<Self::VM>> {
        self.immix.get_spaces()
    }

    fn for_each_space_mut(&mut self, f: &mut dyn FnMut(&mut dyn Space<Self::VM>)) {
        self.immix.for_each_space_mut(f);
    }

=======
>>>>>>> 14a26b1b
    fn get_allocator_mapping(
        &self,
    ) -> &'static enum_map::EnumMap<crate::AllocationSemantics, crate::util::alloc::AllocatorSelector>
    {
        &super::mutator::ALLOCATOR_MAPPING
    }

    fn prepare(&mut self, tls: crate::util::VMWorkerThread) {
        if self.is_current_gc_nursery() {
            // Prepare both large object space and immix space
            self.immix.immix_space.prepare(false);
            self.immix.common.los.prepare(false);
        } else {
            self.full_heap_gc_count.lock().unwrap().inc();
            self.immix.prepare(tls);
        }
    }

    fn release(&mut self, tls: crate::util::VMWorkerThread) {
        if self.is_current_gc_nursery() {
            let was_defrag = self.immix.immix_space.release(false);
            self.immix
                .set_last_gc_was_defrag(was_defrag, Ordering::Relaxed);
            self.immix.common.los.release(false);
        } else {
            self.immix.release(tls);
        }
    }

    fn end_of_gc(&mut self, _tls: crate::util::opaque_pointer::VMWorkerThread) {
        let next_gc_full_heap =
            crate::plan::generational::global::CommonGenPlan::should_next_gc_be_full_heap(self);
        self.next_gc_full_heap
            .store(next_gc_full_heap, Ordering::Relaxed);
    }

    fn collection_required(
        &self,
        space_full: bool,
        space: Option<&dyn crate::policy::space::Space<Self::VM>>,
    ) -> bool {
        let nursery_full =
            self.immix.immix_space.get_pages_allocated() > self.options().get_max_nursery_pages();
        if space_full && space.is_some() && space.unwrap().name() != self.immix.immix_space.name() {
            self.next_gc_full_heap.store(true, Ordering::SeqCst);
        }
        self.immix.collection_required(space_full, space) || nursery_full
    }

    fn last_collection_was_exhaustive(&self) -> bool {
        self.gc_full_heap.load(Ordering::Relaxed) && self.immix.last_collection_was_exhaustive()
    }

    fn get_collection_reserved_pages(&self) -> usize {
        self.immix.get_collection_reserved_pages()
    }

    fn get_used_pages(&self) -> usize {
        self.immix.get_used_pages()
    }

    fn sanity_check_object(&self, object: crate::util::ObjectReference) -> bool {
        if self.is_current_gc_nursery() {
            // Every reachable object should be logged
            if !VM::VMObjectModel::GLOBAL_LOG_BIT_SPEC.is_unlogged::<VM>(object, Ordering::SeqCst) {
                error!("Object {} is not unlogged (all objects that have been traced should be unlogged/mature)", object);
                return false;
            }

            // Every reachable object should be marked
            if self.immix.immix_space.in_space(object) && !self.immix.immix_space.is_marked(object)
            {
                error!(
                    "Object {} is not marked (all objects that have been traced should be marked)",
                    object
                );
                return false;
            } else if self.immix.common.los.in_space(object)
                && !self.immix.common.los.is_live(object)
            {
                error!("LOS Object {} is not marked", object);
                return false;
            }
        }
        true
    }
}

impl<VM: VMBinding> GenerationalPlan for StickyImmix<VM> {
    fn is_current_gc_nursery(&self) -> bool {
        !self.gc_full_heap.load(Ordering::SeqCst)
    }

    fn is_object_in_nursery(&self, object: crate::util::ObjectReference) -> bool {
        self.immix.immix_space.in_space(object) && !self.immix.immix_space.is_marked(object)
    }

    // This check is used for memory slice copying barrier, where we only know addresses instead of objects.
    // As sticky immix needs object metadata to know if an object is an nursery object or not, we cannot really tell
    // whether an address is in nursery or not. In this case, we just return false -- this is a conservative return value
    // for the memory slice copying barrier. It means we will treat the object as if it is in mature space, and will
    // push it to the remembered set.
    // FIXME: this will remember excessive objects, and can cause serious slowdown in some cases.
    fn is_address_in_nursery(&self, _addr: crate::util::Address) -> bool {
        false
    }

    fn get_mature_physical_pages_available(&self) -> usize {
        self.immix.immix_space.available_physical_pages()
    }

    fn get_mature_reserved_pages(&self) -> usize {
        self.immix.immix_space.reserved_pages()
    }

    fn force_full_heap_collection(&self) {
        self.next_gc_full_heap.store(true, Ordering::SeqCst);
    }

    fn last_collection_full_heap(&self) -> bool {
        self.gc_full_heap.load(Ordering::SeqCst)
    }
}

impl<VM: VMBinding> crate::plan::generational::global::GenerationalPlanExt<VM> for StickyImmix<VM> {
    fn trace_object_nursery<Q: crate::ObjectQueue>(
        &self,
        queue: &mut Q,
        object: crate::util::ObjectReference,
        worker: &mut crate::scheduler::GCWorker<VM>,
    ) -> crate::util::ObjectReference {
        if self.immix.immix_space.in_space(object) {
            if !self.is_object_in_nursery(object) {
                // Mature object
                trace!("Immix mature object {}, skip", object);
                return object;
            } else {
                let object = if crate::policy::immix::PREFER_COPY_ON_NURSERY_GC {
                    let ret = self.immix.immix_space.trace_object_with_opportunistic_copy(
                        queue,
                        object,
                        // We just use default copy here. We have set args for ImmixSpace to deal with unlogged bit,
                        // and we do not need to use CopySemantics::PromoteToMature.
                        CopySemantics::DefaultCopy,
                        worker,
                        true,
                    );
                    trace!(
                        "Immix nursery object {} is being traced with opportunistic copy {}",
                        object,
                        if ret == object {
                            "".to_string()
                        } else {
                            format!(" -> new object {}", ret)
                        }
                    );
                    ret
                } else {
                    trace!(
                        "Immix nursery object {} is being traced without moving",
                        object
                    );
                    self.immix
                        .immix_space
                        .trace_object_without_moving(queue, object)
                };

                return object;
            }
        }

        if self.immix.common().get_los().in_space(object) {
            return self
                .immix
                .common()
                .get_los()
                .trace_object::<Q>(queue, object);
        }

        object
    }
}

impl<VM: VMBinding> StickyImmix<VM> {
    pub fn new(args: CreateGeneralPlanArgs<VM>) -> Self {
        let plan_args = CreateSpecificPlanArgs {
            global_args: args,
            constraints: &STICKY_IMMIX_CONSTRAINTS,
            global_side_metadata_specs: SideMetadataContext::new_global_specs(
                &crate::plan::generational::new_generational_global_metadata_specs::<VM>(),
            ),
        };

        let immix = immix::Immix::new_with_args(
            plan_args,
            crate::policy::immix::ImmixSpaceArgs {
                // Every object we trace in nursery GC becomes a mature object.
                // Every object we trace in full heap GC is a mature object. Thus in both cases,
                // they should be unlogged.
                unlog_object_when_traced: true,
                // In full heap GC, mature objects may die, and their unlogged bit needs to be reset.
                // Along with the option above, we unlog them again during tracing.
                reset_log_bit_in_major_gc: true,
                // In StickyImmix, both young and old objects are allocated in the ImmixSpace.
                mixed_age: true,
            },
        );
        let full_heap_gc_count = immix.base().stats.new_event_counter("majorGC", true, true);
        Self {
            immix,
            gc_full_heap: AtomicBool::new(false),
            next_gc_full_heap: AtomicBool::new(false),
            full_heap_gc_count,
        }
    }

    fn requires_full_heap_collection(&self) -> bool {
        // Separate each condition so the code is clear
        #[allow(clippy::if_same_then_else, clippy::needless_bool)]
        if self
            .immix
            .common
            .base
            .user_triggered_collection
            .load(Ordering::SeqCst)
            && *self.immix.common.base.options.full_heap_system_gc
        {
            // User triggered collection, and we force full heap for user triggered collection
            true
        } else if self.next_gc_full_heap.load(Ordering::SeqCst)
            || self
                .immix
                .common
                .base
                .cur_collection_attempts
                .load(Ordering::SeqCst)
                > 1
        {
            // Forces full heap collection
            true
        } else {
            false
        }
    }

    pub fn get_immix_space(&self) -> &ImmixSpace<VM> {
        &self.immix.immix_space
    }
}<|MERGE_RESOLUTION|>--- conflicted
+++ resolved
@@ -102,17 +102,6 @@
         }
     }
 
-<<<<<<< HEAD
-    fn get_spaces(&self) -> Vec<&dyn crate::policy::space::Space<Self::VM>> {
-        self.immix.get_spaces()
-    }
-
-    fn for_each_space_mut(&mut self, f: &mut dyn FnMut(&mut dyn Space<Self::VM>)) {
-        self.immix.for_each_space_mut(f);
-    }
-
-=======
->>>>>>> 14a26b1b
     fn get_allocator_mapping(
         &self,
     ) -> &'static enum_map::EnumMap<crate::AllocationSemantics, crate::util::alloc::AllocatorSelector>
