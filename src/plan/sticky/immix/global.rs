use crate::plan::generational::global::GenerationalPlan;
use crate::plan::global::CommonPlan;
use crate::plan::global::CreateGeneralPlanArgs;
use crate::plan::global::CreateSpecificPlanArgs;
use crate::plan::immix;
use crate::plan::PlanConstraints;
use crate::policy::gc_work::TraceKind;
use crate::policy::gc_work::TRACE_KIND_TRANSITIVE_PIN;
use crate::policy::immix::ImmixSpace;
use crate::policy::immix::TRACE_KIND_FAST;
use crate::policy::sft::SFT;
use crate::policy::space::Space;
use crate::util::copy::CopyConfig;
use crate::util::copy::CopySelector;
use crate::util::copy::CopySemantics;
use crate::util::heap::gc_trigger::SpaceStats;
use crate::util::metadata::side_metadata::SideMetadataContext;
use crate::util::statistics::counter::EventCounter;
use crate::vm::ObjectModel;
use crate::vm::VMBinding;
use crate::Plan;

use atomic::Ordering;
use std::sync::atomic::AtomicBool;
use std::sync::{Arc, Mutex};

use mmtk_macros::{HasSpaces, PlanTraceObject};

use super::gc_work::StickyImmixMatureGCWorkContext;
use super::gc_work::StickyImmixNurseryGCWorkContext;

#[derive(HasSpaces, PlanTraceObject)]
pub struct StickyImmix<VM: VMBinding> {
    #[parent]
    immix: immix::Immix<VM>,
    gc_full_heap: AtomicBool,
    next_gc_full_heap: AtomicBool,
    full_heap_gc_count: Arc<Mutex<EventCounter>>,
}

/// The plan constraints for the sticky immix plan.
pub const STICKY_IMMIX_CONSTRAINTS: PlanConstraints = PlanConstraints {
    // If we disable moving in Immix, this is a non-moving plan.
    moves_objects: !cfg!(feature = "immix_non_moving"),
    needs_log_bit: true,
    barrier: crate::plan::BarrierSelector::ObjectBarrier,
    // We may trace duplicate edges in sticky immix (or any plan that uses object remembering barrier). See https://github.com/mmtk/mmtk-core/issues/743.
    may_trace_duplicate_edges: true,
    ..immix::IMMIX_CONSTRAINTS
};

impl<VM: VMBinding> Plan for StickyImmix<VM> {
    fn constraints(&self) -> &'static crate::plan::PlanConstraints {
        &STICKY_IMMIX_CONSTRAINTS
    }

    fn create_copy_config(&'static self) -> CopyConfig<Self::VM> {
        use enum_map::enum_map;
        CopyConfig {
            copy_mapping: enum_map! {
                CopySemantics::DefaultCopy => CopySelector::Immix(0),
                _ => CopySelector::Unused,
            },
            space_mapping: vec![(CopySelector::Immix(0), &self.immix.immix_space)],
            constraints: &STICKY_IMMIX_CONSTRAINTS,
        }
    }

    fn base(&self) -> &crate::plan::global::BasePlan<Self::VM> {
        self.immix.base()
    }

    fn base_mut(&mut self) -> &mut crate::plan::global::BasePlan<Self::VM> {
        self.immix.base_mut()
    }

    fn generational(
        &self,
    ) -> Option<&dyn crate::plan::generational::global::GenerationalPlan<VM = Self::VM>> {
        Some(self)
    }

    fn common(&self) -> &CommonPlan<Self::VM> {
        self.immix.common()
    }

    #[cfg(feature = "dump_memory_stats")]
    fn dump_memory_stats(&self) {
        self.immix.immix_space.dump_memory_stats();
        self.common().los.dump_memory_stats();
    }

    fn schedule_collection(&'static self, scheduler: &crate::scheduler::GCWorkScheduler<Self::VM>) {
        let is_full_heap = self.requires_full_heap_collection();
        self.gc_full_heap.store(is_full_heap, Ordering::SeqCst);
        probe!(mmtk, gen_full_heap, is_full_heap);

        if !is_full_heap {
            info!("Nursery GC");
            // nursery GC -- we schedule it
            scheduler.schedule_common_work::<StickyImmixNurseryGCWorkContext<VM>>(self);
        } else {
            info!("Full heap GC");
            use crate::plan::immix::Immix;
            use crate::policy::immix::TRACE_KIND_DEFRAG;
            Immix::schedule_immix_full_heap_collection::<
                StickyImmix<VM>,
                StickyImmixMatureGCWorkContext<VM, TRACE_KIND_FAST>,
                StickyImmixMatureGCWorkContext<VM, TRACE_KIND_DEFRAG>,
            >(self, &self.immix.immix_space, scheduler);
        }
    }

    fn get_allocator_mapping(
        &self,
    ) -> &'static enum_map::EnumMap<crate::AllocationSemantics, crate::util::alloc::AllocatorSelector>
    {
        &super::mutator::ALLOCATOR_MAPPING
    }

    fn prepare(&mut self, tls: crate::util::VMWorkerThread) {
        if self.is_current_gc_nursery() {
            // Prepare both large object space and immix space
            self.immix.immix_space.prepare(
                false,
                crate::policy::immix::defrag::StatsForDefrag::new(self),
            );
            self.immix.common.los.prepare(false);
        } else {
            self.full_heap_gc_count.lock().unwrap().inc();
            self.immix.prepare(tls);
        }
    }

    fn release(&mut self, tls: crate::util::VMWorkerThread) {
        if self.is_current_gc_nursery() {
            self.immix.immix_space.release(false);
            self.immix.common.los.release(false);
        } else {
            self.immix.release(tls);
        }
    }

    fn end_of_gc(&mut self, _tls: crate::util::opaque_pointer::VMWorkerThread) {
        let next_gc_full_heap =
            crate::plan::generational::global::CommonGenPlan::should_next_gc_be_full_heap(self);
        self.next_gc_full_heap
            .store(next_gc_full_heap, Ordering::Relaxed);

        let was_defrag = self.immix.immix_space.end_of_gc();
        self.immix
            .set_last_gc_was_defrag(was_defrag, Ordering::Relaxed);
    }

    fn collection_required(&self, space_full: bool, space: Option<SpaceStats<Self::VM>>) -> bool {
        let nursery_full = self.immix.immix_space.get_pages_allocated()
            > self.base().gc_trigger.get_max_nursery_pages();
        if space_full
            && space.is_some()
            && space.as_ref().unwrap().0.name() != self.immix.immix_space.name()
        {
            self.next_gc_full_heap.store(true, Ordering::SeqCst);
        }
        self.immix.collection_required(space_full, space) || nursery_full
    }

    fn last_collection_was_exhaustive(&self) -> bool {
        self.gc_full_heap.load(Ordering::Relaxed) && self.immix.last_collection_was_exhaustive()
    }

    fn current_gc_may_move_object(&self) -> bool {
        if self.is_current_gc_nursery() {
            self.get_immix_space().prefer_copy_on_nursery_gc()
        } else {
            self.get_immix_space().in_defrag()
        }
    }

    fn get_collection_reserved_pages(&self) -> usize {
        self.immix.get_collection_reserved_pages()
    }

    fn get_used_pages(&self) -> usize {
        self.immix.get_used_pages()
    }

    fn sanity_check_object(&self, object: crate::util::ObjectReference) -> bool {
        if self.is_current_gc_nursery() {
            // Every reachable object should be logged
            if !VM::VMObjectModel::GLOBAL_LOG_BIT_SPEC.is_unlogged::<VM>(object, Ordering::SeqCst) {
                error!("Object {} is not unlogged (all objects that have been traced should be unlogged/mature)", object);
                return false;
            }

            // Every reachable object should be marked
            if self.immix.immix_space.in_space(object) && !self.immix.immix_space.is_marked(object)
            {
                error!(
                    "Object {} is not marked (all objects that have been traced should be marked)",
                    object
                );
                return false;
            } else if self.immix.common.los.in_space(object)
                && !self.immix.common.los.is_live(object)
            {
                error!("LOS Object {} is not marked", object);
                return false;
            }
        }
        true
    }
}

impl<VM: VMBinding> GenerationalPlan for StickyImmix<VM> {
    fn is_current_gc_nursery(&self) -> bool {
        !self.gc_full_heap.load(Ordering::SeqCst)
    }

    fn is_object_in_nursery(&self, object: crate::util::ObjectReference) -> bool {
        self.immix.immix_space.in_space(object) && !self.immix.immix_space.is_marked(object)
    }

    // This check is used for memory slice copying barrier, where we only know addresses instead of objects.
    // As sticky immix needs object metadata to know if an object is an nursery object or not, we cannot really tell
    // whether an address is in nursery or not. In this case, we just return false -- this is a conservative return value
    // for the memory slice copying barrier. It means we will treat the object as if it is in mature space, and will
    // push it to the remembered set.
    // FIXME: this will remember excessive objects, and can cause serious slowdown in some cases.
    fn is_address_in_nursery(&self, _addr: crate::util::Address) -> bool {
        false
    }

    fn get_mature_physical_pages_available(&self) -> usize {
        self.immix.immix_space.available_physical_pages()
    }

    fn get_mature_reserved_pages(&self) -> usize {
        self.immix.immix_space.reserved_pages()
    }

    fn force_full_heap_collection(&self) {
        self.next_gc_full_heap.store(true, Ordering::SeqCst);
    }

    fn last_collection_full_heap(&self) -> bool {
        self.gc_full_heap.load(Ordering::SeqCst)
    }
}

impl<VM: VMBinding> crate::plan::generational::global::GenerationalPlanExt<VM> for StickyImmix<VM> {
    fn trace_object_nursery<Q: crate::ObjectQueue, const KIND: TraceKind>(
        &self,
        queue: &mut Q,
        object: crate::util::ObjectReference,
        worker: &mut crate::scheduler::GCWorker<VM>,
    ) -> crate::util::ObjectReference {
        if self.immix.immix_space.in_space(object) {
            if !self.is_object_in_nursery(object) {
                // Mature object
                trace!("Immix mature object {}, skip", object);
                return object;
            } else {
                // Nursery object
                let object = if KIND == TRACE_KIND_TRANSITIVE_PIN || KIND == TRACE_KIND_FAST {
                    trace!(
                        "Immix nursery object {} is being traced without moving",
                        object
                    );
<<<<<<< HEAD
                    self.immix.immix_space.trace_object_without_moving(
                        queue,
                        object,
                        KIND == TRACE_KIND_TRANSITIVE_PIN,
                    )
                } else if crate::policy::immix::PREFER_COPY_ON_NURSERY_GC {
=======
                    self.immix
                        .immix_space
                        .trace_object_without_moving(queue, object)
                } else if self.immix.immix_space.prefer_copy_on_nursery_gc() {
>>>>>>> f5179fbf
                    let ret = self.immix.immix_space.trace_object_with_opportunistic_copy(
                        queue,
                        object,
                        // We just use default copy here. We have set args for ImmixSpace to deal with unlogged bit,
                        // and we do not need to use CopySemantics::PromoteToMature.
                        CopySemantics::DefaultCopy,
                        worker,
                        true,
                    );
                    trace!(
                        "Immix nursery object {} is being traced with opportunistic copy {}",
                        object,
                        if ret == object {
                            "".to_string()
                        } else {
                            format!("-> new object {}", ret)
                        }
                    );
                    ret
                } else {
                    trace!(
                        "Immix nursery object {} is being traced without moving",
                        object
                    );
                    self.immix
                        .immix_space
                        .trace_object_without_moving(queue, object, false)
                };

                return object;
            }
        }

        if self.immix.common().get_los().in_space(object) {
            return self
                .immix
                .common()
                .get_los()
                .trace_object::<Q>(queue, object);
        }

        object
    }
}

impl<VM: VMBinding> StickyImmix<VM> {
    pub fn new(args: CreateGeneralPlanArgs<VM>) -> Self {
        let full_heap_gc_count = args.stats.new_event_counter("majorGC", true, true);
        let plan_args = CreateSpecificPlanArgs {
            global_args: args,
            constraints: &STICKY_IMMIX_CONSTRAINTS,
            global_side_metadata_specs: SideMetadataContext::new_global_specs(
                &crate::plan::generational::new_generational_global_metadata_specs::<VM>(),
            ),
        };

        let immix = immix::Immix::new_with_args(
            plan_args,
            crate::policy::immix::ImmixSpaceArgs {
                // Every object we trace in nursery GC becomes a mature object.
                // Every object we trace in full heap GC is a mature object. Thus in both cases,
                // they should be unlogged.
                unlog_object_when_traced: true,
                // In StickyImmix, both young and old objects are allocated in the ImmixSpace.
                #[cfg(feature = "vo_bit")]
                mixed_age: true,
                never_move_objects: false,
            },
        );
        Self {
            immix,
            gc_full_heap: AtomicBool::new(false),
            next_gc_full_heap: AtomicBool::new(false),
            full_heap_gc_count,
        }
    }

    fn requires_full_heap_collection(&self) -> bool {
        // Separate each condition so the code is clear
        #[allow(clippy::if_same_then_else, clippy::needless_bool)]
        if crate::plan::generational::FULL_NURSERY_GC {
            trace!("full heap: forced full heap");
            // For barrier overhead measurements, we always do full gc in nursery collections.
            true
        } else if self
            .immix
            .common
            .base
            .global_state
            .user_triggered_collection
            .load(Ordering::SeqCst)
            && *self.immix.common.base.options.full_heap_system_gc
        {
            // User triggered collection, and we force full heap for user triggered collection
            true
        } else if self.next_gc_full_heap.load(Ordering::SeqCst)
            || self
                .immix
                .common
                .base
                .global_state
                .cur_collection_attempts
                .load(Ordering::SeqCst)
                > 1
        {
            // Forces full heap collection
            true
        } else {
            false
        }
    }

    pub fn get_immix_space(&self) -> &ImmixSpace<VM> {
        &self.immix.immix_space
    }
}<|MERGE_RESOLUTION|>--- conflicted
+++ resolved
@@ -266,19 +266,12 @@
                         "Immix nursery object {} is being traced without moving",
                         object
                     );
-<<<<<<< HEAD
                     self.immix.immix_space.trace_object_without_moving(
                         queue,
                         object,
                         KIND == TRACE_KIND_TRANSITIVE_PIN,
                     )
-                } else if crate::policy::immix::PREFER_COPY_ON_NURSERY_GC {
-=======
-                    self.immix
-                        .immix_space
-                        .trace_object_without_moving(queue, object)
                 } else if self.immix.immix_space.prefer_copy_on_nursery_gc() {
->>>>>>> f5179fbf
                     let ret = self.immix.immix_space.trace_object_with_opportunistic_copy(
                         queue,
                         object,
