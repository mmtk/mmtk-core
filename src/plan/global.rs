//! The global part of a plan implementation.

use super::controller_collector_context::ControllerCollectorContext;
use super::PlanConstraints;
use crate::mmtk::MMTK;
use crate::plan::transitive_closure::TransitiveClosure;
use crate::plan::Mutator;
use crate::policy::immortalspace::ImmortalSpace;
use crate::policy::largeobjectspace::LargeObjectSpace;
use crate::policy::space::Space;
use crate::scheduler::gc_work::ProcessEdgesWork;
use crate::scheduler::*;
use crate::util::alloc::allocators::AllocatorSelector;
#[cfg(feature = "analysis")]
use crate::util::analysis::AnalysisManager;
use crate::util::conversions::bytes_to_pages;
use crate::util::heap::layout::heap_layout::Mmapper;
use crate::util::heap::layout::heap_layout::VMMap;
use crate::util::heap::layout::map::Map;
use crate::util::heap::HeapMeta;
use crate::util::heap::VMRequest;
use crate::util::metadata::side_metadata::SideMetadataSanity;
use crate::util::metadata::side_metadata::SideMetadataSpec;
use crate::util::options::PlanSelector;
use crate::util::options::{Options, UnsafeOptionsWrapper};
use crate::util::statistics::stats::Stats;
use crate::util::{Address, ObjectReference};
use crate::util::{VMMutatorThread, VMWorkerThread};
use crate::vm::*;
use downcast_rs::Downcast;
use enum_map::EnumMap;
use std::marker::PhantomData;
use std::sync::atomic::{AtomicBool, AtomicUsize, Ordering};
use std::sync::{Arc, Mutex};

/// A GC worker's context for copying GCs.
/// Each GC plan should provide their implementation of a CopyContext.
/// For non-copying GC, NoCopy can be used.
pub trait CopyContext: 'static + Send {
    type VM: VMBinding;
    fn constraints(&self) -> &'static PlanConstraints;
    fn init(&mut self, tls: VMWorkerThread);
    fn prepare(&mut self);
    fn release(&mut self);
    fn alloc_copy(
        &mut self,
        original: ObjectReference,
        bytes: usize,
        align: usize,
        offset: isize,
        semantics: AllocationSemantics,
    ) -> Address;
    fn post_copy(
        &mut self,
        _obj: ObjectReference,
        _tib: Address,
        _bytes: usize,
        _semantics: AllocationSemantics,
    ) {
    }
    fn copy_check_allocator(
        &self,
        _from: ObjectReference,
        bytes: usize,
        align: usize,
        semantics: AllocationSemantics,
    ) -> AllocationSemantics {
        let large = crate::util::alloc::allocator::get_maximum_aligned_size::<Self::VM>(
            bytes,
            align,
            Self::VM::MIN_ALIGNMENT,
        ) > self.constraints().max_non_los_copy_bytes;
        if large {
            AllocationSemantics::Los
        } else {
            semantics
        }
    }
}

pub struct NoCopy<VM: VMBinding>(PhantomData<VM>);

impl<VM: VMBinding> CopyContext for NoCopy<VM> {
    type VM = VM;

    fn init(&mut self, _tls: VMWorkerThread) {}
    fn constraints(&self) -> &'static PlanConstraints {
        unreachable!()
    }
    fn prepare(&mut self) {}
    fn release(&mut self) {}
    fn alloc_copy(
        &mut self,
        _original: ObjectReference,
        _bytes: usize,
        _align: usize,
        _offset: isize,
        _semantics: AllocationSemantics,
    ) -> Address {
        unreachable!()
    }
}

impl<VM: VMBinding> NoCopy<VM> {
    pub fn new(_mmtk: &'static MMTK<VM>) -> Self {
        Self(PhantomData)
    }
}

impl<VM: VMBinding> WorkerLocal for NoCopy<VM> {
    fn init(&mut self, tls: VMWorkerThread) {
        CopyContext::init(self, tls);
    }
}

pub fn create_mutator<VM: VMBinding>(
    tls: VMMutatorThread,
    mmtk: &'static MMTK<VM>,
) -> Box<Mutator<VM>> {
    Box::new(match mmtk.options.plan {
        PlanSelector::NoGC => crate::plan::nogc::mutator::create_nogc_mutator(tls, &*mmtk.plan),
        PlanSelector::SemiSpace => {
            crate::plan::semispace::mutator::create_ss_mutator(tls, &*mmtk.plan)
        }
        PlanSelector::GenCopy => crate::plan::gencopy::mutator::create_gencopy_mutator(tls, mmtk),
        PlanSelector::MarkSweep => {
            crate::plan::marksweep::mutator::create_ms_mutator(tls, &*mmtk.plan)
<<<<<<< HEAD
        },
        PlanSelector::Page => crate::plan::page::mutator::create_page_mutator(tls, &*mmtk.plan),
=======
        }
        PlanSelector::PageProtect => {
            crate::plan::pageprotect::mutator::create_pp_mutator(tls, &*mmtk.plan)
        }
>>>>>>> a8499062
    })
}

pub fn create_plan<VM: VMBinding>(
    plan: PlanSelector,
    vm_map: &'static VMMap,
    mmapper: &'static Mmapper,
    options: Arc<UnsafeOptionsWrapper>,
) -> Box<dyn Plan<VM = VM>> {
    match plan {
        PlanSelector::NoGC => Box::new(crate::plan::nogc::NoGC::new(vm_map, mmapper, options)),
        PlanSelector::SemiSpace => Box::new(crate::plan::semispace::SemiSpace::new(
            vm_map, mmapper, options,
        )),
        PlanSelector::GenCopy => {
            Box::new(crate::plan::gencopy::GenCopy::new(vm_map, mmapper, options))
        }
        PlanSelector::MarkSweep => Box::new(crate::plan::marksweep::MarkSweep::new(
            vm_map, mmapper, options,
        )),
<<<<<<< HEAD
        PlanSelector::Page => Box::new(crate::plan::page::Page::new(
=======
        PlanSelector::PageProtect => Box::new(crate::plan::pageprotect::PageProtect::new(
>>>>>>> a8499062
            vm_map, mmapper, options,
        )),
    }
}

/// A plan describes the global core functionality for all memory management schemes.
/// All global MMTk plans should implement this trait.
///
/// The global instance defines and manages static resources
/// (such as memory and virtual memory resources).
pub trait Plan: 'static + Sync + Downcast {
    type VM: VMBinding;

    fn constraints(&self) -> &'static PlanConstraints;
    fn create_worker_local(
        &self,
        tls: VMWorkerThread,
        mmtk: &'static MMTK<Self::VM>,
    ) -> GCWorkerLocalPtr;
    fn base(&self) -> &BasePlan<Self::VM>;
    fn schedule_collection(&'static self, _scheduler: &MMTkScheduler<Self::VM>);
    fn common(&self) -> &CommonPlan<Self::VM> {
        panic!("Common Plan not handled!")
    }
    fn mmapper(&self) -> &'static Mmapper {
        self.base().mmapper
    }
    fn options(&self) -> &Options {
        &self.base().options
    }

    // unsafe because this can only be called once by the init thread
    fn gc_init(
        &mut self,
        heap_size: usize,
        vm_map: &'static VMMap,
        scheduler: &Arc<MMTkScheduler<Self::VM>>,
    );

    fn get_allocator_mapping(&self) -> &'static EnumMap<AllocationSemantics, AllocatorSelector>;

    /// Is current GC only collecting objects allocated since last GC?
    fn is_current_gc_nursery(&self) -> bool {
        false
    }

    #[cfg(feature = "sanity")]
    fn enter_sanity(&self) {
        self.base().inside_sanity.store(true, Ordering::Relaxed)
    }

    #[cfg(feature = "sanity")]
    fn leave_sanity(&self) {
        self.base().inside_sanity.store(false, Ordering::Relaxed)
    }

    #[cfg(feature = "sanity")]
    fn is_in_sanity(&self) -> bool {
        self.base().inside_sanity.load(Ordering::Relaxed)
    }

    fn is_initialized(&self) -> bool {
        self.base().initialized.load(Ordering::SeqCst)
    }

    fn prepare(&mut self, tls: VMWorkerThread);
    fn release(&mut self, tls: VMWorkerThread);

    fn poll(&self, space_full: bool, space: &dyn Space<Self::VM>) -> bool {
        if self.collection_required(space_full, space) {
            // FIXME
            /*if space == META_DATA_SPACE {
                /* In general we must not trigger a GC on metadata allocation since
                 * this is not, in general, in a GC safe point.  Instead we initiate
                 * an asynchronous GC, which will occur at the next safe point.
                 */
                self.log_poll(space, "Asynchronous collection requested");
                self.common().control_collector_context.request();
                return false;
            }*/
            self.log_poll(space, "Triggering collection");
            self.base().control_collector_context.request();
            return true;
        }

        // FIXME
        /*if self.concurrent_collection_required() {
            // FIXME
            /*if space == self.common().meta_data_space {
                self.log_poll(space, "Triggering async concurrent collection");
                Self::trigger_internal_collection_request();
                return false;
            } else {*/
            self.log_poll(space, "Triggering concurrent collection");
            Self::trigger_internal_collection_request();
            return true;
        }*/

        false
    }

    fn log_poll(&self, space: &dyn Space<Self::VM>, message: &'static str) {
        info!("  [POLL] {}: {}", space.get_name(), message);
    }

    /**
     * This method controls the triggering of a GC. It is called periodically
     * during allocation. Returns <code>true</code> to trigger a collection.
     *
     * @param spaceFull Space request failed, must recover pages within 'space'.
     * @param space TODO
     * @return <code>true</code> if a collection is requested by the plan.
     */
    fn collection_required(&self, space_full: bool, _space: &dyn Space<Self::VM>) -> bool;

    fn get_pages_reserved(&self) -> usize {
        self.get_pages_used() + self.get_collection_reserve()
    }

    fn get_total_pages(&self) -> usize {
        self.base().heap.get_total_pages()
    }

    fn get_pages_avail(&self) -> usize {
        self.get_total_pages() - self.get_pages_reserved()
    }

    fn get_collection_reserve(&self) -> usize {
        0
    }

    fn get_pages_used(&self) -> usize;

    fn is_emergency_collection(&self) -> bool {
        self.base().emergency_collection.load(Ordering::Relaxed)
    }

    fn get_free_pages(&self) -> usize {
        self.get_total_pages() - self.get_pages_used()
    }

    fn handle_user_collection_request(&self, tls: VMMutatorThread, force: bool) {
        if force || !self.options().ignore_system_g_c {
            info!("User triggerring collection");
            self.base()
                .user_triggered_collection
                .store(true, Ordering::Relaxed);
            self.base().control_collector_context.request();
            <Self::VM as VMBinding>::VMCollection::block_for_gc(tls);
        }
    }

    fn reset_collection_trigger(&self) {
        self.base()
            .user_triggered_collection
            .store(false, Ordering::Relaxed)
    }

    fn modify_check(&self, object: ObjectReference) {
        if self.base().gc_in_progress_proper() && object.is_movable() {
            panic!(
                "GC modifying a potentially moving object via Java (i.e. not magic) obj= {}",
                object
            );
        }
    }

    fn in_default_space(&self, object: ObjectReference) -> bool;
}

impl_downcast!(Plan assoc VM);

#[derive(PartialEq)]
pub enum GcStatus {
    NotInGC,
    GcPrepare,
    GcProper,
}

/**
BasePlan should contain all plan-related state and functions that are _fundamental_ to _all_ plans.  These include VM-specific (but not plan-specific) features such as a code space or vm space, which are fundamental to all plans for a given VM.  Features that are common to _many_ (but not intrinsically _all_) plans should instead be included in CommonPlan.
*/
pub struct BasePlan<VM: VMBinding> {
    // Whether MMTk is now ready for collection. This is set to true when enable_collection() is called.
    pub initialized: AtomicBool,
    pub gc_status: Mutex<GcStatus>,
    pub last_stress_pages: AtomicUsize,
    pub stacks_prepared: AtomicBool,
    pub emergency_collection: AtomicBool,
    pub user_triggered_collection: AtomicBool,
    // Has an allocation succeeded since the emergency collection?
    pub allocation_success: AtomicBool,
    // Maximum number of failed attempts by a single thread
    pub max_collection_attempts: AtomicUsize,
    // Current collection attempt
    pub cur_collection_attempts: AtomicUsize,
    pub control_collector_context: ControllerCollectorContext<VM>,
    pub stats: Stats,
    mmapper: &'static Mmapper,
    pub vm_map: &'static VMMap,
    pub options: Arc<UnsafeOptionsWrapper>,
    pub heap: HeapMeta,
    #[cfg(feature = "sanity")]
    pub inside_sanity: AtomicBool,
    // A counter for per-mutator stack scanning
    pub scanned_stacks: AtomicUsize,
    pub mutator_iterator_lock: Mutex<()>,
    // A counter that keeps tracks of the number of bytes allocated since last stress test
    pub allocation_bytes: AtomicUsize,
    // Wrapper around analysis counters
    #[cfg(feature = "analysis")]
    pub analysis_manager: AnalysisManager<VM>,

    // Spaces in base plan
    #[cfg(feature = "code_space")]
    pub code_space: ImmortalSpace<VM>,
    #[cfg(feature = "code_space")]
    pub code_lo_space: ImmortalSpace<VM>,
    #[cfg(feature = "ro_space")]
    pub ro_space: ImmortalSpace<VM>,
    #[cfg(feature = "vm_space")]
    pub vm_space: ImmortalSpace<VM>,
}

#[cfg(feature = "vm_space")]
pub fn create_vm_space<VM: VMBinding>(
    vm_map: &'static VMMap,
    mmapper: &'static Mmapper,
    heap: &mut HeapMeta,
    boot_segment_bytes: usize,
    constraints: &'static PlanConstraints,
    global_side_metadata_specs: Vec<SideMetadataSpec>,
) -> ImmortalSpace<VM> {
    use crate::util::constants::LOG_BYTES_IN_MBYTE;
    //    let boot_segment_bytes = BOOT_IMAGE_END - BOOT_IMAGE_DATA_START;
    debug_assert!(boot_segment_bytes > 0);

    use crate::util::conversions::raw_align_up;
    use crate::util::heap::layout::vm_layout_constants::BYTES_IN_CHUNK;
    let boot_segment_mb = raw_align_up(boot_segment_bytes, BYTES_IN_CHUNK) >> LOG_BYTES_IN_MBYTE;

    ImmortalSpace::new(
        "boot",
        false,
        VMRequest::fixed_size(boot_segment_mb),
        global_side_metadata_specs,
        vm_map,
        mmapper,
        heap,
        constraints,
    )
}

impl<VM: VMBinding> BasePlan<VM> {
    #[allow(unused_mut)] // 'heap' only needs to be mutable for certain features
    #[allow(unused_variables)] // 'constraints' is only needed for certain features
    #[allow(clippy::redundant_clone)] // depends on features, the last clone of side metadata specs is not necessary.
    pub fn new(
        vm_map: &'static VMMap,
        mmapper: &'static Mmapper,
        options: Arc<UnsafeOptionsWrapper>,
        mut heap: HeapMeta,
        constraints: &'static PlanConstraints,
        global_side_metadata_specs: Vec<SideMetadataSpec>,
    ) -> BasePlan<VM> {
        let stats = Stats::new();
        // Initializing the analysis manager and routines
        #[cfg(feature = "analysis")]
        let analysis_manager = AnalysisManager::new(&stats);
        BasePlan {
            #[cfg(feature = "code_space")]
            code_space: ImmortalSpace::new(
                "code_space",
                true,
                VMRequest::discontiguous(),
                global_side_metadata_specs.clone(),
                vm_map,
                mmapper,
                &mut heap,
                constraints,
            ),
            #[cfg(feature = "code_space")]
            code_lo_space: ImmortalSpace::new(
                "code_lo_space",
                true,
                VMRequest::discontiguous(),
                global_side_metadata_specs.clone(),
                vm_map,
                mmapper,
                &mut heap,
                constraints,
            ),
            #[cfg(feature = "ro_space")]
            ro_space: ImmortalSpace::new(
                "ro_space",
                true,
                VMRequest::discontiguous(),
                global_side_metadata_specs.clone(),
                vm_map,
                mmapper,
                &mut heap,
                constraints,
            ),
            #[cfg(feature = "vm_space")]
            vm_space: create_vm_space(
                vm_map,
                mmapper,
                &mut heap,
                options.vm_space_size,
                constraints,
                global_side_metadata_specs,
            ),

            initialized: AtomicBool::new(false),
            gc_status: Mutex::new(GcStatus::NotInGC),
            last_stress_pages: AtomicUsize::new(0),
            stacks_prepared: AtomicBool::new(false),
            emergency_collection: AtomicBool::new(false),
            user_triggered_collection: AtomicBool::new(false),
            allocation_success: AtomicBool::new(false),
            max_collection_attempts: AtomicUsize::new(0),
            cur_collection_attempts: AtomicUsize::new(0),
            control_collector_context: ControllerCollectorContext::new(),
            stats,
            mmapper,
            heap,
            vm_map,
            options,
            #[cfg(feature = "sanity")]
            inside_sanity: AtomicBool::new(false),
            scanned_stacks: AtomicUsize::new(0),
            mutator_iterator_lock: Mutex::new(()),
            allocation_bytes: AtomicUsize::new(0),
            #[cfg(feature = "analysis")]
            analysis_manager,
        }
    }

    pub fn gc_init(
        &mut self,
        heap_size: usize,
        vm_map: &'static VMMap,
        scheduler: &Arc<MMTkScheduler<VM>>,
    ) {
        vm_map.boot();
        vm_map.finalize_static_space_map(
            self.heap.get_discontig_start(),
            self.heap.get_discontig_end(),
        );
        self.heap
            .total_pages
            .store(bytes_to_pages(heap_size), Ordering::Relaxed);
        self.control_collector_context.init(scheduler);

        #[cfg(feature = "code_space")]
        self.code_space.init(vm_map);
        #[cfg(feature = "code_space")]
        self.code_lo_space.init(vm_map);
        #[cfg(feature = "ro_space")]
        self.ro_space.init(vm_map);
        #[cfg(feature = "vm_space")]
        {
            self.vm_space.init(vm_map);
            self.vm_space.ensure_mapped();
        }
    }

    // Depends on what base spaces we use, unsync may be unused.
    pub fn get_pages_used(&self) -> usize {
        // Depends on what base spaces we use, pages may be unchanged.
        #[allow(unused_mut)]
        let mut pages = 0;

        #[cfg(feature = "code_space")]
        {
            pages += self.code_space.reserved_pages();
            pages += self.code_lo_space.reserved_pages();
        }
        #[cfg(feature = "ro_space")]
        {
            pages += self.ro_space.reserved_pages();
        }

        // The VM space may be used as an immutable boot image, in which case, we should not count
        // it as part of the heap size.
        pages
    }

    pub fn trace_object<T: TransitiveClosure, C: CopyContext>(
        &self,
        _trace: &mut T,
        _object: ObjectReference,
    ) -> ObjectReference {
        #[cfg(feature = "code_space")]
        if self.code_space.in_space(_object) {
            trace!("trace_object: object in code space");
            return self.code_space.trace_object::<T>(_trace, _object);
        }

        #[cfg(feature = "code_space")]
        if self.code_lo_space.in_space(_object) {
            trace!("trace_object: object in large code space");
            return self.code_lo_space.trace_object::<T>(_trace, _object);
        }

        #[cfg(feature = "ro_space")]
        if self.ro_space.in_space(_object) {
            trace!("trace_object: object in ro_space space");
            return self.ro_space.trace_object(_trace, _object);
        }

        #[cfg(feature = "vm_space")]
        if self.vm_space.in_space(_object) {
            trace!("trace_object: object in boot space");
            return self.vm_space.trace_object(_trace, _object);
        }
        panic!("No special case for space in trace_object({:?})", _object);
    }

    pub fn prepare(&mut self, _tls: VMWorkerThread, _primary: bool) {
        #[cfg(feature = "code_space")]
        self.code_space.prepare();
        #[cfg(feature = "code_space")]
        self.code_lo_space.prepare();
        #[cfg(feature = "ro_space")]
        self.ro_space.prepare();
        #[cfg(feature = "vm_space")]
        self.vm_space.prepare();
    }

    pub fn release(&mut self, _tls: VMWorkerThread, _primary: bool) {
        #[cfg(feature = "code_space")]
        self.code_space.release();
        #[cfg(feature = "code_space")]
        self.code_lo_space.release();
        #[cfg(feature = "ro_space")]
        self.ro_space.release();
        #[cfg(feature = "vm_space")]
        self.vm_space.release();
    }

    pub fn set_collection_kind(&self) {
        self.cur_collection_attempts.store(
            if self.is_user_triggered_collection() {
                1
            } else {
                self.determine_collection_attempts()
            },
            Ordering::Relaxed,
        );

        let emergency_collection = !self.is_internal_triggered_collection()
            && self.last_collection_was_exhaustive()
            && self.cur_collection_attempts.load(Ordering::Relaxed) > 1;
        self.emergency_collection
            .store(emergency_collection, Ordering::Relaxed);

        if emergency_collection {
            self.force_full_heap_collection();
        }
    }

    pub fn set_gc_status(&self, s: GcStatus) {
        let mut gc_status = self.gc_status.lock().unwrap();
        if *gc_status == GcStatus::NotInGC {
            self.stacks_prepared.store(false, Ordering::SeqCst);
            // FIXME stats
            self.stats.start_gc();
        }
        *gc_status = s;
        if *gc_status == GcStatus::NotInGC {
            // FIXME stats
            if self.stats.get_gathering_stats() {
                self.stats.end_gc();
            }
        }
    }

    pub fn stacks_prepared(&self) -> bool {
        self.stacks_prepared.load(Ordering::SeqCst)
    }

    pub fn gc_in_progress(&self) -> bool {
        *self.gc_status.lock().unwrap() != GcStatus::NotInGC
    }

    pub fn gc_in_progress_proper(&self) -> bool {
        *self.gc_status.lock().unwrap() == GcStatus::GcProper
    }

    fn is_user_triggered_collection(&self) -> bool {
        self.user_triggered_collection.load(Ordering::Relaxed)
    }

    fn determine_collection_attempts(&self) -> usize {
        if !self.allocation_success.load(Ordering::Relaxed) {
            self.max_collection_attempts.fetch_add(1, Ordering::Relaxed);
        } else {
            self.allocation_success.store(false, Ordering::Relaxed);
            self.max_collection_attempts.store(1, Ordering::Relaxed);
        }

        self.max_collection_attempts.load(Ordering::Relaxed)
    }

    fn is_internal_triggered_collection(&self) -> bool {
        // FIXME
        false
    }

    fn last_collection_was_exhaustive(&self) -> bool {
        true
    }

    fn force_full_heap_collection(&self) {}

    pub fn increase_allocation_bytes_by(&self, size: usize) {
        let old_allocation_bytes = self.allocation_bytes.fetch_add(size, Ordering::SeqCst);
        trace!(
            "Stress GC: old_allocation_bytes = {}, size = {}, allocation_bytes = {}",
            old_allocation_bytes,
            size,
            self.allocation_bytes.load(Ordering::Relaxed),
        );
    }

    #[inline]
    pub(super) fn stress_test_gc_required(&self) -> bool {
        let stress_factor = self.options.stress_factor;
        if self.initialized.load(Ordering::SeqCst)
            && (self.allocation_bytes.load(Ordering::SeqCst) > stress_factor)
        {
            trace!(
                "Stress GC: allocation_bytes = {}, stress_factor = {}",
                self.allocation_bytes.load(Ordering::Relaxed),
                stress_factor
            );
            trace!("Doing stress GC");
            self.allocation_bytes.store(0, Ordering::SeqCst);
            true
        } else {
            false
        }
    }

    pub(super) fn collection_required<P: Plan>(
        &self,
        plan: &P,
        space_full: bool,
        _space: &dyn Space<VM>,
    ) -> bool {
        let stress_force_gc = self.stress_test_gc_required();
        debug!(
            "self.get_pages_reserved()={}, self.get_total_pages()={}",
            plan.get_pages_reserved(),
            plan.get_total_pages()
        );
        let heap_full = plan.get_pages_reserved() > plan.get_total_pages();

        space_full || stress_force_gc || heap_full
    }

    #[allow(unused_variables)] // depending on the enabled features, base may not be used.
    pub(crate) fn verify_side_metadata_sanity(
        &self,
        side_metadata_sanity_checker: &mut SideMetadataSanity,
    ) {
        #[cfg(feature = "code_space")]
        self.code_space
            .verify_side_metadata_sanity(side_metadata_sanity_checker);
        #[cfg(feature = "ro_space")]
        self.ro_space
            .verify_side_metadata_sanity(side_metadata_sanity_checker);
        #[cfg(feature = "vm_space")]
        self.vm_space
            .verify_side_metadata_sanity(side_metadata_sanity_checker);
    }
}

/**
CommonPlan is for representing state and features used by _many_ plans, but that are not fundamental to _all_ plans.  Examples include the Large Object Space and an Immortal space.  Features that are fundamental to _all_ plans must be included in BasePlan.
*/
pub struct CommonPlan<VM: VMBinding> {
    pub immortal: ImmortalSpace<VM>,
    pub los: LargeObjectSpace<VM>,
    pub base: BasePlan<VM>,
}

impl<VM: VMBinding> CommonPlan<VM> {
    pub fn new(
        vm_map: &'static VMMap,
        mmapper: &'static Mmapper,
        options: Arc<UnsafeOptionsWrapper>,
        mut heap: HeapMeta,
        constraints: &'static PlanConstraints,
        global_side_metadata_specs: Vec<SideMetadataSpec>,
    ) -> CommonPlan<VM> {
        CommonPlan {
            immortal: ImmortalSpace::new(
                "immortal",
                true,
                VMRequest::discontiguous(),
                global_side_metadata_specs.clone(),
                vm_map,
                mmapper,
                &mut heap,
                constraints,
            ),
            los: LargeObjectSpace::new(
                "los",
                true,
                VMRequest::discontiguous(),
                global_side_metadata_specs.clone(),
                vm_map,
                mmapper,
                &mut heap,
                constraints,
                false,
            ),
            base: BasePlan::new(
                vm_map,
                mmapper,
                options,
                heap,
                constraints,
                global_side_metadata_specs,
            ),
        }
    }

    pub fn gc_init(
        &mut self,
        heap_size: usize,
        vm_map: &'static VMMap,
        scheduler: &Arc<MMTkScheduler<VM>>,
    ) {
        self.base.gc_init(heap_size, vm_map, scheduler);
        self.immortal.init(vm_map);
        self.los.init(vm_map);
    }

    pub fn get_pages_used(&self) -> usize {
        self.immortal.reserved_pages() + self.los.reserved_pages() + self.base.get_pages_used()
    }

    pub fn trace_object<T: TransitiveClosure, C: CopyContext>(
        &self,
        trace: &mut T,
        object: ObjectReference,
    ) -> ObjectReference {
        if self.immortal.in_space(object) {
            trace!("trace_object: object in immortal space");
            return self.immortal.trace_object(trace, object);
        }
        if self.los.in_space(object) {
            trace!("trace_object: object in los");
            return self.los.trace_object(trace, object);
        }
        self.base.trace_object::<T, C>(trace, object)
    }

    pub fn prepare(&mut self, tls: VMWorkerThread, primary: bool) {
        self.immortal.prepare();
        self.los.prepare(primary);
        self.base.prepare(tls, primary)
    }

    pub fn release(&mut self, tls: VMWorkerThread, primary: bool) {
        self.immortal.release();
        self.los.release(primary);
        self.base.release(tls, primary)
    }

    pub fn schedule_common<E: ProcessEdgesWork<VM = VM>>(
        &self,
        constraints: &'static PlanConstraints,
        scheduler: &MMTkScheduler<VM>,
    ) {
        // Schedule finalization
        if !self.base.options.no_finalizer {
            use crate::util::finalizable_processor::{Finalization, ForwardFinalization};
            // finalization
            scheduler.work_buckets[WorkBucketStage::RefClosure].add(Finalization::<E>::new());
            // forward refs
            if constraints.needs_forward_after_liveness {
                scheduler.work_buckets[WorkBucketStage::RefForwarding]
                    .add(ForwardFinalization::<E>::new());
            }
        }
    }

    pub fn stacks_prepared(&self) -> bool {
        self.base.stacks_prepared()
    }

    pub fn get_immortal(&self) -> &ImmortalSpace<VM> {
        &self.immortal
    }

    pub fn get_los(&self) -> &LargeObjectSpace<VM> {
        &self.los
    }

    pub(crate) fn verify_side_metadata_sanity(
        &self,
        side_metadata_sanity_checker: &mut SideMetadataSanity,
    ) {
        self.base
            .verify_side_metadata_sanity(side_metadata_sanity_checker);
        self.immortal
            .verify_side_metadata_sanity(side_metadata_sanity_checker);
        self.los
            .verify_side_metadata_sanity(side_metadata_sanity_checker);
    }
}

use enum_map::Enum;
/// Allocation semantics that MMTk provides.
/// Each allocation request requires a desired semantic for the object to allocate.
#[repr(i32)]
#[derive(Clone, Copy, Debug, Enum)]
pub enum AllocationSemantics {
    Default = 0,
    Immortal = 1,
    Los = 2,
    Code = 3,
    ReadOnly = 4,
    LargeCode = 5,
}<|MERGE_RESOLUTION|>--- conflicted
+++ resolved
@@ -125,15 +125,10 @@
         PlanSelector::GenCopy => crate::plan::gencopy::mutator::create_gencopy_mutator(tls, mmtk),
         PlanSelector::MarkSweep => {
             crate::plan::marksweep::mutator::create_ms_mutator(tls, &*mmtk.plan)
-<<<<<<< HEAD
-        },
-        PlanSelector::Page => crate::plan::page::mutator::create_page_mutator(tls, &*mmtk.plan),
-=======
         }
         PlanSelector::PageProtect => {
             crate::plan::pageprotect::mutator::create_pp_mutator(tls, &*mmtk.plan)
         }
->>>>>>> a8499062
     })
 }
 
@@ -154,11 +149,7 @@
         PlanSelector::MarkSweep => Box::new(crate::plan::marksweep::MarkSweep::new(
             vm_map, mmapper, options,
         )),
-<<<<<<< HEAD
-        PlanSelector::Page => Box::new(crate::plan::page::Page::new(
-=======
         PlanSelector::PageProtect => Box::new(crate::plan::pageprotect::PageProtect::new(
->>>>>>> a8499062
             vm_map, mmapper, options,
         )),
     }
