//! The global part of a plan implementation.

use super::controller_collector_context::ControllerCollectorContext;
use super::PlanConstraints;
use crate::plan::transitive_closure::TransitiveClosure;
use crate::plan::Mutator;
use crate::policy::immortalspace::ImmortalSpace;
use crate::policy::largeobjectspace::LargeObjectSpace;
use crate::policy::space::Space;
use crate::scheduler::gc_work::ProcessEdgesWork;
use crate::scheduler::*;
use crate::util::alloc::allocators::AllocatorSelector;
#[cfg(feature = "analysis")]
use crate::util::analysis::AnalysisManager;
use crate::util::conversions::bytes_to_pages;
use crate::util::heap::layout::heap_layout::Mmapper;
use crate::util::heap::layout::heap_layout::VMMap;
use crate::util::heap::layout::map::Map;
use crate::util::heap::HeapMeta;
use crate::util::heap::VMRequest;
use crate::util::options::PlanSelector;
use crate::util::options::{Options, UnsafeOptionsWrapper};
use crate::util::statistics::stats::Stats;
use crate::util::{Address, ObjectReference};
use crate::util::{VMMutatorThread, VMWorkerThread};
use crate::vm::*;
use crate::{mmtk::MMTK, util::side_metadata::SideMetadataSpec};
use downcast_rs::Downcast;
use enum_map::EnumMap;
use std::marker::PhantomData;
use std::sync::atomic::{AtomicBool, AtomicUsize, Ordering};
use std::sync::{Arc, Mutex};

/// A GC worker's context for copying GCs.
/// Each GC plan should provide their implementation of a CopyContext.
/// For non-copying GC, NoCopy can be used.
pub trait CopyContext: 'static + Send {
    type VM: VMBinding;
    fn constraints(&self) -> &'static PlanConstraints;
    fn init(&mut self, tls: VMWorkerThread);
    fn prepare(&mut self);
    fn release(&mut self);
    fn alloc_copy(
        &mut self,
        original: ObjectReference,
        bytes: usize,
        align: usize,
        offset: isize,
        semantics: AllocationSemantics,
    ) -> Address;
    fn post_copy(
        &mut self,
        _obj: ObjectReference,
        _tib: Address,
        _bytes: usize,
        _semantics: AllocationSemantics,
    ) {
    }
    fn copy_check_allocator(
        &self,
        _from: ObjectReference,
        bytes: usize,
        align: usize,
        semantics: AllocationSemantics,
    ) -> AllocationSemantics {
        let large = crate::util::alloc::allocator::get_maximum_aligned_size::<Self::VM>(
            bytes,
            align,
            Self::VM::MIN_ALIGNMENT,
        ) > self.constraints().max_non_los_copy_bytes;
        if large {
            AllocationSemantics::Los
        } else {
            semantics
        }
    }
}

pub struct NoCopy<VM: VMBinding>(PhantomData<VM>);

impl<VM: VMBinding> CopyContext for NoCopy<VM> {
    type VM = VM;

    fn init(&mut self, _tls: VMWorkerThread) {}
    fn constraints(&self) -> &'static PlanConstraints {
        unreachable!()
    }
    fn prepare(&mut self) {}
    fn release(&mut self) {}
    fn alloc_copy(
        &mut self,
        _original: ObjectReference,
        _bytes: usize,
        _align: usize,
        _offset: isize,
        _semantics: AllocationSemantics,
    ) -> Address {
        unreachable!()
    }
}

impl<VM: VMBinding> NoCopy<VM> {
    pub fn new(_mmtk: &'static MMTK<VM>) -> Self {
        Self(PhantomData)
    }
}

impl<VM: VMBinding> WorkerLocal for NoCopy<VM> {
    fn init(&mut self, tls: VMWorkerThread) {
        CopyContext::init(self, tls);
    }
}

pub fn create_mutator<VM: VMBinding>(
    tls: VMMutatorThread,
    mmtk: &'static MMTK<VM>,
) -> Box<Mutator<VM>> {
    Box::new(match mmtk.options.plan {
        PlanSelector::NoGC => crate::plan::nogc::mutator::create_nogc_mutator(tls, &*mmtk.plan),
        PlanSelector::SemiSpace => {
            crate::plan::semispace::mutator::create_ss_mutator(tls, &*mmtk.plan)
        }
        PlanSelector::GenCopy => crate::plan::gencopy::mutator::create_gencopy_mutator(tls, mmtk),
        PlanSelector::MarkSweep => {
            crate::plan::marksweep::mutator::create_ms_mutator(tls, &*mmtk.plan)
        }
    })
}

pub fn create_plan<VM: VMBinding>(
    plan: PlanSelector,
    vm_map: &'static VMMap,
    mmapper: &'static Mmapper,
    options: Arc<UnsafeOptionsWrapper>,
) -> Box<dyn Plan<VM = VM>> {
    match plan {
        PlanSelector::NoGC => Box::new(crate::plan::nogc::NoGC::new(vm_map, mmapper, options)),
        PlanSelector::SemiSpace => Box::new(crate::plan::semispace::SemiSpace::new(
            vm_map, mmapper, options,
        )),
        PlanSelector::GenCopy => {
            Box::new(crate::plan::gencopy::GenCopy::new(vm_map, mmapper, options))
        }
        PlanSelector::MarkSweep => Box::new(crate::plan::marksweep::MarkSweep::new(
            vm_map, mmapper, options,
        )),
    }
}

/// A plan describes the global core functionality for all memory management schemes.
/// All global MMTk plans should implement this trait.
///
/// The global instance defines and manages static resources
/// (such as memory and virtual memory resources).
pub trait Plan: 'static + Sync + Downcast {
    type VM: VMBinding;

    fn constraints(&self) -> &'static PlanConstraints;
    fn create_worker_local(
        &self,
        tls: VMWorkerThread,
        mmtk: &'static MMTK<Self::VM>,
    ) -> GCWorkerLocalPtr;
    fn base(&self) -> &BasePlan<Self::VM>;
    fn schedule_collection(&'static self, _scheduler: &MMTkScheduler<Self::VM>);
    fn common(&self) -> &CommonPlan<Self::VM> {
        panic!("Common Plan not handled!")
    }
    fn mmapper(&self) -> &'static Mmapper {
        self.base().mmapper
    }
    fn options(&self) -> &Options {
        &self.base().options
    }

    // unsafe because this can only be called once by the init thread
    fn gc_init(
        &mut self,
        heap_size: usize,
        vm_map: &'static VMMap,
        scheduler: &Arc<MMTkScheduler<Self::VM>>,
    );

    fn get_allocator_mapping(&self) -> &'static EnumMap<AllocationSemantics, AllocatorSelector>;

    fn in_nursery(&self) -> bool {
        false
    }

    #[cfg(feature = "sanity")]
    fn enter_sanity(&self) {
        self.base().inside_sanity.store(true, Ordering::Relaxed)
    }

    #[cfg(feature = "sanity")]
    fn leave_sanity(&self) {
        self.base().inside_sanity.store(false, Ordering::Relaxed)
    }

    #[cfg(feature = "sanity")]
    fn is_in_sanity(&self) -> bool {
        self.base().inside_sanity.load(Ordering::Relaxed)
    }

    fn is_initialized(&self) -> bool {
        self.base().initialized.load(Ordering::SeqCst)
    }

<<<<<<< HEAD
    fn prepare(&mut self, tls: OpaquePointer);
    fn release(&mut self, tls: OpaquePointer);
=======
    fn prepare(&self, tls: VMWorkerThread);
    fn release(&self, tls: VMWorkerThread);
>>>>>>> e750dfe5

    fn poll(&self, space_full: bool, space: &dyn Space<Self::VM>) -> bool {
        if self.collection_required(space_full, space) {
            // FIXME
            /*if space == META_DATA_SPACE {
                /* In general we must not trigger a GC on metadata allocation since
                 * this is not, in general, in a GC safe point.  Instead we initiate
                 * an asynchronous GC, which will occur at the next safe point.
                 */
                self.log_poll(space, "Asynchronous collection requested");
                self.common().control_collector_context.request();
                return false;
            }*/
            self.log_poll(space, "Triggering collection");
            self.base().control_collector_context.request();
            return true;
        }

        // FIXME
        /*if self.concurrent_collection_required() {
            // FIXME
            /*if space == self.common().meta_data_space {
                self.log_poll(space, "Triggering async concurrent collection");
                Self::trigger_internal_collection_request();
                return false;
            } else {*/
            self.log_poll(space, "Triggering concurrent collection");
            Self::trigger_internal_collection_request();
            return true;
        }*/

        false
    }

    fn log_poll(&self, space: &dyn Space<Self::VM>, message: &'static str) {
        info!("  [POLL] {}: {}", space.get_name(), message);
    }

    /**
     * This method controls the triggering of a GC. It is called periodically
     * during allocation. Returns <code>true</code> to trigger a collection.
     *
     * @param spaceFull Space request failed, must recover pages within 'space'.
     * @param space TODO
     * @return <code>true</code> if a collection is requested by the plan.
     */
    fn collection_required(&self, space_full: bool, _space: &dyn Space<Self::VM>) -> bool;

    fn get_pages_reserved(&self) -> usize {
        self.get_pages_used() + self.get_collection_reserve()
    }

    fn get_total_pages(&self) -> usize {
        self.base().heap.get_total_pages()
    }

    fn get_pages_avail(&self) -> usize {
        self.get_total_pages() - self.get_pages_reserved()
    }

    fn get_collection_reserve(&self) -> usize {
        0
    }

    fn get_pages_used(&self) -> usize;

    fn is_emergency_collection(&self) -> bool {
        self.base().emergency_collection.load(Ordering::Relaxed)
    }

    fn get_free_pages(&self) -> usize {
        self.get_total_pages() - self.get_pages_used()
    }

    fn handle_user_collection_request(&self, tls: VMMutatorThread, force: bool) {
        if force || !self.options().ignore_system_g_c {
            info!("User triggerring collection");
            self.base()
                .user_triggered_collection
                .store(true, Ordering::Relaxed);
            self.base().control_collector_context.request();
            <Self::VM as VMBinding>::VMCollection::block_for_gc(tls);
        }
    }

    fn reset_collection_trigger(&self) {
        self.base()
            .user_triggered_collection
            .store(false, Ordering::Relaxed)
    }

    fn modify_check(&self, object: ObjectReference) {
        if self.base().gc_in_progress_proper() && object.is_movable() {
            panic!(
                "GC modifying a potentially moving object via Java (i.e. not magic) obj= {}",
                object
            );
        }
    }
}

impl_downcast!(Plan assoc VM);

#[derive(PartialEq)]
pub enum GcStatus {
    NotInGC,
    GcPrepare,
    GcProper,
}

/**
BasePlan should contain all plan-related state and functions that are _fundamental_ to _all_ plans.  These include VM-specific (but not plan-specific) features such as a code space or vm space, which are fundamental to all plans for a given VM.  Features that are common to _many_ (but not intrinsically _all_) plans should instead be included in CommonPlan.
*/
pub struct BasePlan<VM: VMBinding> {
    // Whether MMTk is now ready for collection. This is set to true when enable_collection() is called.
    pub initialized: AtomicBool,
    pub gc_status: Mutex<GcStatus>,
    pub last_stress_pages: AtomicUsize,
    pub stacks_prepared: AtomicBool,
    pub emergency_collection: AtomicBool,
    pub user_triggered_collection: AtomicBool,
    // Has an allocation succeeded since the emergency collection?
    pub allocation_success: AtomicBool,
    // Maximum number of failed attempts by a single thread
    pub max_collection_attempts: AtomicUsize,
    // Current collection attempt
    pub cur_collection_attempts: AtomicUsize,
    pub control_collector_context: ControllerCollectorContext<VM>,
    pub stats: Stats,
    mmapper: &'static Mmapper,
    pub vm_map: &'static VMMap,
    pub options: Arc<UnsafeOptionsWrapper>,
    pub heap: HeapMeta,
    #[cfg(feature = "sanity")]
    pub inside_sanity: AtomicBool,
    // A counter for per-mutator stack scanning
    pub scanned_stacks: AtomicUsize,
    pub mutator_iterator_lock: Mutex<()>,
    // A counter that keeps tracks of the number of bytes allocated since last stress test
    pub allocation_bytes: AtomicUsize,
    // Wrapper around analysis counters
    #[cfg(feature = "analysis")]
    pub analysis_manager: AnalysisManager<VM>,

    // Spaces in base plan
    #[cfg(feature = "code_space")]
    pub code_space: ImmortalSpace<VM>,
    #[cfg(feature = "ro_space")]
    pub ro_space: ImmortalSpace<VM>,
    #[cfg(feature = "vm_space")]
    pub vm_space: ImmortalSpace<VM>,
}

#[cfg(feature = "vm_space")]
pub fn create_vm_space<VM: VMBinding>(
    vm_map: &'static VMMap,
    mmapper: &'static Mmapper,
    heap: &mut HeapMeta,
    boot_segment_bytes: usize,
    constraints: &'static PlanConstraints,
    global_side_metadata_specs: Vec<SideMetadataSpec>,
) -> ImmortalSpace<VM> {
    use crate::util::constants::LOG_BYTES_IN_MBYTE;
    //    let boot_segment_bytes = BOOT_IMAGE_END - BOOT_IMAGE_DATA_START;
    debug_assert!(boot_segment_bytes > 0);

    use crate::util::conversions::raw_align_up;
    use crate::util::heap::layout::vm_layout_constants::BYTES_IN_CHUNK;
    let boot_segment_mb = raw_align_up(boot_segment_bytes, BYTES_IN_CHUNK) >> LOG_BYTES_IN_MBYTE;

    ImmortalSpace::new(
        "boot",
        false,
        VMRequest::fixed_size(boot_segment_mb),
        global_side_metadata_specs,
        vm_map,
        mmapper,
        heap,
        constraints,
    )
}

impl<VM: VMBinding> BasePlan<VM> {
    #[allow(unused_mut)] // 'heap' only needs to be mutable for certain features
    #[allow(unused_variables)] // 'constraints' is only needed for certain features
    #[allow(clippy::redundant_clone)] // depends on features, the last clone of side metadata specs is not necessary.
    pub fn new(
        vm_map: &'static VMMap,
        mmapper: &'static Mmapper,
        options: Arc<UnsafeOptionsWrapper>,
        mut heap: HeapMeta,
        constraints: &'static PlanConstraints,
        global_side_metadata_specs: Vec<SideMetadataSpec>,
    ) -> BasePlan<VM> {
        let stats = Stats::new();
        // Initializing the analysis manager and routines
        #[cfg(feature = "analysis")]
        let analysis_manager = AnalysisManager::new(&stats);
        BasePlan {
            #[cfg(feature = "code_space")]
            code_space: ImmortalSpace::new(
                "code_space",
                true,
                VMRequest::discontiguous(),
                global_side_metadata_specs.clone(),
                vm_map,
                mmapper,
                &mut heap,
                constraints,
            ),
            #[cfg(feature = "ro_space")]
            ro_space: ImmortalSpace::new(
                "ro_space",
                true,
                VMRequest::discontiguous(),
                global_side_metadata_specs.clone(),
                vm_map,
                mmapper,
                &mut heap,
                constraints,
            ),
            #[cfg(feature = "vm_space")]
            vm_space: create_vm_space(
                vm_map,
                mmapper,
                &mut heap,
                options.vm_space_size,
                constraints,
                global_side_metadata_specs,
            ),

            initialized: AtomicBool::new(false),
            gc_status: Mutex::new(GcStatus::NotInGC),
            last_stress_pages: AtomicUsize::new(0),
            stacks_prepared: AtomicBool::new(false),
            emergency_collection: AtomicBool::new(false),
            user_triggered_collection: AtomicBool::new(false),
            allocation_success: AtomicBool::new(false),
            max_collection_attempts: AtomicUsize::new(0),
            cur_collection_attempts: AtomicUsize::new(0),
            control_collector_context: ControllerCollectorContext::new(),
            stats,
            mmapper,
            heap,
            vm_map,
            options,
            #[cfg(feature = "sanity")]
            inside_sanity: AtomicBool::new(false),
            scanned_stacks: AtomicUsize::new(0),
            mutator_iterator_lock: Mutex::new(()),
            allocation_bytes: AtomicUsize::new(0),
            #[cfg(feature = "analysis")]
            analysis_manager,
        }
    }

    pub fn gc_init(
        &mut self,
        heap_size: usize,
        vm_map: &'static VMMap,
        scheduler: &Arc<MMTkScheduler<VM>>,
    ) {
        vm_map.boot();
        vm_map.finalize_static_space_map(
            self.heap.get_discontig_start(),
            self.heap.get_discontig_end(),
        );
        self.heap
            .total_pages
            .store(bytes_to_pages(heap_size), Ordering::Relaxed);
        self.control_collector_context.init(scheduler);

        #[cfg(feature = "code_space")]
        self.code_space.init(vm_map);
        #[cfg(feature = "ro_space")]
        self.ro_space.init(vm_map);
        #[cfg(feature = "vm_space")]
        {
            self.vm_space.init(vm_map);
            self.vm_space.ensure_mapped();
        }
    }

    // Depends on what base spaces we use, unsync may be unused.
    pub fn get_pages_used(&self) -> usize {
        // Depends on what base spaces we use, pages may be unchanged.
        #[allow(unused_mut)]
        let mut pages = 0;

        #[cfg(feature = "code_space")]
        {
            pages += self.code_space.reserved_pages();
        }
        #[cfg(feature = "ro_space")]
        {
            pages += self.ro_space.reserved_pages();
        }

        // The VM space may be used as an immutable boot image, in which case, we should not count
        // it as part of the heap size.
        pages
    }

    pub fn trace_object<T: TransitiveClosure, C: CopyContext>(
        &self,
        _trace: &mut T,
        _object: ObjectReference,
    ) -> ObjectReference {
        #[cfg(feature = "code_space")]
        if self.code_space.in_space(_object) {
            trace!("trace_object: object in code space");
            return self.code_space.trace_object::<T>(_trace, _object);
        }

        #[cfg(feature = "ro_space")]
        if self.ro_space.in_space(_object) {
            trace!("trace_object: object in ro_space space");
            return self.ro_space.trace_object(_trace, _object);
        }

        #[cfg(feature = "vm_space")]
        if self.vm_space.in_space(_object) {
            trace!("trace_object: object in boot space");
            return self.vm_space.trace_object(_trace, _object);
        }
        panic!("No special case for space in trace_object({:?})", _object);
    }

<<<<<<< HEAD
    pub fn prepare(&mut self, _tls: OpaquePointer, _primary: bool) {
=======
    pub fn prepare(&self, _tls: VMWorkerThread, _primary: bool) {
        #[cfg(feature = "base_spaces")]
        let unsync = unsafe { &mut *self.unsync.get() };
>>>>>>> e750dfe5
        #[cfg(feature = "code_space")]
        self.code_space.prepare();
        #[cfg(feature = "ro_space")]
        self.ro_space.prepare();
        #[cfg(feature = "vm_space")]
        self.vm_space.prepare();
    }

<<<<<<< HEAD
    pub fn release(&mut self, _tls: OpaquePointer, _primary: bool) {
=======
    pub fn release(&self, _tls: VMWorkerThread, _primary: bool) {
        #[cfg(feature = "base_spaces")]
        let unsync = unsafe { &mut *self.unsync.get() };
>>>>>>> e750dfe5
        #[cfg(feature = "code_space")]
        self.code_space.release();
        #[cfg(feature = "ro_space")]
        self.ro_space.release();
        #[cfg(feature = "vm_space")]
        self.vm_space.release();
    }

    pub fn set_collection_kind(&self) {
        self.cur_collection_attempts.store(
            if self.is_user_triggered_collection() {
                1
            } else {
                self.determine_collection_attempts()
            },
            Ordering::Relaxed,
        );

        let emergency_collection = !self.is_internal_triggered_collection()
            && self.last_collection_was_exhaustive()
            && self.cur_collection_attempts.load(Ordering::Relaxed) > 1;
        self.emergency_collection
            .store(emergency_collection, Ordering::Relaxed);

        if emergency_collection {
            self.force_full_heap_collection();
        }
    }

    pub fn set_gc_status(&self, s: GcStatus) {
        let mut gc_status = self.gc_status.lock().unwrap();
        if *gc_status == GcStatus::NotInGC {
            self.stacks_prepared.store(false, Ordering::SeqCst);
            // FIXME stats
            self.stats.start_gc();
        }
        *gc_status = s;
        if *gc_status == GcStatus::NotInGC {
            // FIXME stats
            if self.stats.get_gathering_stats() {
                self.stats.end_gc();
            }
        }
    }

    pub fn stacks_prepared(&self) -> bool {
        self.stacks_prepared.load(Ordering::SeqCst)
    }

    pub fn gc_in_progress(&self) -> bool {
        *self.gc_status.lock().unwrap() != GcStatus::NotInGC
    }

    pub fn gc_in_progress_proper(&self) -> bool {
        *self.gc_status.lock().unwrap() == GcStatus::GcProper
    }

    fn is_user_triggered_collection(&self) -> bool {
        self.user_triggered_collection.load(Ordering::Relaxed)
    }

    fn determine_collection_attempts(&self) -> usize {
        if !self.allocation_success.load(Ordering::Relaxed) {
            self.max_collection_attempts.fetch_add(1, Ordering::Relaxed);
        } else {
            self.allocation_success.store(false, Ordering::Relaxed);
            self.max_collection_attempts.store(1, Ordering::Relaxed);
        }

        self.max_collection_attempts.load(Ordering::Relaxed)
    }

    fn is_internal_triggered_collection(&self) -> bool {
        // FIXME
        false
    }

    fn last_collection_was_exhaustive(&self) -> bool {
        true
    }

    fn force_full_heap_collection(&self) {}

    pub fn increase_allocation_bytes_by(&self, size: usize) {
        let old_allocation_bytes = self.allocation_bytes.fetch_add(size, Ordering::SeqCst);
        trace!(
            "Stress GC: old_allocation_bytes = {}, size = {}, allocation_bytes = {}",
            old_allocation_bytes,
            size,
            self.allocation_bytes.load(Ordering::Relaxed),
        );
    }

    #[inline]
    pub(super) fn stress_test_gc_required(&self) -> bool {
        let stress_factor = self.options.stress_factor;
        if self.initialized.load(Ordering::SeqCst)
            && (self.allocation_bytes.load(Ordering::SeqCst) > stress_factor)
        {
            trace!(
                "Stress GC: allocation_bytes = {}, stress_factor = {}",
                self.allocation_bytes.load(Ordering::Relaxed),
                stress_factor
            );
            trace!("Doing stress GC");
            self.allocation_bytes.store(0, Ordering::SeqCst);
            true
        } else {
            false
        }
    }

    pub(super) fn collection_required<P: Plan>(
        &self,
        plan: &P,
        space_full: bool,
        _space: &dyn Space<VM>,
    ) -> bool {
        let stress_force_gc = self.stress_test_gc_required();
        debug!(
            "self.get_pages_reserved()={}, self.get_total_pages()={}",
            plan.get_pages_reserved(),
            plan.get_total_pages()
        );
        let heap_full = plan.get_pages_reserved() > plan.get_total_pages();

        space_full || stress_force_gc || heap_full
    }
}

/**
CommonPlan is for representing state and features used by _many_ plans, but that are not fundamental to _all_ plans.  Examples include the Large Object Space and an Immortal space.  Features that are fundamental to _all_ plans must be included in BasePlan.
*/
pub struct CommonPlan<VM: VMBinding> {
    pub immortal: ImmortalSpace<VM>,
    pub los: LargeObjectSpace<VM>,
    pub base: BasePlan<VM>,
}

impl<VM: VMBinding> CommonPlan<VM> {
    pub fn new(
        vm_map: &'static VMMap,
        mmapper: &'static Mmapper,
        options: Arc<UnsafeOptionsWrapper>,
        mut heap: HeapMeta,
        constraints: &'static PlanConstraints,
        global_side_metadata_specs: Vec<SideMetadataSpec>,
    ) -> CommonPlan<VM> {
        CommonPlan {
            immortal: ImmortalSpace::new(
                "immortal",
                true,
                VMRequest::discontiguous(),
                global_side_metadata_specs.clone(),
                vm_map,
                mmapper,
                &mut heap,
                constraints,
            ),
            los: LargeObjectSpace::new(
                "los",
                true,
                VMRequest::discontiguous(),
                global_side_metadata_specs.clone(),
                vm_map,
                mmapper,
                &mut heap,
                constraints,
            ),
            base: BasePlan::new(
                vm_map,
                mmapper,
                options,
                heap,
                constraints,
                global_side_metadata_specs,
            ),
        }
    }

    pub fn gc_init(
        &mut self,
        heap_size: usize,
        vm_map: &'static VMMap,
        scheduler: &Arc<MMTkScheduler<VM>>,
    ) {
        self.base.gc_init(heap_size, vm_map, scheduler);
        self.immortal.init(vm_map);
        self.los.init(vm_map);
    }

    pub fn get_pages_used(&self) -> usize {
        self.immortal.reserved_pages() + self.los.reserved_pages() + self.base.get_pages_used()
    }

    pub fn trace_object<T: TransitiveClosure, C: CopyContext>(
        &self,
        trace: &mut T,
        object: ObjectReference,
    ) -> ObjectReference {
        if self.immortal.in_space(object) {
            trace!("trace_object: object in immortal space");
            return self.immortal.trace_object(trace, object);
        }
        if self.los.in_space(object) {
            trace!("trace_object: object in los");
            return self.los.trace_object(trace, object);
        }
        self.base.trace_object::<T, C>(trace, object)
    }

<<<<<<< HEAD
    pub fn prepare(&mut self, tls: OpaquePointer, primary: bool) {
        self.immortal.prepare();
        self.los.prepare(primary);
        self.base.prepare(tls, primary)
    }

    pub fn release(&mut self, tls: OpaquePointer, primary: bool) {
        self.immortal.release();
        self.los.release(primary);
=======
    pub fn prepare(&self, tls: VMWorkerThread, primary: bool) {
        let unsync = unsafe { &mut *self.unsync.get() };
        unsync.immortal.prepare();
        unsync.los.prepare(primary);
        self.base.prepare(tls, primary)
    }

    pub fn release(&self, tls: VMWorkerThread, primary: bool) {
        let unsync = unsafe { &mut *self.unsync.get() };
        unsync.immortal.release();
        unsync.los.release(primary);
>>>>>>> e750dfe5
        self.base.release(tls, primary)
    }

    pub fn schedule_common<E: ProcessEdgesWork<VM = VM>>(
        &self,
        constraints: &'static PlanConstraints,
        scheduler: &MMTkScheduler<VM>,
    ) {
        // Schedule finalization
        if !self.base.options.no_finalizer {
            use crate::util::finalizable_processor::{Finalization, ForwardFinalization};
            // finalization
            scheduler.work_buckets[WorkBucketStage::RefClosure].add(Finalization::<E>::new());
            // forward refs
            if constraints.needs_forward_after_liveness {
                scheduler.work_buckets[WorkBucketStage::RefForwarding]
                    .add(ForwardFinalization::<E>::new());
            }
        }
    }

    pub fn stacks_prepared(&self) -> bool {
        self.base.stacks_prepared()
    }

    pub fn get_immortal(&self) -> &ImmortalSpace<VM> {
        &self.immortal
    }

    pub fn get_los(&self) -> &LargeObjectSpace<VM> {
        &self.los
    }
}

use enum_map::Enum;
/// Allocation semantics that MMTk provides.
/// Each allocation request requires a desired semantic for the object to allocate.
#[repr(i32)]
#[derive(Clone, Copy, Debug, Enum)]
pub enum AllocationSemantics {
    Default = 0,
    Immortal = 1,
    Los = 2,
    Code = 3,
    ReadOnly = 4,
}<|MERGE_RESOLUTION|>--- conflicted
+++ resolved
@@ -206,13 +206,8 @@
         self.base().initialized.load(Ordering::SeqCst)
     }
 
-<<<<<<< HEAD
-    fn prepare(&mut self, tls: OpaquePointer);
-    fn release(&mut self, tls: OpaquePointer);
-=======
-    fn prepare(&self, tls: VMWorkerThread);
-    fn release(&self, tls: VMWorkerThread);
->>>>>>> e750dfe5
+    fn prepare(&mut self, tls: VMWorkerThread);
+    fn release(&mut self, tls: VMWorkerThread);
 
     fn poll(&self, space_full: bool, space: &dyn Space<Self::VM>) -> bool {
         if self.collection_required(space_full, space) {
@@ -541,13 +536,7 @@
         panic!("No special case for space in trace_object({:?})", _object);
     }
 
-<<<<<<< HEAD
-    pub fn prepare(&mut self, _tls: OpaquePointer, _primary: bool) {
-=======
-    pub fn prepare(&self, _tls: VMWorkerThread, _primary: bool) {
-        #[cfg(feature = "base_spaces")]
-        let unsync = unsafe { &mut *self.unsync.get() };
->>>>>>> e750dfe5
+    pub fn prepare(&mut self, _tls: VMWorkerThread, _primary: bool) {
         #[cfg(feature = "code_space")]
         self.code_space.prepare();
         #[cfg(feature = "ro_space")]
@@ -556,13 +545,7 @@
         self.vm_space.prepare();
     }
 
-<<<<<<< HEAD
-    pub fn release(&mut self, _tls: OpaquePointer, _primary: bool) {
-=======
-    pub fn release(&self, _tls: VMWorkerThread, _primary: bool) {
-        #[cfg(feature = "base_spaces")]
-        let unsync = unsafe { &mut *self.unsync.get() };
->>>>>>> e750dfe5
+    pub fn release(&mut self, _tls: VMWorkerThread, _primary: bool) {
         #[cfg(feature = "code_space")]
         self.code_space.release();
         #[cfg(feature = "ro_space")]
@@ -774,29 +757,15 @@
         self.base.trace_object::<T, C>(trace, object)
     }
 
-<<<<<<< HEAD
-    pub fn prepare(&mut self, tls: OpaquePointer, primary: bool) {
+    pub fn prepare(&mut self, tls: VMWorkerThread, primary: bool) {
         self.immortal.prepare();
         self.los.prepare(primary);
         self.base.prepare(tls, primary)
     }
 
-    pub fn release(&mut self, tls: OpaquePointer, primary: bool) {
+    pub fn release(&mut self, tls: VMWorkerThread, primary: bool) {
         self.immortal.release();
         self.los.release(primary);
-=======
-    pub fn prepare(&self, tls: VMWorkerThread, primary: bool) {
-        let unsync = unsafe { &mut *self.unsync.get() };
-        unsync.immortal.prepare();
-        unsync.los.prepare(primary);
-        self.base.prepare(tls, primary)
-    }
-
-    pub fn release(&self, tls: VMWorkerThread, primary: bool) {
-        let unsync = unsafe { &mut *self.unsync.get() };
-        unsync.immortal.release();
-        unsync.los.release(primary);
->>>>>>> e750dfe5
         self.base.release(tls, primary)
     }
 
