--- conflicted
+++ resolved
@@ -156,25 +156,6 @@
     ) -> GCWorkerLocalPtr;
     fn base(&self) -> &BasePlan<Self::VM>;
     fn schedule_collection(&'static self, _scheduler: &MMTkScheduler<Self::VM>);
-<<<<<<< HEAD
-
-=======
-    #[cfg(feature = "sanity")]
-    fn schedule_sanity_collection(&'static self, scheduler: &MMTkScheduler<Self::VM>) {
-        self.base().inside_sanity.store(true, Ordering::SeqCst);
-        // Stop & scan mutators (mutator scanning can happen before STW)
-        for mutator in <Self::VM as VMBinding>::VMActivePlan::mutators() {
-            scheduler.work_buckets[WorkBucketStage::Prepare]
-                .add(ScanStackRoot::<SanityGCProcessEdges<Self::VM>>(mutator));
-        }
-        scheduler.work_buckets[WorkBucketStage::Prepare]
-            .add(ScanVMSpecificRoots::<SanityGCProcessEdges<Self::VM>>::new());
-        // Prepare global/collectors/mutators
-        scheduler.work_buckets[WorkBucketStage::Prepare].add(SanityPrepare::new(self));
-        // Release global/collectors/mutators
-        scheduler.work_buckets[WorkBucketStage::Release].add(SanityRelease::new(self));
-    }
->>>>>>> e1ae4305
     fn common(&self) -> &CommonPlan<Self::VM> {
         panic!("Common Plan not handled!")
     }
