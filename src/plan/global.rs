//! The global part of a plan implementation.

use super::gc_requester::GCRequester;
use super::PlanConstraints;
use crate::mmtk::MMTK;
use crate::plan::generational::global::Gen;
use crate::plan::tracing::ObjectQueue;
use crate::plan::Mutator;
use crate::policy::immortalspace::ImmortalSpace;
use crate::policy::largeobjectspace::LargeObjectSpace;
use crate::policy::space::Space;
use crate::scheduler::*;
use crate::util::alloc::allocators::AllocatorSelector;
#[cfg(feature = "analysis")]
use crate::util::analysis::AnalysisManager;
use crate::util::conversions::bytes_to_pages;
use crate::util::copy::{CopyConfig, GCWorkerCopyContext};
use crate::util::heap::layout::heap_layout::Mmapper;
use crate::util::heap::layout::heap_layout::VMMap;
use crate::util::heap::layout::map::Map;
use crate::util::heap::HeapMeta;
use crate::util::heap::VMRequest;
use crate::util::metadata::side_metadata::SideMetadataSanity;
use crate::util::metadata::side_metadata::SideMetadataSpec;
use crate::util::options::PlanSelector;
use crate::util::options::{Options, UnsafeOptionsWrapper};
use crate::util::statistics::stats::Stats;
use crate::util::ObjectReference;
use crate::util::{VMMutatorThread, VMWorkerThread};
use crate::vm::*;
use downcast_rs::Downcast;
use enum_map::EnumMap;
use std::sync::atomic::{AtomicBool, AtomicUsize, Ordering};
use std::sync::{Arc, Mutex};

use mmtk_macros::PlanTraceObject;

pub fn create_mutator<VM: VMBinding>(
    tls: VMMutatorThread,
    mmtk: &'static MMTK<VM>,
) -> Box<Mutator<VM>> {
    Box::new(match *mmtk.options.plan {
        PlanSelector::NoGC => crate::plan::nogc::mutator::create_nogc_mutator(tls, &*mmtk.plan),
        PlanSelector::SemiSpace => {
            crate::plan::semispace::mutator::create_ss_mutator(tls, &*mmtk.plan)
        }
        PlanSelector::GenCopy => {
            crate::plan::generational::copying::mutator::create_gencopy_mutator(tls, mmtk)
        }
        PlanSelector::GenImmix => {
            crate::plan::generational::immix::mutator::create_genimmix_mutator(tls, mmtk)
        }
        PlanSelector::MarkSweep => {
            crate::plan::marksweep::mutator::create_ms_mutator(tls, &*mmtk.plan)
        }
        PlanSelector::Immix => crate::plan::immix::mutator::create_immix_mutator(tls, &*mmtk.plan),
        PlanSelector::PageProtect => {
            crate::plan::pageprotect::mutator::create_pp_mutator(tls, &*mmtk.plan)
        }
        PlanSelector::MarkCompact => {
            crate::plan::markcompact::mutator::create_markcompact_mutator(tls, &*mmtk.plan)
        }
    })
}

pub fn create_plan<VM: VMBinding>(
    plan: PlanSelector,
    vm_map: &'static VMMap,
    mmapper: &'static Mmapper,
    options: Arc<UnsafeOptionsWrapper>,
    scheduler: Arc<GCWorkScheduler<VM>>,
) -> Box<dyn Plan<VM = VM>> {
    match plan {
        PlanSelector::NoGC => Box::new(crate::plan::nogc::NoGC::new(vm_map, mmapper, options)),
        PlanSelector::SemiSpace => Box::new(crate::plan::semispace::SemiSpace::new(
            vm_map, mmapper, options,
        )),
        PlanSelector::GenCopy => Box::new(crate::plan::generational::copying::GenCopy::new(
            vm_map, mmapper, options,
        )),
        PlanSelector::GenImmix => Box::new(crate::plan::generational::immix::GenImmix::new(
            vm_map, mmapper, options, scheduler,
        )),
        PlanSelector::MarkSweep => Box::new(crate::plan::marksweep::MarkSweep::new(
            vm_map, mmapper, options,
        )),
        PlanSelector::Immix => Box::new(crate::plan::immix::Immix::new(
            vm_map, mmapper, options, scheduler,
        )),
        PlanSelector::PageProtect => Box::new(crate::plan::pageprotect::PageProtect::new(
            vm_map, mmapper, options,
        )),
        PlanSelector::MarkCompact => Box::new(crate::plan::markcompact::MarkCompact::new(
            vm_map, mmapper, options,
        )),
    }
}

/// Create thread local GC worker.
pub fn create_gc_worker_context<VM: VMBinding>(
    tls: VMWorkerThread,
    mmtk: &'static MMTK<VM>,
) -> GCWorkerCopyContext<VM> {
    GCWorkerCopyContext::<VM>::new(tls, &*mmtk.plan, mmtk.plan.create_copy_config())
}

/// A plan describes the global core functionality for all memory management schemes.
/// All global MMTk plans should implement this trait.
///
/// The global instance defines and manages static resources
/// (such as memory and virtual memory resources).
///
/// Constructor:
///
/// For the constructor of a new plan, there are a few things the constructor _must_ do
/// (please check existing plans and see what they do in the constructor):
/// 1. Create a HeapMeta, and use this HeapMeta to initialize all the spaces.
/// 2. Create a vector of all the side metadata specs with `SideMetadataContext::new_global_specs()`,
///    the parameter is a vector of global side metadata specs that are specific to the plan.
/// 3. Initialize all the spaces the plan uses with the heap meta, and the global metadata specs vector.
/// 4. Create a `SideMetadataSanity` object, and invoke verify_side_metadata_sanity() for each space (or
///    invoke verify_side_metadata_sanity() in `CommonPlan`/`BasePlan` for the spaces in the common/base plan).
///
/// Methods in this trait:
///
/// Only methods that will be overridden by each specific plan should be included in this trait. The trait may
/// provide a default implementation, and each plan can override the implementation. For methods that won't be
/// overridden, we should implement those methods in BasePlan (or CommonPlan) and call them from there instead.
/// We should avoid having methods with the same name in both Plan and BasePlan, as this may confuse people, and
/// they may call a wrong method by mistake.
// TODO: Some methods that are not overriden can be moved from the trait to BasePlan.
pub trait Plan: 'static + Sync + Downcast {
    type VM: VMBinding;

    fn constraints(&self) -> &'static PlanConstraints;

    /// Create a copy config for this plan. A copying GC plan MUST override this method,
    /// and provide a valid config.
    fn create_copy_config(&'static self) -> CopyConfig<Self::VM> {
        // Use the empty default copy config for non copying GC.
        CopyConfig::default()
    }

    fn base(&self) -> &BasePlan<Self::VM>;
    fn schedule_collection(&'static self, _scheduler: &GCWorkScheduler<Self::VM>);
    fn common(&self) -> &CommonPlan<Self::VM> {
        panic!("Common Plan not handled!")
    }
    fn generational(&self) -> &Gen<Self::VM> {
        panic!("This is not a generational plan.")
    }
    fn mmapper(&self) -> &'static Mmapper {
        self.base().mmapper
    }
    fn options(&self) -> &Options {
        &self.base().options
    }

    // unsafe because this can only be called once by the init thread
    fn gc_init(&mut self, heap_size: usize, vm_map: &'static VMMap);

    fn get_allocator_mapping(&self) -> &'static EnumMap<AllocationSemantics, AllocatorSelector>;

    /// Is current GC only collecting objects allocated since last GC?
    fn is_current_gc_nursery(&self) -> bool {
        false
    }

    #[cfg(feature = "sanity")]
    fn enter_sanity(&self) {
        self.base().inside_sanity.store(true, Ordering::Relaxed)
    }

    #[cfg(feature = "sanity")]
    fn leave_sanity(&self) {
        self.base().inside_sanity.store(false, Ordering::Relaxed)
    }

    #[cfg(feature = "sanity")]
    fn is_in_sanity(&self) -> bool {
        self.base().inside_sanity.load(Ordering::Relaxed)
    }

    fn is_initialized(&self) -> bool {
        self.base().initialized.load(Ordering::SeqCst)
    }

    fn should_trigger_gc_when_heap_is_full(&self) -> bool {
        self.base()
            .trigger_gc_when_heap_is_full
            .load(Ordering::SeqCst)
    }

    /// Prepare the plan before a GC. This is invoked in an initial step in the GC.
    /// This is invoked once per GC by one worker thread. 'tls' is the worker thread that executes this method.
    fn prepare(&mut self, tls: VMWorkerThread);

    /// Prepare a worker for a GC. Each worker has its own prepare method. This hook is for plan-specific
    /// per-worker preparation. This method is invoked once per worker by the worker thread passed as the argument.
    fn prepare_worker(&self, _worker: &mut GCWorker<Self::VM>) {}

    /// Release the plan after a GC. This is invoked at the end of a GC when most GC work is finished.
    /// This is invoked once per GC by one worker thread. 'tls' is the worker thread that executes this method.
    fn release(&mut self, tls: VMWorkerThread);

    fn poll(&self, space_full: bool, space: &dyn Space<Self::VM>) -> bool {
        if self.collection_required(space_full, space) {
            // FIXME
            /*if space == META_DATA_SPACE {
                /* In general we must not trigger a GC on metadata allocation since
                 * this is not, in general, in a GC safe point.  Instead we initiate
                 * an asynchronous GC, which will occur at the next safe point.
                 */
                self.log_poll(space, "Asynchronous collection requested");
                self.common().control_collector_context.request();
                return false;
            }*/
            self.log_poll(space, "Triggering collection");
            self.base().gc_requester.request();
            return true;
        }

        // FIXME
        /*if self.concurrent_collection_required() {
            // FIXME
            /*if space == self.common().meta_data_space {
                self.log_poll(space, "Triggering async concurrent collection");
                Self::trigger_internal_collection_request();
                return false;
            } else {*/
            self.log_poll(space, "Triggering concurrent collection");
            Self::trigger_internal_collection_request();
            return true;
        }*/

        false
    }

    fn log_poll(&self, space: &dyn Space<Self::VM>, message: &'static str) {
        info!("  [POLL] {}: {}", space.get_name(), message);
    }

    /**
     * This method controls the triggering of a GC. It is called periodically
     * during allocation. Returns <code>true</code> to trigger a collection.
     *
     * @param spaceFull Space request failed, must recover pages within 'space'.
     * @param space TODO
     * @return <code>true</code> if a collection is requested by the plan.
     */
    fn collection_required(&self, space_full: bool, _space: &dyn Space<Self::VM>) -> bool;

    // Note: The following methods are about page accounting. The default implementation should
    // work fine for non-copying plans. For copying plans, the plan should override any of these methods
    // if necessary.

    /// Get the number of pages that are reserved, including used pages and pages that will
    /// be used (e.g. for copying).
    fn get_reserved_pages(&self) -> usize {
        self.get_used_pages() + self.get_collection_reserved_pages()
    }

    /// Get the total number of pages for the heap.
    fn get_total_pages(&self) -> usize {
        self.base().heap.get_total_pages()
    }

    /// Get the number of pages that are still available for use. The available pages
    /// should always be positive or 0.
    fn get_available_pages(&self) -> usize {
        // It is possible that the reserved pages is larger than the total pages so we are doing
        // a saturating substraction to make sure we return a non-negative number.
        // For example,
        // 1. our GC trigger checks if reserved pages is more than total pages.
        // 2. when the heap is almost full of live objects (such as in the case of an OOM) and we are doing a copying GC, it is possible
        //    the reserved pages is larger than total pages after the copying GC (the reserved pages after a GC
        //    may be larger than the reserved pages before a GC, as we may end up using more memory for thread local
        //    buffers for copy allocators).
        self.get_total_pages()
            .saturating_sub(self.get_reserved_pages())
    }

    /// Get the number of pages that are reserved for collection. By default, we return 0.
    /// For copying plans, they need to override this and calculate required pages to complete
    /// a copying GC.
    fn get_collection_reserved_pages(&self) -> usize {
        0
    }

    /// Get the number of pages that are used.
    fn get_used_pages(&self) -> usize;

    /// Get the number of pages that are NOT used. This is clearly different from available pages.
    /// Free pages are unused, but some of them may have been reserved for some reason.
    fn get_free_pages(&self) -> usize {
        self.get_total_pages() - self.get_used_pages()
    }

    fn is_emergency_collection(&self) -> bool {
        self.base().emergency_collection.load(Ordering::Relaxed)
    }

    /// The application code has requested a collection.
    fn handle_user_collection_request(&self, tls: VMMutatorThread, force: bool) {
        self.base().handle_user_collection_request(tls, force)
    }

    /// Return whether last GC was an exhaustive attempt to collect the heap.
    /// For many collectors this is the same as asking whether the last GC was a full heap collection.
    fn last_collection_was_exhaustive(&self) -> bool {
        self.last_collection_full_heap()
    }

    /// Return whether last GC is a full GC.
    fn last_collection_full_heap(&self) -> bool {
        true
    }

    /// Force the next collection to be full heap.
    fn force_full_heap_collection(&self) {}

    fn modify_check(&self, object: ObjectReference) {
        assert!(
            !(self.base().gc_in_progress_proper() && object.is_movable()),
            "GC modifying a potentially moving object via Java (i.e. not magic) obj= {}",
            object
        );
    }
}

impl_downcast!(Plan assoc VM);

#[derive(PartialEq)]
pub enum GcStatus {
    NotInGC,
    GcPrepare,
    GcProper,
}

/**
BasePlan should contain all plan-related state and functions that are _fundamental_ to _all_ plans.  These include VM-specific (but not plan-specific) features such as a code space or vm space, which are fundamental to all plans for a given VM.  Features that are common to _many_ (but not intrinsically _all_) plans should instead be included in CommonPlan.
*/
#[derive(PlanTraceObject)]
pub struct BasePlan<VM: VMBinding> {
    /// Whether MMTk is now ready for collection. This is set to true when initialize_collection() is called.
    pub initialized: AtomicBool,
    /// Should we trigger a GC when the heap is full? It seems this should always be true. However, we allow
    /// bindings to temporarily disable GC, at which point, we do not trigger GC even if the heap is full.
    pub trigger_gc_when_heap_is_full: AtomicBool,
    pub gc_status: Mutex<GcStatus>,
    pub last_stress_pages: AtomicUsize,
    pub emergency_collection: AtomicBool,
    pub user_triggered_collection: AtomicBool,
    pub internal_triggered_collection: AtomicBool,
    pub last_internal_triggered_collection: AtomicBool,
    // Has an allocation succeeded since the emergency collection?
    pub allocation_success: AtomicBool,
    // Maximum number of failed attempts by a single thread
    pub max_collection_attempts: AtomicUsize,
    // Current collection attempt
    pub cur_collection_attempts: AtomicUsize,
    pub gc_requester: Arc<GCRequester<VM>>,
    pub stats: Stats,
    mmapper: &'static Mmapper,
    pub vm_map: &'static VMMap,
    pub options: Arc<UnsafeOptionsWrapper>,
    pub heap: HeapMeta,
    #[cfg(feature = "sanity")]
    pub inside_sanity: AtomicBool,
    /// A counter for per-mutator stack scanning
    scanned_stacks: AtomicUsize,
    /// Have we scanned all the stacks?
    stacks_prepared: AtomicBool,
    pub mutator_iterator_lock: Mutex<()>,
<<<<<<< HEAD
    /// A counter that keeps tracks of the number of bytes allocated since last stress test
    allocation_bytes: AtomicUsize,
    /// A counteer that keeps tracks of the number of bytes allocated by malloc
    #[cfg(feature = "malloc_counted_size")]
    malloc_bytes: AtomicUsize,
    /// Wrapper around analysis counters
=======
    // A counter that keeps tracks of the number of bytes allocated since last stress test
    pub allocation_bytes: AtomicUsize,
    // Wrapper around analysis counters
>>>>>>> f78de4ed
    #[cfg(feature = "analysis")]
    pub analysis_manager: AnalysisManager<VM>,

    // Spaces in base plan
    #[cfg(feature = "code_space")]
    #[trace]
    pub code_space: ImmortalSpace<VM>,
    #[cfg(feature = "code_space")]
    #[trace]
    pub code_lo_space: ImmortalSpace<VM>,
    #[cfg(feature = "ro_space")]
    #[trace]
    pub ro_space: ImmortalSpace<VM>,

    /// A VM space is a space allocated and populated by the VM.  Currently it is used by JikesRVM
    /// for boot image.
    ///
    /// If VM space is present, it has some special interaction with the
    /// `memory_manager::is_mmtk_object` and the `memory_manager::is_in_mmtk_spaces` functions.
    ///
    /// -   The `is_mmtk_object` funciton requires the alloc_bit side metadata to identify objects,
    ///     but currently we do not require the boot image to provide it, so it will not work if the
    ///     address argument is in the VM space.
    ///
    /// -   The `is_in_mmtk_spaces` currently returns `true` if the given object reference is in
    ///     the VM space.
    #[cfg(feature = "vm_space")]
    #[trace]
    pub vm_space: ImmortalSpace<VM>,
}

#[cfg(feature = "vm_space")]
pub fn create_vm_space<VM: VMBinding>(
    vm_map: &'static VMMap,
    mmapper: &'static Mmapper,
    heap: &mut HeapMeta,
    boot_segment_bytes: usize,
    constraints: &'static PlanConstraints,
    global_side_metadata_specs: Vec<SideMetadataSpec>,
) -> ImmortalSpace<VM> {
    use crate::util::constants::LOG_BYTES_IN_MBYTE;
    //    let boot_segment_bytes = BOOT_IMAGE_END - BOOT_IMAGE_DATA_START;
    debug_assert!(boot_segment_bytes > 0);

    use crate::util::conversions::raw_align_up;
    use crate::util::heap::layout::vm_layout_constants::BYTES_IN_CHUNK;
    let boot_segment_mb = raw_align_up(boot_segment_bytes, BYTES_IN_CHUNK) >> LOG_BYTES_IN_MBYTE;

    ImmortalSpace::new(
        "boot",
        false,
        VMRequest::fixed_size(boot_segment_mb),
        global_side_metadata_specs,
        vm_map,
        mmapper,
        heap,
        constraints,
    )
}

impl<VM: VMBinding> BasePlan<VM> {
    #[allow(unused_mut)] // 'heap' only needs to be mutable for certain features
    #[allow(unused_variables)] // 'constraints' is only needed for certain features
    #[allow(clippy::redundant_clone)] // depends on features, the last clone of side metadata specs is not necessary.
    pub fn new(
        vm_map: &'static VMMap,
        mmapper: &'static Mmapper,
        options: Arc<UnsafeOptionsWrapper>,
        mut heap: HeapMeta,
        constraints: &'static PlanConstraints,
        global_side_metadata_specs: Vec<SideMetadataSpec>,
    ) -> BasePlan<VM> {
        let stats = Stats::new(&options);
        // Initializing the analysis manager and routines
        #[cfg(feature = "analysis")]
        let analysis_manager = AnalysisManager::new(&stats);
        BasePlan {
            #[cfg(feature = "code_space")]
            code_space: ImmortalSpace::new(
                "code_space",
                true,
                VMRequest::discontiguous(),
                global_side_metadata_specs.clone(),
                vm_map,
                mmapper,
                &mut heap,
                constraints,
            ),
            #[cfg(feature = "code_space")]
            code_lo_space: ImmortalSpace::new(
                "code_lo_space",
                true,
                VMRequest::discontiguous(),
                global_side_metadata_specs.clone(),
                vm_map,
                mmapper,
                &mut heap,
                constraints,
            ),
            #[cfg(feature = "ro_space")]
            ro_space: ImmortalSpace::new(
                "ro_space",
                true,
                VMRequest::discontiguous(),
                global_side_metadata_specs.clone(),
                vm_map,
                mmapper,
                &mut heap,
                constraints,
            ),
            #[cfg(feature = "vm_space")]
            vm_space: create_vm_space(
                vm_map,
                mmapper,
                &mut heap,
                *options.vm_space_size,
                constraints,
                global_side_metadata_specs,
            ),

            initialized: AtomicBool::new(false),
            trigger_gc_when_heap_is_full: AtomicBool::new(true),
            gc_status: Mutex::new(GcStatus::NotInGC),
            last_stress_pages: AtomicUsize::new(0),
            stacks_prepared: AtomicBool::new(false),
            emergency_collection: AtomicBool::new(false),
            user_triggered_collection: AtomicBool::new(false),
            internal_triggered_collection: AtomicBool::new(false),
            last_internal_triggered_collection: AtomicBool::new(false),
            allocation_success: AtomicBool::new(false),
            max_collection_attempts: AtomicUsize::new(0),
            cur_collection_attempts: AtomicUsize::new(0),
            gc_requester: Arc::new(GCRequester::new()),
            stats,
            mmapper,
            heap,
            vm_map,
            options,
            #[cfg(feature = "sanity")]
            inside_sanity: AtomicBool::new(false),
            scanned_stacks: AtomicUsize::new(0),
            mutator_iterator_lock: Mutex::new(()),
            allocation_bytes: AtomicUsize::new(0),
            #[cfg(feature = "malloc_counted_size")]
            malloc_bytes: AtomicUsize::new(0),
            #[cfg(feature = "analysis")]
            analysis_manager,
        }
    }

    pub fn gc_init(&mut self, heap_size: usize, vm_map: &'static VMMap) {
        vm_map.boot();
        vm_map.finalize_static_space_map(
            self.heap.get_discontig_start(),
            self.heap.get_discontig_end(),
        );
        self.heap
            .total_pages
            .store(bytes_to_pages(heap_size), Ordering::Relaxed);

        #[cfg(feature = "code_space")]
        self.code_space.init(vm_map);
        #[cfg(feature = "code_space")]
        self.code_lo_space.init(vm_map);
        #[cfg(feature = "ro_space")]
        self.ro_space.init(vm_map);
        #[cfg(feature = "vm_space")]
        {
            self.vm_space.init(vm_map);
            self.vm_space.ensure_mapped();
        }
    }

    /// The application code has requested a collection.
    pub fn handle_user_collection_request(&self, tls: VMMutatorThread, force: bool) {
        if force || !*self.options.ignore_system_g_c {
            info!("User triggering collection");
            self.user_triggered_collection
                .store(true, Ordering::Relaxed);
            self.gc_requester.request();
            VM::VMCollection::block_for_gc(tls);
        }
    }

    /// MMTK has requested stop-the-world activity (e.g., stw within a concurrent gc).
    // This is not used, as we do not have a concurrent plan.
    #[allow(unused)]
    pub fn trigger_internal_collection_request(&self) {
        self.last_internal_triggered_collection
            .store(true, Ordering::Relaxed);
        self.internal_triggered_collection
            .store(true, Ordering::Relaxed);
        self.gc_requester.request();
    }

    /// Reset collection state information.
    pub fn reset_collection_trigger(&self) {
        self.last_internal_triggered_collection.store(
            self.internal_triggered_collection.load(Ordering::SeqCst),
            Ordering::Relaxed,
        );
        self.internal_triggered_collection
            .store(false, Ordering::SeqCst);
        self.user_triggered_collection
            .store(false, Ordering::Relaxed);
    }

    // Depends on what base spaces we use, unsync may be unused.
    pub fn get_used_pages(&self) -> usize {
        // Depends on what base spaces we use, pages may be unchanged.
        #[allow(unused_mut)]
        let mut pages = 0;

        #[cfg(feature = "code_space")]
        {
            pages += self.code_space.reserved_pages();
            pages += self.code_lo_space.reserved_pages();
        }
        #[cfg(feature = "ro_space")]
        {
            pages += self.ro_space.reserved_pages();
        }

        // If we need to count malloc'd size as part of our heap, we add it here.
        #[cfg(feature = "malloc_counted_size")]
        {
            pages += crate::util::conversions::bytes_to_pages_up(
                self.malloc_bytes.load(Ordering::SeqCst),
            );
        }

        // The VM space may be used as an immutable boot image, in which case, we should not count
        // it as part of the heap size.
        pages
    }

    pub fn trace_object<Q: ObjectQueue>(
        &self,
        _queue: &mut Q,
        _object: ObjectReference,
    ) -> ObjectReference {
        #[cfg(feature = "code_space")]
        if self.code_space.in_space(_object) {
            trace!("trace_object: object in code space");
            return self.code_space.trace_object::<Q>(_queue, _object);
        }

        #[cfg(feature = "code_space")]
        if self.code_lo_space.in_space(_object) {
            trace!("trace_object: object in large code space");
            return self.code_lo_space.trace_object::<Q>(_queue, _object);
        }

        #[cfg(feature = "ro_space")]
        if self.ro_space.in_space(_object) {
            trace!("trace_object: object in ro_space space");
            return self.ro_space.trace_object(_queue, _object);
        }

        #[cfg(feature = "vm_space")]
        if self.vm_space.in_space(_object) {
            trace!("trace_object: object in boot space");
            return self.vm_space.trace_object(_queue, _object);
        }
        panic!("No special case for space in trace_object({:?})", _object);
    }

    pub fn prepare(&mut self, _tls: VMWorkerThread, _full_heap: bool) {
        #[cfg(feature = "code_space")]
        self.code_space.prepare();
        #[cfg(feature = "code_space")]
        self.code_lo_space.prepare();
        #[cfg(feature = "ro_space")]
        self.ro_space.prepare();
        #[cfg(feature = "vm_space")]
        self.vm_space.prepare();
    }

    pub fn release(&mut self, _tls: VMWorkerThread, _full_heap: bool) {
        #[cfg(feature = "code_space")]
        self.code_space.release();
        #[cfg(feature = "code_space")]
        self.code_lo_space.release();
        #[cfg(feature = "ro_space")]
        self.ro_space.release();
        #[cfg(feature = "vm_space")]
        self.vm_space.release();
    }

    pub fn set_collection_kind<P: Plan>(&self, plan: &P) {
        self.cur_collection_attempts.store(
            if self.is_user_triggered_collection() {
                1
            } else {
                self.determine_collection_attempts()
            },
            Ordering::Relaxed,
        );

        let emergency_collection = !self.is_internal_triggered_collection()
            && plan.last_collection_was_exhaustive()
            && self.cur_collection_attempts.load(Ordering::Relaxed) > 1;
        self.emergency_collection
            .store(emergency_collection, Ordering::Relaxed);

        if emergency_collection {
            plan.force_full_heap_collection();
        }
    }

    pub fn set_gc_status(&self, s: GcStatus) {
        let mut gc_status = self.gc_status.lock().unwrap();
        if *gc_status == GcStatus::NotInGC {
            self.stacks_prepared.store(false, Ordering::SeqCst);
            // FIXME stats
            self.stats.start_gc();
        }
        *gc_status = s;
        if *gc_status == GcStatus::NotInGC {
            // FIXME stats
            if self.stats.get_gathering_stats() {
                self.stats.end_gc();
            }
        }
    }

    /// Are the stacks scanned?
    pub fn stacks_prepared(&self) -> bool {
        self.stacks_prepared.load(Ordering::SeqCst)
    }

    /// Prepare for stack scanning. This is usually used with `inform_stack_scanned()`.
    /// This should be called before doing stack scanning.
    pub fn prepare_for_stack_scanning(&self) {
        self.scanned_stacks.store(0, Ordering::SeqCst);
        self.stacks_prepared.store(false, Ordering::SeqCst);
    }

    /// Inform that 1 stack has been scanned. The argument `n_mutators` indicates the
    /// total stacks we should scan. This method returns true if the number of scanned
    /// stacks equals the total mutator count. Otherwise it returns false. This method
    /// is thread safe and we guarantee only one thread will return true.
    pub fn inform_stack_scanned(&self, n_mutators: usize) -> bool {
        let old = self.scanned_stacks.fetch_add(1, Ordering::SeqCst);
        debug_assert!(
            old < n_mutators,
            "The number of scanned stacks ({}) is more than the number of mutators ({})",
            old,
            n_mutators
        );
        let scanning_done = old + 1 == n_mutators;
        if scanning_done {
            self.stacks_prepared.store(true, Ordering::SeqCst);
        }
        scanning_done
    }

    pub fn gc_in_progress(&self) -> bool {
        *self.gc_status.lock().unwrap() != GcStatus::NotInGC
    }

    pub fn gc_in_progress_proper(&self) -> bool {
        *self.gc_status.lock().unwrap() == GcStatus::GcProper
    }

    fn determine_collection_attempts(&self) -> usize {
        if !self.allocation_success.load(Ordering::Relaxed) {
            self.max_collection_attempts.fetch_add(1, Ordering::Relaxed);
        } else {
            self.allocation_success.store(false, Ordering::Relaxed);
            self.max_collection_attempts.store(1, Ordering::Relaxed);
        }

        self.max_collection_attempts.load(Ordering::Relaxed)
    }

    /// Return true if this collection was triggered by application code.
    pub fn is_user_triggered_collection(&self) -> bool {
        self.user_triggered_collection.load(Ordering::Relaxed)
    }

    /// Return true if this collection was triggered internally.
    pub fn is_internal_triggered_collection(&self) -> bool {
        let is_internal_triggered = self
            .last_internal_triggered_collection
            .load(Ordering::SeqCst);
        // Remove this assertion when we have concurrent GC.
        assert!(
            !is_internal_triggered,
            "We have no concurrent GC implemented. We should not have internally triggered GC"
        );
        is_internal_triggered
    }

    /// Increase the allocation bytes and return the current allocation bytes after increasing
    pub fn increase_allocation_bytes_by(&self, size: usize) -> usize {
        let old_allocation_bytes = self.allocation_bytes.fetch_add(size, Ordering::SeqCst);
        trace!(
            "Stress GC: old_allocation_bytes = {}, size = {}, allocation_bytes = {}",
            old_allocation_bytes,
            size,
            self.allocation_bytes.load(Ordering::Relaxed),
        );
        old_allocation_bytes + size
    }

    /// Check if the options are set for stress GC. If either stress_factor or analysis_factor is set,
    /// we should do stress GC.
    pub fn is_stress_test_gc_enabled(&self) -> bool {
        use crate::util::constants::DEFAULT_STRESS_FACTOR;
        *self.options.stress_factor != DEFAULT_STRESS_FACTOR
            || *self.options.analysis_factor != DEFAULT_STRESS_FACTOR
    }

    /// Check if we should do precise stress test. If so, we need to check for stress GCs for every allocation.
    /// Otherwise, we only check in the allocation slow path.
    pub fn is_precise_stress(&self) -> bool {
        *self.options.precise_stress
    }

    /// Check if we should do a stress GC now. If GC is initialized and the allocation bytes exceeds
    /// the stress factor, we should do a stress GC.
    pub fn should_do_stress_gc(&self) -> bool {
        self.initialized.load(Ordering::SeqCst)
            && (self.allocation_bytes.load(Ordering::SeqCst) > *self.options.stress_factor)
    }

    pub(super) fn collection_required<P: Plan>(
        &self,
        plan: &P,
        space_full: bool,
        _space: &dyn Space<VM>,
    ) -> bool {
        let stress_force_gc = self.should_do_stress_gc();
        if stress_force_gc {
            debug!(
                "Stress GC: allocation_bytes = {}, stress_factor = {}",
                self.allocation_bytes.load(Ordering::Relaxed),
                *self.options.stress_factor
            );
            debug!("Doing stress GC");
            self.allocation_bytes.store(0, Ordering::SeqCst);
        }

        debug!(
            "self.get_reserved_pages()={}, self.get_total_pages()={}",
            plan.get_reserved_pages(),
            plan.get_total_pages()
        );
        // Check if we reserved more pages (including the collection copy reserve)
        // than the heap's total pages. In that case, we will have to do a GC.
        let heap_full = plan.get_reserved_pages() > plan.get_total_pages();

        space_full || stress_force_gc || heap_full
    }

    #[allow(unused_variables)] // depending on the enabled features, base may not be used.
    pub(crate) fn verify_side_metadata_sanity(
        &self,
        side_metadata_sanity_checker: &mut SideMetadataSanity,
    ) {
        #[cfg(feature = "code_space")]
        self.code_space
            .verify_side_metadata_sanity(side_metadata_sanity_checker);
        #[cfg(feature = "ro_space")]
        self.ro_space
            .verify_side_metadata_sanity(side_metadata_sanity_checker);
        #[cfg(feature = "vm_space")]
        self.vm_space
            .verify_side_metadata_sanity(side_metadata_sanity_checker);
    }

    #[cfg(feature = "malloc_counted_size")]
    pub(crate) fn increase_malloc_bytes_by(&self, size: usize) {
        self.malloc_bytes.fetch_add(size, Ordering::SeqCst);
    }
    #[cfg(feature = "malloc_counted_size")]
    pub(crate) fn decrease_malloc_bytes_by(&self, size: usize) {
        self.malloc_bytes.fetch_sub(size, Ordering::SeqCst);
    }
    #[cfg(feature = "malloc_counted_size")]
    pub fn get_malloc_bytes(&self) -> usize {
        self.malloc_bytes.load(Ordering::SeqCst)
    }
}

/**
CommonPlan is for representing state and features used by _many_ plans, but that are not fundamental to _all_ plans.  Examples include the Large Object Space and an Immortal space.  Features that are fundamental to _all_ plans must be included in BasePlan.
*/
#[derive(PlanTraceObject)]
pub struct CommonPlan<VM: VMBinding> {
    #[trace]
    pub immortal: ImmortalSpace<VM>,
    #[trace]
    pub los: LargeObjectSpace<VM>,
    #[fallback_trace]
    pub base: BasePlan<VM>,
}

impl<VM: VMBinding> CommonPlan<VM> {
    pub fn new(
        vm_map: &'static VMMap,
        mmapper: &'static Mmapper,
        options: Arc<UnsafeOptionsWrapper>,
        mut heap: HeapMeta,
        constraints: &'static PlanConstraints,
        global_side_metadata_specs: Vec<SideMetadataSpec>,
    ) -> CommonPlan<VM> {
        CommonPlan {
            immortal: ImmortalSpace::new(
                "immortal",
                true,
                VMRequest::discontiguous(),
                global_side_metadata_specs.clone(),
                vm_map,
                mmapper,
                &mut heap,
                constraints,
            ),
            los: LargeObjectSpace::new(
                "los",
                true,
                VMRequest::discontiguous(),
                global_side_metadata_specs.clone(),
                vm_map,
                mmapper,
                &mut heap,
                constraints,
                false,
            ),
            base: BasePlan::new(
                vm_map,
                mmapper,
                options,
                heap,
                constraints,
                global_side_metadata_specs,
            ),
        }
    }

    pub fn gc_init(&mut self, heap_size: usize, vm_map: &'static VMMap) {
        self.base.gc_init(heap_size, vm_map);
        self.immortal.init(vm_map);
        self.los.init(vm_map);
    }

    pub fn get_used_pages(&self) -> usize {
        self.immortal.reserved_pages() + self.los.reserved_pages() + self.base.get_used_pages()
    }

    pub fn trace_object<Q: ObjectQueue>(
        &self,
        queue: &mut Q,
        object: ObjectReference,
    ) -> ObjectReference {
        if self.immortal.in_space(object) {
            trace!("trace_object: object in immortal space");
            return self.immortal.trace_object(queue, object);
        }
        if self.los.in_space(object) {
            trace!("trace_object: object in los");
            return self.los.trace_object(queue, object);
        }
        self.base.trace_object::<Q>(queue, object)
    }

    pub fn prepare(&mut self, tls: VMWorkerThread, full_heap: bool) {
        self.immortal.prepare();
        self.los.prepare(full_heap);
        self.base.prepare(tls, full_heap)
    }

    pub fn release(&mut self, tls: VMWorkerThread, full_heap: bool) {
        self.immortal.release();
        self.los.release(full_heap);
        self.base.release(tls, full_heap)
    }

    pub fn stacks_prepared(&self) -> bool {
        self.base.stacks_prepared()
    }

    pub fn get_immortal(&self) -> &ImmortalSpace<VM> {
        &self.immortal
    }

    pub fn get_los(&self) -> &LargeObjectSpace<VM> {
        &self.los
    }

    pub(crate) fn verify_side_metadata_sanity(
        &self,
        side_metadata_sanity_checker: &mut SideMetadataSanity,
    ) {
        self.base
            .verify_side_metadata_sanity(side_metadata_sanity_checker);
        self.immortal
            .verify_side_metadata_sanity(side_metadata_sanity_checker);
        self.los
            .verify_side_metadata_sanity(side_metadata_sanity_checker);
    }
}

use crate::policy::gc_work::TraceKind;
use crate::vm::VMBinding;

/// A plan that uses `PlanProcessEdges` needs to provide an implementation for this trait.
/// Generally a plan does not need to manually implement this trait. Instead, we provide
/// a procedural macro that helps generate an implementation. Please check `macros/trace_object`.
///
/// A plan could also manually implement this trait. For the sake of performance, the implementation
/// of this trait should mark methods as `[inline(always)]`.
pub trait PlanTraceObject<VM: VMBinding> {
    /// Trace objects in the plan. Generally one needs to figure out
    /// which space an object resides in, and invokes the corresponding policy
    /// trace object method.
    ///
    /// Arguments:
    /// * `trace`: the current transitive closure
    /// * `object`: the object to trace. This is a non-nullable object reference.
    /// * `worker`: the GC worker that is tracing this object.
    fn trace_object<Q: ObjectQueue, const KIND: TraceKind>(
        &self,
        queue: &mut Q,
        object: ObjectReference,
        worker: &mut GCWorker<VM>,
    ) -> ObjectReference;

    /// Post-scan objects in the plan. Each object is scanned by `VM::VMScanning::scan_object()`, and this function
    /// will be called after the `VM::VMScanning::scan_object()` as a hook to invoke possible policy post scan method.
    /// If a plan does not have any policy that needs post scan, this method can be implemented as empty.
    /// If a plan has a policy that has some policy specific behaviors for scanning (e.g. mark lines in Immix),
    /// this method should also invoke those policy specific methods for objects in that space.
    fn post_scan_object(&self, object: ObjectReference);

    /// Whether objects in this plan may move. If any of the spaces used by the plan may move objects, this should
    /// return true.
    fn may_move_objects<const KIND: TraceKind>() -> bool;
}

use enum_map::Enum;
/// Allocation semantics that MMTk provides.
/// Each allocation request requires a desired semantic for the object to allocate.
#[repr(i32)]
#[derive(Clone, Copy, Debug, Enum, PartialEq, Eq)]
pub enum AllocationSemantics {
    Default = 0,
    Immortal = 1,
    Los = 2,
    Code = 3,
    ReadOnly = 4,
    LargeCode = 5,
}<|MERGE_RESOLUTION|>--- conflicted
+++ resolved
@@ -372,18 +372,12 @@
     /// Have we scanned all the stacks?
     stacks_prepared: AtomicBool,
     pub mutator_iterator_lock: Mutex<()>,
-<<<<<<< HEAD
     /// A counter that keeps tracks of the number of bytes allocated since last stress test
     allocation_bytes: AtomicUsize,
     /// A counteer that keeps tracks of the number of bytes allocated by malloc
     #[cfg(feature = "malloc_counted_size")]
     malloc_bytes: AtomicUsize,
     /// Wrapper around analysis counters
-=======
-    // A counter that keeps tracks of the number of bytes allocated since last stress test
-    pub allocation_bytes: AtomicUsize,
-    // Wrapper around analysis counters
->>>>>>> f78de4ed
     #[cfg(feature = "analysis")]
     pub analysis_manager: AnalysisManager<VM>,
 
