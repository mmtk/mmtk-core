//! The global part of a plan implementation.

use super::gc_requester::GCRequester;
use super::PlanConstraints;
use crate::mmtk::MMTK;
use crate::plan::generational::global::Gen;
use crate::plan::tracing::ObjectQueue;
use crate::plan::Mutator;
use crate::policy::immortalspace::ImmortalSpace;
use crate::policy::largeobjectspace::LargeObjectSpace;
use crate::policy::space::Space;
use crate::scheduler::*;
use crate::util::alloc::allocators::AllocatorSelector;
#[cfg(feature = "analysis")]
use crate::util::analysis::AnalysisManager;
use crate::util::conversions::bytes_to_pages;
use crate::util::copy::{CopyConfig, GCWorkerCopyContext};
use crate::util::heap::layout::heap_layout::Mmapper;
use crate::util::heap::layout::heap_layout::VMMap;
use crate::util::heap::layout::map::Map;
use crate::util::heap::HeapMeta;
use crate::util::heap::VMRequest;
use crate::util::metadata::side_metadata::SideMetadataSanity;
use crate::util::metadata::side_metadata::SideMetadataSpec;
use crate::util::options::PlanSelector;
use crate::util::options::{Options, UnsafeOptionsWrapper};
use crate::util::statistics::stats::Stats;
use crate::util::ObjectReference;
use crate::util::{VMMutatorThread, VMWorkerThread};
use crate::vm::*;
use downcast_rs::Downcast;
use enum_map::EnumMap;
use std::sync::atomic::{AtomicBool, AtomicUsize, Ordering};
use std::sync::{Arc, Mutex};

use mmtk_macros::PlanTraceObject;

pub fn create_mutator<VM: VMBinding>(
    tls: VMMutatorThread,
    mmtk: &'static MMTK<VM>,
) -> Box<Mutator<VM>> {
    Box::new(match *mmtk.options.plan {
        PlanSelector::NoGC => crate::plan::nogc::mutator::create_nogc_mutator(tls, &*mmtk.plan),
        PlanSelector::SemiSpace => {
            crate::plan::semispace::mutator::create_ss_mutator(tls, &*mmtk.plan)
        }
        PlanSelector::GenCopy => {
            crate::plan::generational::copying::mutator::create_gencopy_mutator(tls, mmtk)
        }
        PlanSelector::GenImmix => {
            crate::plan::generational::immix::mutator::create_genimmix_mutator(tls, mmtk)
        }
        PlanSelector::MarkSweep => {
            crate::plan::marksweep::mutator::create_ms_mutator(tls, &*mmtk.plan)
        }
        PlanSelector::Immix => crate::plan::immix::mutator::create_immix_mutator(tls, &*mmtk.plan),
        PlanSelector::PageProtect => {
            crate::plan::pageprotect::mutator::create_pp_mutator(tls, &*mmtk.plan)
        }
        PlanSelector::MarkCompact => {
            crate::plan::markcompact::mutator::create_markcompact_mutator(tls, &*mmtk.plan)
        }
    })
}

pub fn create_plan<VM: VMBinding>(
    plan: PlanSelector,
    vm_map: &'static VMMap,
    mmapper: &'static Mmapper,
    options: Arc<UnsafeOptionsWrapper>,
    scheduler: Arc<GCWorkScheduler<VM>>,
) -> Box<dyn Plan<VM = VM>> {
    match plan {
        PlanSelector::NoGC => Box::new(crate::plan::nogc::NoGC::new(vm_map, mmapper, options)),
        PlanSelector::SemiSpace => Box::new(crate::plan::semispace::SemiSpace::new(
            vm_map, mmapper, options,
        )),
        PlanSelector::GenCopy => Box::new(crate::plan::generational::copying::GenCopy::new(
            vm_map, mmapper, options,
        )),
        PlanSelector::GenImmix => Box::new(crate::plan::generational::immix::GenImmix::new(
            vm_map, mmapper, options, scheduler,
        )),
        PlanSelector::MarkSweep => Box::new(crate::plan::marksweep::MarkSweep::new(
            vm_map, mmapper, options,
        )),
        PlanSelector::Immix => Box::new(crate::plan::immix::Immix::new(
            vm_map, mmapper, options, scheduler,
        )),
        PlanSelector::PageProtect => Box::new(crate::plan::pageprotect::PageProtect::new(
            vm_map, mmapper, options,
        )),
        PlanSelector::MarkCompact => Box::new(crate::plan::markcompact::MarkCompact::new(
            vm_map, mmapper, options,
        )),
    }
}

/// Create thread local GC worker.
pub fn create_gc_worker_context<VM: VMBinding>(
    tls: VMWorkerThread,
    mmtk: &'static MMTK<VM>,
) -> GCWorkerCopyContext<VM> {
    GCWorkerCopyContext::<VM>::new(tls, &*mmtk.plan, mmtk.plan.create_copy_config())
}

/// A plan describes the global core functionality for all memory management schemes.
/// All global MMTk plans should implement this trait.
///
/// The global instance defines and manages static resources
/// (such as memory and virtual memory resources).
///
/// Constructor:
///
/// For the constructor of a new plan, there are a few things the constructor _must_ do
/// (please check existing plans and see what they do in the constructor):
/// 1. Create a HeapMeta, and use this HeapMeta to initialize all the spaces.
/// 2. Create a vector of all the side metadata specs with `SideMetadataContext::new_global_specs()`,
///    the parameter is a vector of global side metadata specs that are specific to the plan.
/// 3. Initialize all the spaces the plan uses with the heap meta, and the global metadata specs vector.
/// 4. Create a `SideMetadataSanity` object, and invoke verify_side_metadata_sanity() for each space (or
///    invoke verify_side_metadata_sanity() in `CommonPlan`/`BasePlan` for the spaces in the common/base plan).
///
/// Methods in this trait:
///
/// Only methods that will be overridden by each specific plan should be included in this trait. The trait may
/// provide a default implementation, and each plan can override the implementation. For methods that won't be
/// overridden, we should implement those methods in BasePlan (or CommonPlan) and call them from there instead.
/// We should avoid having methods with the same name in both Plan and BasePlan, as this may confuse people, and
/// they may call a wrong method by mistake.
// TODO: Some methods that are not overriden can be moved from the trait to BasePlan.
pub trait Plan: 'static + Sync + Downcast {
    type VM: VMBinding;

    fn constraints(&self) -> &'static PlanConstraints;

    /// Create a copy config for this plan. A copying GC plan MUST override this method,
    /// and provide a valid config.
    fn create_copy_config(&'static self) -> CopyConfig<Self::VM> {
        // Use the empty default copy config for non copying GC.
        CopyConfig::default()
    }

    fn base(&self) -> &BasePlan<Self::VM>;
    fn schedule_collection(&'static self, _scheduler: &GCWorkScheduler<Self::VM>);
    fn common(&self) -> &CommonPlan<Self::VM> {
        panic!("Common Plan not handled!")
    }
    fn generational(&self) -> &Gen<Self::VM> {
        panic!("This is not a generational plan.")
    }
    fn mmapper(&self) -> &'static Mmapper {
        self.base().mmapper
    }
    fn options(&self) -> &Options {
        &self.base().options
    }

    // unsafe because this can only be called once by the init thread
    fn gc_init(&mut self, heap_size: usize, vm_map: &'static VMMap);

    fn get_allocator_mapping(&self) -> &'static EnumMap<AllocationSemantics, AllocatorSelector>;

    /// Is current GC only collecting objects allocated since last GC?
    fn is_current_gc_nursery(&self) -> bool {
        false
    }

    #[cfg(feature = "sanity")]
    fn enter_sanity(&self) {
        self.base().inside_sanity.store(true, Ordering::Relaxed)
    }

    #[cfg(feature = "sanity")]
    fn leave_sanity(&self) {
        self.base().inside_sanity.store(false, Ordering::Relaxed)
    }

    #[cfg(feature = "sanity")]
    fn is_in_sanity(&self) -> bool {
        self.base().inside_sanity.load(Ordering::Relaxed)
    }

    fn is_initialized(&self) -> bool {
        self.base().initialized.load(Ordering::SeqCst)
    }

    fn should_trigger_gc_when_heap_is_full(&self) -> bool {
        self.base()
            .trigger_gc_when_heap_is_full
            .load(Ordering::SeqCst)
    }

    /// Prepare the plan before a GC. This is invoked in an initial step in the GC.
    /// This is invoked once per GC by one worker thread. 'tls' is the worker thread that executes this method.
    fn prepare(&mut self, tls: VMWorkerThread);

    /// Prepare a worker for a GC. Each worker has its own prepare method. This hook is for plan-specific
    /// per-worker preparation. This method is invoked once per worker by the worker thread passed as the argument.
    fn prepare_worker(&self, _worker: &mut GCWorker<Self::VM>) {}

    /// Release the plan after a GC. This is invoked at the end of a GC when most GC work is finished.
    /// This is invoked once per GC by one worker thread. 'tls' is the worker thread that executes this method.
    fn release(&mut self, tls: VMWorkerThread);

    fn poll(&self, space_full: bool, space: &dyn Space<Self::VM>) -> bool {
        if self.collection_required(space_full, space) {
            // FIXME
            /*if space == META_DATA_SPACE {
                /* In general we must not trigger a GC on metadata allocation since
                 * this is not, in general, in a GC safe point.  Instead we initiate
                 * an asynchronous GC, which will occur at the next safe point.
                 */
                self.log_poll(space, "Asynchronous collection requested");
                self.common().control_collector_context.request();
                return false;
            }*/
            self.log_poll(space, "Triggering collection");
            self.base().gc_requester.request();
            return true;
        }

        // FIXME
        /*if self.concurrent_collection_required() {
            // FIXME
            /*if space == self.common().meta_data_space {
                self.log_poll(space, "Triggering async concurrent collection");
                Self::trigger_internal_collection_request();
                return false;
            } else {*/
            self.log_poll(space, "Triggering concurrent collection");
            Self::trigger_internal_collection_request();
            return true;
        }*/

        false
    }

    fn log_poll(&self, space: &dyn Space<Self::VM>, message: &'static str) {
        info!("  [POLL] {}: {}", space.get_name(), message);
    }

    /**
     * This method controls the triggering of a GC. It is called periodically
     * during allocation. Returns <code>true</code> to trigger a collection.
     *
     * @param spaceFull Space request failed, must recover pages within 'space'.
     * @param space TODO
     * @return <code>true</code> if a collection is requested by the plan.
     */
    fn collection_required(&self, space_full: bool, _space: &dyn Space<Self::VM>) -> bool;

    // Note: The following methods are about page accounting. The default implementation should
    // work fine for non-copying plans. For copying plans, the plan should override any of these methods
    // if necessary.

    /// Get the number of pages that are reserved, including used pages and pages that will
    /// be used (e.g. for copying).
    fn get_reserved_pages(&self) -> usize {
        self.get_used_pages() + self.get_collection_reserved_pages()
    }

    /// Get the total number of pages for the heap.
    fn get_total_pages(&self) -> usize {
        self.base().heap.get_total_pages()
    }

    /// Get the number of pages that are still available for use. The available pages
    /// should always be positive or 0.
    fn get_available_pages(&self) -> usize {
        // It is possible that the reserved pages is larger than the total pages so we are doing
        // a saturating substraction to make sure we return a non-negative number.
        // For example,
        // 1. our GC trigger checks if reserved pages is more than total pages.
        // 2. when the heap is almost full of live objects (such as in the case of an OOM) and we are doing a copying GC, it is possible
        //    the reserved pages is larger than total pages after the copying GC (the reserved pages after a GC
        //    may be larger than the reserved pages before a GC, as we may end up using more memory for thread local
        //    buffers for copy allocators).
        self.get_total_pages()
            .saturating_sub(self.get_reserved_pages())
    }

    /// Get the number of pages that are reserved for collection. By default, we return 0.
    /// For copying plans, they need to override this and calculate required pages to complete
    /// a copying GC.
    fn get_collection_reserved_pages(&self) -> usize {
        0
    }

    /// Get the number of pages that are used.
    fn get_used_pages(&self) -> usize;

    /// Get the number of pages that are NOT used. This is clearly different from available pages.
    /// Free pages are unused, but some of them may have been reserved for some reason.
    fn get_free_pages(&self) -> usize {
        self.get_total_pages() - self.get_used_pages()
    }

    fn is_emergency_collection(&self) -> bool {
        self.base().emergency_collection.load(Ordering::Relaxed)
    }

    /// The application code has requested a collection.
    fn handle_user_collection_request(&self, tls: VMMutatorThread, force: bool) {
        self.base().handle_user_collection_request(tls, force)
    }

    /// Return whether last GC was an exhaustive attempt to collect the heap.
    /// For many collectors this is the same as asking whether the last GC was a full heap collection.
    fn last_collection_was_exhaustive(&self) -> bool {
        self.last_collection_full_heap()
    }

    /// Return whether last GC is a full GC.
    fn last_collection_full_heap(&self) -> bool {
        true
    }

    /// Force the next collection to be full heap.
    fn force_full_heap_collection(&self) {}

    fn modify_check(&self, object: ObjectReference) {
        assert!(
            !(self.base().gc_in_progress_proper() && object.is_movable()),
            "GC modifying a potentially moving object via Java (i.e. not magic) obj= {}",
            object
        );
    }
}

impl_downcast!(Plan assoc VM);

#[derive(PartialEq)]
pub enum GcStatus {
    NotInGC,
    GcPrepare,
    GcProper,
}

/**
BasePlan should contain all plan-related state and functions that are _fundamental_ to _all_ plans.  These include VM-specific (but not plan-specific) features such as a code space or vm space, which are fundamental to all plans for a given VM.  Features that are common to _many_ (but not intrinsically _all_) plans should instead be included in CommonPlan.
*/
#[derive(PlanTraceObject)]
pub struct BasePlan<VM: VMBinding> {
    /// Whether MMTk is now ready for collection. This is set to true when initialize_collection() is called.
    pub initialized: AtomicBool,
    /// Should we trigger a GC when the heap is full? It seems this should always be true. However, we allow
    /// bindings to temporarily disable GC, at which point, we do not trigger GC even if the heap is full.
    pub trigger_gc_when_heap_is_full: AtomicBool,
    pub gc_status: Mutex<GcStatus>,
    pub last_stress_pages: AtomicUsize,
    pub emergency_collection: AtomicBool,
    pub user_triggered_collection: AtomicBool,
    pub internal_triggered_collection: AtomicBool,
    pub last_internal_triggered_collection: AtomicBool,
    // Has an allocation succeeded since the emergency collection?
    pub allocation_success: AtomicBool,
    // Maximum number of failed attempts by a single thread
    pub max_collection_attempts: AtomicUsize,
    // Current collection attempt
    pub cur_collection_attempts: AtomicUsize,
    pub gc_requester: Arc<GCRequester<VM>>,
    pub stats: Stats,
    mmapper: &'static Mmapper,
    pub vm_map: &'static VMMap,
    pub options: Arc<UnsafeOptionsWrapper>,
    pub heap: HeapMeta,
    #[cfg(feature = "sanity")]
    pub inside_sanity: AtomicBool,
    /// A counter for per-mutator stack scanning
    scanned_stacks: AtomicUsize,
    /// Have we scanned all the stacks?
    stacks_prepared: AtomicBool,
    pub mutator_iterator_lock: Mutex<()>,
    // A counter that keeps tracks of the number of bytes allocated since last stress test
    pub allocation_bytes: AtomicUsize,
    // Wrapper around analysis counters
    #[cfg(feature = "analysis")]
    pub analysis_manager: AnalysisManager<VM>,

    // Spaces in base plan
    #[cfg(feature = "code_space")]
    #[trace]
    pub code_space: ImmortalSpace<VM>,
    #[cfg(feature = "code_space")]
    #[trace]
    pub code_lo_space: ImmortalSpace<VM>,
    #[cfg(feature = "ro_space")]
    #[trace]
    pub ro_space: ImmortalSpace<VM>,

    /// A VM space is a space allocated and populated by the VM.  Currently it is used by JikesRVM
    /// for boot image.
    ///
    /// If VM space is present, it has some special interaction with the
    /// `memory_manager::is_mmtk_object` and the `memory_manager::is_in_mmtk_spaces` functions.
    ///
    /// -   The `is_mmtk_object` funciton requires the alloc_bit side metadata to identify objects,
    ///     but currently we do not require the boot image to provide it, so it will not work if the
    ///     address argument is in the VM space.
    ///
    /// -   The `is_in_mmtk_spaces` currently returns `true` if the given object reference is in
    ///     the VM space.
    #[cfg(feature = "vm_space")]
    #[trace]
    pub vm_space: ImmortalSpace<VM>,
}

#[cfg(feature = "vm_space")]
pub fn create_vm_space<VM: VMBinding>(
    vm_map: &'static VMMap,
    mmapper: &'static Mmapper,
    heap: &mut HeapMeta,
    boot_segment_bytes: usize,
    constraints: &'static PlanConstraints,
    global_side_metadata_specs: Vec<SideMetadataSpec>,
) -> ImmortalSpace<VM> {
    use crate::util::constants::LOG_BYTES_IN_MBYTE;
    //    let boot_segment_bytes = BOOT_IMAGE_END - BOOT_IMAGE_DATA_START;
    debug_assert!(boot_segment_bytes > 0);

    use crate::util::conversions::raw_align_up;
    use crate::util::heap::layout::vm_layout_constants::BYTES_IN_CHUNK;
    let boot_segment_mb = raw_align_up(boot_segment_bytes, BYTES_IN_CHUNK) >> LOG_BYTES_IN_MBYTE;

    ImmortalSpace::new(
        "boot",
        false,
        VMRequest::fixed_size(boot_segment_mb),
        global_side_metadata_specs,
        vm_map,
        mmapper,
        heap,
        constraints,
    )
}

impl<VM: VMBinding> BasePlan<VM> {
    #[allow(unused_mut)] // 'heap' only needs to be mutable for certain features
    #[allow(unused_variables)] // 'constraints' is only needed for certain features
    #[allow(clippy::redundant_clone)] // depends on features, the last clone of side metadata specs is not necessary.
    pub fn new(
        vm_map: &'static VMMap,
        mmapper: &'static Mmapper,
        options: Arc<UnsafeOptionsWrapper>,
        mut heap: HeapMeta,
        constraints: &'static PlanConstraints,
        global_side_metadata_specs: Vec<SideMetadataSpec>,
    ) -> BasePlan<VM> {
        let stats = Stats::new(&options);
        // Initializing the analysis manager and routines
        #[cfg(feature = "analysis")]
        let analysis_manager = AnalysisManager::new(&stats);
        BasePlan {
            #[cfg(feature = "code_space")]
            code_space: ImmortalSpace::new(
                "code_space",
                true,
                VMRequest::discontiguous(),
                global_side_metadata_specs.clone(),
                vm_map,
                mmapper,
                &mut heap,
                constraints,
            ),
            #[cfg(feature = "code_space")]
            code_lo_space: ImmortalSpace::new(
                "code_lo_space",
                true,
                VMRequest::discontiguous(),
                global_side_metadata_specs.clone(),
                vm_map,
                mmapper,
                &mut heap,
                constraints,
            ),
            #[cfg(feature = "ro_space")]
            ro_space: ImmortalSpace::new(
                "ro_space",
                true,
                VMRequest::discontiguous(),
                global_side_metadata_specs.clone(),
                vm_map,
                mmapper,
                &mut heap,
                constraints,
            ),
            #[cfg(feature = "vm_space")]
            vm_space: create_vm_space(
                vm_map,
                mmapper,
                &mut heap,
                *options.vm_space_size,
                constraints,
                global_side_metadata_specs,
            ),

            initialized: AtomicBool::new(false),
            trigger_gc_when_heap_is_full: AtomicBool::new(true),
            gc_status: Mutex::new(GcStatus::NotInGC),
            last_stress_pages: AtomicUsize::new(0),
            stacks_prepared: AtomicBool::new(false),
            emergency_collection: AtomicBool::new(false),
            user_triggered_collection: AtomicBool::new(false),
            internal_triggered_collection: AtomicBool::new(false),
            last_internal_triggered_collection: AtomicBool::new(false),
            allocation_success: AtomicBool::new(false),
            max_collection_attempts: AtomicUsize::new(0),
            cur_collection_attempts: AtomicUsize::new(0),
            gc_requester: Arc::new(GCRequester::new()),
            stats,
            mmapper,
            heap,
            vm_map,
            options,
            #[cfg(feature = "sanity")]
            inside_sanity: AtomicBool::new(false),
            scanned_stacks: AtomicUsize::new(0),
            mutator_iterator_lock: Mutex::new(()),
            allocation_bytes: AtomicUsize::new(0),
            #[cfg(feature = "analysis")]
            analysis_manager,
        }
    }

    pub fn gc_init(&mut self, heap_size: usize, vm_map: &'static VMMap) {
        vm_map.boot();
        vm_map.finalize_static_space_map(
            self.heap.get_discontig_start(),
            self.heap.get_discontig_end(),
        );
        self.heap
            .total_pages
            .store(bytes_to_pages(heap_size), Ordering::Relaxed);

        #[cfg(feature = "code_space")]
        self.code_space.init(vm_map);
        #[cfg(feature = "code_space")]
        self.code_lo_space.init(vm_map);
        #[cfg(feature = "ro_space")]
        self.ro_space.init(vm_map);
        #[cfg(feature = "vm_space")]
        {
            self.vm_space.init(vm_map);
            self.vm_space.ensure_mapped();
        }
    }

    /// The application code has requested a collection.
    pub fn handle_user_collection_request(&self, tls: VMMutatorThread, force: bool) {
        if force || !*self.options.ignore_system_g_c {
            info!("User triggering collection");
            self.user_triggered_collection
                .store(true, Ordering::Relaxed);
            self.gc_requester.request();
            VM::VMCollection::block_for_gc(tls);
        }
    }

    /// MMTK has requested stop-the-world activity (e.g., stw within a concurrent gc).
    // This is not used, as we do not have a concurrent plan.
    #[allow(unused)]
    pub fn trigger_internal_collection_request(&self) {
        self.last_internal_triggered_collection
            .store(true, Ordering::Relaxed);
        self.internal_triggered_collection
            .store(true, Ordering::Relaxed);
        self.gc_requester.request();
    }

    /// Reset collection state information.
    pub fn reset_collection_trigger(&self) {
        self.last_internal_triggered_collection.store(
            self.internal_triggered_collection.load(Ordering::SeqCst),
            Ordering::Relaxed,
        );
        self.internal_triggered_collection
            .store(false, Ordering::SeqCst);
        self.user_triggered_collection
            .store(false, Ordering::Relaxed);
    }

    // Depends on what base spaces we use, unsync may be unused.
    pub fn get_used_pages(&self) -> usize {
        // Depends on what base spaces we use, pages may be unchanged.
        #[allow(unused_mut)]
        let mut pages = 0;

        #[cfg(feature = "code_space")]
        {
            pages += self.code_space.reserved_pages();
            pages += self.code_lo_space.reserved_pages();
        }
        #[cfg(feature = "ro_space")]
        {
            pages += self.ro_space.reserved_pages();
        }

        // The VM space may be used as an immutable boot image, in which case, we should not count
        // it as part of the heap size.
        pages
    }

    pub fn trace_object<Q: ObjectQueue>(
        &self,
        _queue: &mut Q,
        _object: ObjectReference,
        _worker: &mut GCWorker<VM>,
    ) -> ObjectReference {
        #[cfg(feature = "code_space")]
        if self.code_space.in_space(_object) {
            trace!("trace_object: object in code space");
            return self.code_space.trace_object::<Q>(_queue, _object);
        }

        #[cfg(feature = "code_space")]
        if self.code_lo_space.in_space(_object) {
            trace!("trace_object: object in large code space");
            return self.code_lo_space.trace_object::<Q>(_queue, _object);
        }

        #[cfg(feature = "ro_space")]
        if self.ro_space.in_space(_object) {
            trace!("trace_object: object in ro_space space");
            return self.ro_space.trace_object(_queue, _object);
        }

        #[cfg(feature = "vm_space")]
        if self.vm_space.in_space(_object) {
            trace!("trace_object: object in boot space");
            return self.vm_space.trace_object(_queue, _object);
        }

        VM::VMActivePlan::vm_trace_object::<T>(_trace, _object, _worker)
    }

    pub fn prepare(&mut self, _tls: VMWorkerThread, _full_heap: bool) {
        #[cfg(feature = "code_space")]
        self.code_space.prepare();
        #[cfg(feature = "code_space")]
        self.code_lo_space.prepare();
        #[cfg(feature = "ro_space")]
        self.ro_space.prepare();
        #[cfg(feature = "vm_space")]
        self.vm_space.prepare();
    }

    pub fn release(&mut self, _tls: VMWorkerThread, _full_heap: bool) {
        #[cfg(feature = "code_space")]
        self.code_space.release();
        #[cfg(feature = "code_space")]
        self.code_lo_space.release();
        #[cfg(feature = "ro_space")]
        self.ro_space.release();
        #[cfg(feature = "vm_space")]
        self.vm_space.release();
    }

    pub fn set_collection_kind<P: Plan>(&self, plan: &P) {
        self.cur_collection_attempts.store(
            if self.is_user_triggered_collection() {
                1
            } else {
                self.determine_collection_attempts()
            },
            Ordering::Relaxed,
        );

        let emergency_collection = !self.is_internal_triggered_collection()
            && plan.last_collection_was_exhaustive()
            && self.cur_collection_attempts.load(Ordering::Relaxed) > 1;
        self.emergency_collection
            .store(emergency_collection, Ordering::Relaxed);

        if emergency_collection {
            plan.force_full_heap_collection();
        }
    }

    pub fn set_gc_status(&self, s: GcStatus) {
        let mut gc_status = self.gc_status.lock().unwrap();
        if *gc_status == GcStatus::NotInGC {
            self.stacks_prepared.store(false, Ordering::SeqCst);
            // FIXME stats
            self.stats.start_gc();
        }
        *gc_status = s;
        if *gc_status == GcStatus::NotInGC {
            // FIXME stats
            if self.stats.get_gathering_stats() {
                self.stats.end_gc();
            }
        }
    }

    /// Are the stacks scanned?
    pub fn stacks_prepared(&self) -> bool {
        self.stacks_prepared.load(Ordering::SeqCst)
    }

    /// Prepare for stack scanning. This is usually used with `inform_stack_scanned()`.
    /// This should be called before doing stack scanning.
    pub fn prepare_for_stack_scanning(&self) {
        self.scanned_stacks.store(0, Ordering::SeqCst);
        self.stacks_prepared.store(false, Ordering::SeqCst);
    }

    /// Inform that 1 stack has been scanned. The argument `n_mutators` indicates the
    /// total stacks we should scan. This method returns true if the number of scanned
    /// stacks equals the total mutator count. Otherwise it returns false. This method
    /// is thread safe and we guarantee only one thread will return true.
    pub fn inform_stack_scanned(&self, n_mutators: usize) -> bool {
        let old = self.scanned_stacks.fetch_add(1, Ordering::SeqCst);
        debug_assert!(
            old < n_mutators,
            "The number of scanned stacks ({}) is more than the number of mutators ({})",
            old,
            n_mutators
        );
        let scanning_done = old + 1 == n_mutators;
        if scanning_done {
            self.stacks_prepared.store(true, Ordering::SeqCst);
        }
        scanning_done
    }

    pub fn gc_in_progress(&self) -> bool {
        *self.gc_status.lock().unwrap() != GcStatus::NotInGC
    }

    pub fn gc_in_progress_proper(&self) -> bool {
        *self.gc_status.lock().unwrap() == GcStatus::GcProper
    }

    fn determine_collection_attempts(&self) -> usize {
        if !self.allocation_success.load(Ordering::Relaxed) {
            self.max_collection_attempts.fetch_add(1, Ordering::Relaxed);
        } else {
            self.allocation_success.store(false, Ordering::Relaxed);
            self.max_collection_attempts.store(1, Ordering::Relaxed);
        }

        self.max_collection_attempts.load(Ordering::Relaxed)
    }

    /// Return true if this collection was triggered by application code.
    pub fn is_user_triggered_collection(&self) -> bool {
        self.user_triggered_collection.load(Ordering::Relaxed)
    }

    /// Return true if this collection was triggered internally.
    pub fn is_internal_triggered_collection(&self) -> bool {
        let is_internal_triggered = self
            .last_internal_triggered_collection
            .load(Ordering::SeqCst);
        // Remove this assertion when we have concurrent GC.
        assert!(
            !is_internal_triggered,
            "We have no concurrent GC implemented. We should not have internally triggered GC"
        );
        is_internal_triggered
    }

    /// Increase the allocation bytes and return the current allocation bytes after increasing
    pub fn increase_allocation_bytes_by(&self, size: usize) -> usize {
        let old_allocation_bytes = self.allocation_bytes.fetch_add(size, Ordering::SeqCst);
        trace!(
            "Stress GC: old_allocation_bytes = {}, size = {}, allocation_bytes = {}",
            old_allocation_bytes,
            size,
            self.allocation_bytes.load(Ordering::Relaxed),
        );
        old_allocation_bytes + size
    }

    /// Check if the options are set for stress GC. If either stress_factor or analysis_factor is set,
    /// we should do stress GC.
    pub fn is_stress_test_gc_enabled(&self) -> bool {
        use crate::util::constants::DEFAULT_STRESS_FACTOR;
        *self.options.stress_factor != DEFAULT_STRESS_FACTOR
            || *self.options.analysis_factor != DEFAULT_STRESS_FACTOR
    }

    /// Check if we should do precise stress test. If so, we need to check for stress GCs for every allocation.
    /// Otherwise, we only check in the allocation slow path.
    pub fn is_precise_stress(&self) -> bool {
        *self.options.precise_stress
    }

    /// Check if we should do a stress GC now. If GC is initialized and the allocation bytes exceeds
    /// the stress factor, we should do a stress GC.
    pub fn should_do_stress_gc(&self) -> bool {
        self.initialized.load(Ordering::SeqCst)
            && (self.allocation_bytes.load(Ordering::SeqCst) > *self.options.stress_factor)
    }

    pub(super) fn collection_required<P: Plan>(
        &self,
        plan: &P,
        space_full: bool,
        _space: &dyn Space<VM>,
    ) -> bool {
        let stress_force_gc = self.should_do_stress_gc();
        if stress_force_gc {
            debug!(
                "Stress GC: allocation_bytes = {}, stress_factor = {}",
                self.allocation_bytes.load(Ordering::Relaxed),
                *self.options.stress_factor
            );
            debug!("Doing stress GC");
            self.allocation_bytes.store(0, Ordering::SeqCst);
        }

        debug!(
            "self.get_reserved_pages()={}, self.get_total_pages()={}",
            plan.get_reserved_pages(),
            plan.get_total_pages()
        );
        // Check if we reserved more pages (including the collection copy reserve)
        // than the heap's total pages. In that case, we will have to do a GC.
        let heap_full = plan.get_reserved_pages() > plan.get_total_pages();

        space_full || stress_force_gc || heap_full
    }

    #[allow(unused_variables)] // depending on the enabled features, base may not be used.
    pub(crate) fn verify_side_metadata_sanity(
        &self,
        side_metadata_sanity_checker: &mut SideMetadataSanity,
    ) {
        #[cfg(feature = "code_space")]
        self.code_space
            .verify_side_metadata_sanity(side_metadata_sanity_checker);
        #[cfg(feature = "ro_space")]
        self.ro_space
            .verify_side_metadata_sanity(side_metadata_sanity_checker);
        #[cfg(feature = "vm_space")]
        self.vm_space
            .verify_side_metadata_sanity(side_metadata_sanity_checker);
    }
}

/**
CommonPlan is for representing state and features used by _many_ plans, but that are not fundamental to _all_ plans.  Examples include the Large Object Space and an Immortal space.  Features that are fundamental to _all_ plans must be included in BasePlan.
*/
#[derive(PlanTraceObject)]
pub struct CommonPlan<VM: VMBinding> {
    #[trace]
    pub immortal: ImmortalSpace<VM>,
    #[trace]
    pub los: LargeObjectSpace<VM>,
    #[fallback_trace]
    pub base: BasePlan<VM>,
}

impl<VM: VMBinding> CommonPlan<VM> {
    pub fn new(
        vm_map: &'static VMMap,
        mmapper: &'static Mmapper,
        options: Arc<UnsafeOptionsWrapper>,
        mut heap: HeapMeta,
        constraints: &'static PlanConstraints,
        global_side_metadata_specs: Vec<SideMetadataSpec>,
    ) -> CommonPlan<VM> {
        CommonPlan {
            immortal: ImmortalSpace::new(
                "immortal",
                true,
                VMRequest::discontiguous(),
                global_side_metadata_specs.clone(),
                vm_map,
                mmapper,
                &mut heap,
                constraints,
            ),
            los: LargeObjectSpace::new(
                "los",
                true,
                VMRequest::discontiguous(),
                global_side_metadata_specs.clone(),
                vm_map,
                mmapper,
                &mut heap,
                constraints,
                false,
            ),
            base: BasePlan::new(
                vm_map,
                mmapper,
                options,
                heap,
                constraints,
                global_side_metadata_specs,
            ),
        }
    }

    pub fn gc_init(&mut self, heap_size: usize, vm_map: &'static VMMap) {
        self.base.gc_init(heap_size, vm_map);
        self.immortal.init(vm_map);
        self.los.init(vm_map);
    }

    pub fn get_used_pages(&self) -> usize {
        self.immortal.reserved_pages() + self.los.reserved_pages() + self.base.get_used_pages()
    }

    pub fn trace_object<Q: ObjectQueue>(
        &self,
        queue: &mut Q,
        object: ObjectReference,
        worker: &mut GCWorker<VM>,
    ) -> ObjectReference {
        if self.immortal.in_space(object) {
            trace!("trace_object: object in immortal space");
            return self.immortal.trace_object(queue, object);
        }
        if self.los.in_space(object) {
            trace!("trace_object: object in los");
            return self.los.trace_object(queue, object);
        }
<<<<<<< HEAD
        self.base.trace_object::<T>(trace, object, worker)
=======
        self.base.trace_object::<Q>(queue, object)
>>>>>>> f78de4ed
    }

    pub fn prepare(&mut self, tls: VMWorkerThread, full_heap: bool) {
        self.immortal.prepare();
        self.los.prepare(full_heap);
        self.base.prepare(tls, full_heap)
    }

    pub fn release(&mut self, tls: VMWorkerThread, full_heap: bool) {
        self.immortal.release();
        self.los.release(full_heap);
        self.base.release(tls, full_heap)
    }

    pub fn stacks_prepared(&self) -> bool {
        self.base.stacks_prepared()
    }

    pub fn get_immortal(&self) -> &ImmortalSpace<VM> {
        &self.immortal
    }

    pub fn get_los(&self) -> &LargeObjectSpace<VM> {
        &self.los
    }

    pub(crate) fn verify_side_metadata_sanity(
        &self,
        side_metadata_sanity_checker: &mut SideMetadataSanity,
    ) {
        self.base
            .verify_side_metadata_sanity(side_metadata_sanity_checker);
        self.immortal
            .verify_side_metadata_sanity(side_metadata_sanity_checker);
        self.los
            .verify_side_metadata_sanity(side_metadata_sanity_checker);
    }
}

use crate::policy::gc_work::TraceKind;
use crate::vm::VMBinding;

/// A plan that uses `PlanProcessEdges` needs to provide an implementation for this trait.
/// Generally a plan does not need to manually implement this trait. Instead, we provide
/// a procedural macro that helps generate an implementation. Please check `macros/trace_object`.
///
/// A plan could also manually implement this trait. For the sake of performance, the implementation
/// of this trait should mark methods as `[inline(always)]`.
pub trait PlanTraceObject<VM: VMBinding> {
    /// Trace objects in the plan. Generally one needs to figure out
    /// which space an object resides in, and invokes the corresponding policy
    /// trace object method.
    ///
    /// Arguments:
    /// * `trace`: the current transitive closure
    /// * `object`: the object to trace. This is a non-nullable object reference.
    /// * `worker`: the GC worker that is tracing this object.
    fn trace_object<Q: ObjectQueue, const KIND: TraceKind>(
        &self,
        queue: &mut Q,
        object: ObjectReference,
        worker: &mut GCWorker<VM>,
    ) -> ObjectReference;

    /// Post-scan objects in the plan. Each object is scanned by `VM::VMScanning::scan_object()`, and this function
    /// will be called after the `VM::VMScanning::scan_object()` as a hook to invoke possible policy post scan method.
    /// If a plan does not have any policy that needs post scan, this method can be implemented as empty.
    /// If a plan has a policy that has some policy specific behaviors for scanning (e.g. mark lines in Immix),
    /// this method should also invoke those policy specific methods for objects in that space.
    fn post_scan_object(&self, object: ObjectReference);

    /// Whether objects in this plan may move. If any of the spaces used by the plan may move objects, this should
    /// return true.
    fn may_move_objects<const KIND: TraceKind>() -> bool;
}

use enum_map::Enum;
/// Allocation semantics that MMTk provides.
/// Each allocation request requires a desired semantic for the object to allocate.
#[repr(i32)]
#[derive(Clone, Copy, Debug, Enum, PartialEq, Eq)]
pub enum AllocationSemantics {
    Default = 0,
    Immortal = 1,
    Los = 2,
    Code = 3,
    ReadOnly = 4,
    LargeCode = 5,
}<|MERGE_RESOLUTION|>--- conflicted
+++ resolved
@@ -631,7 +631,7 @@
             return self.vm_space.trace_object(_queue, _object);
         }
 
-        VM::VMActivePlan::vm_trace_object::<T>(_trace, _object, _worker)
+        VM::VMActivePlan::vm_trace_object::<Q>(_queue, _object, _worker)
     }
 
     pub fn prepare(&mut self, _tls: VMWorkerThread, _full_heap: bool) {
@@ -919,11 +919,7 @@
             trace!("trace_object: object in los");
             return self.los.trace_object(queue, object);
         }
-<<<<<<< HEAD
-        self.base.trace_object::<T>(trace, object, worker)
-=======
-        self.base.trace_object::<Q>(queue, object)
->>>>>>> f78de4ed
+        self.base.trace_object::<Q>(queue, object, worker)
     }
 
     pub fn prepare(&mut self, tls: VMWorkerThread, full_heap: bool) {
