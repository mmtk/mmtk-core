//! The global part of a plan implementation.

use super::PlanConstraints;
use crate::global_state::GlobalState;
use crate::mmtk::MMTK;
use crate::plan::tracing::ObjectQueue;
use crate::plan::Mutator;
use crate::policy::immortalspace::ImmortalSpace;
use crate::policy::largeobjectspace::LargeObjectSpace;
use crate::policy::space::{PlanCreateSpaceArgs, Space};
#[cfg(feature = "vm_space")]
use crate::policy::vmspace::VMSpace;
use crate::scheduler::*;
use crate::util::alloc::allocators::AllocatorSelector;
use crate::util::copy::{CopyConfig, GCWorkerCopyContext};
use crate::util::heap::gc_trigger::GCTrigger;
use crate::util::heap::gc_trigger::SpaceStats;
use crate::util::heap::layout::Mmapper;
use crate::util::heap::layout::VMMap;
use crate::util::heap::HeapMeta;
use crate::util::heap::VMRequest;
use crate::util::metadata::side_metadata::SideMetadataSanity;
use crate::util::metadata::side_metadata::SideMetadataSpec;
use crate::util::options::Options;
use crate::util::options::PlanSelector;
use crate::util::statistics::stats::Stats;
use crate::util::{conversions, ObjectReference};
use crate::util::{VMMutatorThread, VMWorkerThread};
use crate::vm::*;
use downcast_rs::Downcast;
use enum_map::EnumMap;
use std::sync::atomic::Ordering;
use std::sync::Arc;

use mmtk_macros::{HasSpaces, PlanTraceObject};

pub fn create_mutator<VM: VMBinding>(
    tls: VMMutatorThread,
    mmtk: &'static MMTK<VM>,
) -> Box<Mutator<VM>> {
    Box::new(match *mmtk.options.plan {
        PlanSelector::NoGC => crate::plan::nogc::mutator::create_nogc_mutator(tls, mmtk),
        PlanSelector::SemiSpace => crate::plan::semispace::mutator::create_ss_mutator(tls, mmtk),
        PlanSelector::GenCopy => {
            crate::plan::generational::copying::mutator::create_gencopy_mutator(tls, mmtk)
        }
        PlanSelector::GenImmix => {
            crate::plan::generational::immix::mutator::create_genimmix_mutator(tls, mmtk)
        }
        PlanSelector::MarkSweep => crate::plan::marksweep::mutator::create_ms_mutator(tls, mmtk),
        PlanSelector::Immix => crate::plan::immix::mutator::create_immix_mutator(tls, mmtk),
        PlanSelector::PageProtect => {
            crate::plan::pageprotect::mutator::create_pp_mutator(tls, mmtk)
        }
        PlanSelector::MarkCompact => {
            crate::plan::markcompact::mutator::create_markcompact_mutator(tls, mmtk)
        }
        PlanSelector::StickyImmix => {
            crate::plan::sticky::immix::mutator::create_stickyimmix_mutator(tls, mmtk)
        }
<<<<<<< HEAD
        PlanSelector::ConcurrentImmix => {
            crate::plan::concurrent::immix::mutator::create_concurrent_immix_mutator(tls, mmtk)
=======
        PlanSelector::Compressor => {
            crate::plan::compressor::mutator::create_compressor_mutator(tls, mmtk)
>>>>>>> d93262b4
        }
    })
}

pub fn create_plan<VM: VMBinding>(
    plan: PlanSelector,
    args: CreateGeneralPlanArgs<VM>,
) -> Box<dyn Plan<VM = VM>> {
    let plan = match plan {
        PlanSelector::NoGC => {
            Box::new(crate::plan::nogc::NoGC::new(args)) as Box<dyn Plan<VM = VM>>
        }
        PlanSelector::SemiSpace => {
            Box::new(crate::plan::semispace::SemiSpace::new(args)) as Box<dyn Plan<VM = VM>>
        }
        PlanSelector::GenCopy => Box::new(crate::plan::generational::copying::GenCopy::new(args))
            as Box<dyn Plan<VM = VM>>,
        PlanSelector::GenImmix => Box::new(crate::plan::generational::immix::GenImmix::new(args))
            as Box<dyn Plan<VM = VM>>,
        PlanSelector::MarkSweep => {
            Box::new(crate::plan::marksweep::MarkSweep::new(args)) as Box<dyn Plan<VM = VM>>
        }
        PlanSelector::Immix => {
            Box::new(crate::plan::immix::Immix::new(args)) as Box<dyn Plan<VM = VM>>
        }
        PlanSelector::PageProtect => {
            Box::new(crate::plan::pageprotect::PageProtect::new(args)) as Box<dyn Plan<VM = VM>>
        }
        PlanSelector::MarkCompact => {
            Box::new(crate::plan::markcompact::MarkCompact::new(args)) as Box<dyn Plan<VM = VM>>
        }
        PlanSelector::StickyImmix => {
            Box::new(crate::plan::sticky::immix::StickyImmix::new(args)) as Box<dyn Plan<VM = VM>>
        }
<<<<<<< HEAD
        PlanSelector::ConcurrentImmix => {
            Box::new(crate::plan::concurrent::immix::ConcurrentImmix::new(args))
                as Box<dyn Plan<VM = VM>>
=======
        PlanSelector::Compressor => {
            Box::new(crate::plan::compressor::Compressor::new(args)) as Box<dyn Plan<VM = VM>>
>>>>>>> d93262b4
        }
    };

    // We have created Plan in the heap, and we won't explicitly move it.
    // Each space now has a fixed address for its lifetime. It is safe now to initialize SFT.
    let sft_map: &mut dyn crate::policy::sft_map::SFTMap =
        unsafe { crate::mmtk::SFT_MAP.get_mut() }.as_mut();
    plan.for_each_space(&mut |s| {
        sft_map.notify_space_creation(s.as_sft());
        s.initialize_sft(sft_map);
    });

    plan
}

/// Create thread local GC worker.
pub fn create_gc_worker_context<VM: VMBinding>(
    tls: VMWorkerThread,
    mmtk: &'static MMTK<VM>,
) -> GCWorkerCopyContext<VM> {
    GCWorkerCopyContext::<VM>::new(tls, mmtk, mmtk.get_plan().create_copy_config())
}

/// A plan describes the global core functionality for all memory management schemes.
/// All global MMTk plans should implement this trait.
///
/// The global instance defines and manages static resources
/// (such as memory and virtual memory resources).
///
/// Constructor:
///
/// For the constructor of a new plan, there are a few things the constructor _must_ do
/// (please check existing plans and see what they do in the constructor):
/// 1. Create a HeapMeta, and use this HeapMeta to initialize all the spaces.
/// 2. Create a vector of all the side metadata specs with `SideMetadataContext::new_global_specs()`,
///    the parameter is a vector of global side metadata specs that are specific to the plan.
/// 3. Initialize all the spaces the plan uses with the heap meta, and the global metadata specs vector.
/// 4. Invoke the `verify_side_metadata_sanity()` method of the plan.
///    It will create a `SideMetadataSanity` object, and invoke verify_side_metadata_sanity() for each space (or
///    invoke verify_side_metadata_sanity() in `CommonPlan`/`BasePlan` for the spaces in the common/base plan).
///
/// Methods in this trait:
///
/// Only methods that will be overridden by each specific plan should be included in this trait. The trait may
/// provide a default implementation, and each plan can override the implementation. For methods that won't be
/// overridden, we should implement those methods in BasePlan (or CommonPlan) and call them from there instead.
/// We should avoid having methods with the same name in both Plan and BasePlan, as this may confuse people, and
/// they may call a wrong method by mistake.
// TODO: Some methods that are not overriden can be moved from the trait to BasePlan.
pub trait Plan: 'static + HasSpaces + Sync + Downcast {
    /// Get the plan constraints for the plan.
    /// This returns a non-constant value. A constant value can be found in each plan's module if needed.
    fn constraints(&self) -> &'static PlanConstraints;

    /// Create a copy config for this plan. A copying GC plan MUST override this method,
    /// and provide a valid config.
    fn create_copy_config(&'static self) -> CopyConfig<Self::VM> {
        // Use the empty default copy config for non copying GC.
        CopyConfig::default()
    }

    /// Get a immutable reference to the base plan. `BasePlan` is included by all the MMTk GC plans.
    fn base(&self) -> &BasePlan<Self::VM>;

    /// Get a mutable reference to the base plan. `BasePlan` is included by all the MMTk GC plans.
    fn base_mut(&mut self) -> &mut BasePlan<Self::VM>;

    /// Schedule work for the upcoming GC.
    fn schedule_collection(&'static self, _scheduler: &GCWorkScheduler<Self::VM>);

    /// Schedule work for the upcoming concurrent GC.
    fn schedule_concurrent_collection(&'static self, _scheduler: &GCWorkScheduler<Self::VM>) {
        self.schedule_collection(_scheduler);
    }

    /// Get the common plan. CommonPlan is included by most of MMTk GC plans.
    fn common(&self) -> &CommonPlan<Self::VM> {
        panic!("Common Plan not handled!")
    }

    /// Return a reference to `GenerationalPlan` to allow
    /// access methods specific to generational plans if the plan is a generational plan.
    fn generational(
        &self,
    ) -> Option<&dyn crate::plan::generational::global::GenerationalPlan<VM = Self::VM>> {
        None
    }

    /// Get the current run time options.
    fn options(&self) -> &Options {
        &self.base().options
    }

    /// Get the allocator mapping between [`crate::AllocationSemantics`] and [`crate::util::alloc::AllocatorSelector`].
    /// This defines what space this plan will allocate objects into for different semantics.
    fn get_allocator_mapping(&self) -> &'static EnumMap<AllocationSemantics, AllocatorSelector>;

    /// Prepare the plan before a GC. This is invoked in an initial step in the GC.
    /// This is invoked once per GC by one worker thread. `tls` is the worker thread that executes this method.
    fn prepare(&mut self, tls: VMWorkerThread);

    /// Prepare a worker for a GC. Each worker has its own prepare method. This hook is for plan-specific
    /// per-worker preparation. This method is invoked once per worker by the worker thread passed as the argument.
    fn prepare_worker(&self, _worker: &mut GCWorker<Self::VM>) {}

    /// Release the plan after transitive closure. A plan can implement this method to call each policy's release,
    /// or create any work packet that should be done in release.
    /// This is invoked once per GC by one worker thread. `tls` is the worker thread that executes this method.
    fn release(&mut self, tls: VMWorkerThread);

    /// Inform the plan about the end of a GC. It is guaranteed that there is no further work for this GC.
    /// This is invoked once per GC by one worker thread. `tls` is the worker thread that executes this method.
    fn end_of_gc(&mut self, _tls: VMWorkerThread);

    /// Notify the plan that an emergency collection will happen. The plan should try to free as much memory as possible.
    /// The default implementation will force a full heap collection for generational plans.
    fn notify_emergency_collection(&self) {
        if let Some(gen) = self.generational() {
            gen.force_full_heap_collection();
        }
    }

    /// Ask the plan if they would trigger a GC. If MMTk is in charge of triggering GCs, this method is called
    /// periodically during allocation. However, MMTk may delegate the GC triggering decision to the runtime,
    /// in which case, this method may not be called. This method returns true to trigger a collection.
    ///
    /// # Arguments
    /// * `space_full`: the allocation to a specific space failed, must recover pages within 'space'.
    /// * `space`: an option to indicate if there is a space that has failed in an allocation.
    fn collection_required(&self, space_full: bool, space: Option<SpaceStats<Self::VM>>) -> bool;

    // Note: The following methods are about page accounting. The default implementation should
    // work fine for non-copying plans. For copying plans, the plan should override any of these methods
    // if necessary.

    /// Get the number of pages that are reserved, including pages used by MMTk spaces, pages that
    /// will be used (e.g. for copying), and live pages allocated outside MMTk spaces as reported
    /// by the VM binding.
    fn get_reserved_pages(&self) -> usize {
        let used_pages = self.get_used_pages();
        let collection_reserve = self.get_collection_reserved_pages();
        let vm_live_bytes = <Self::VM as VMBinding>::VMCollection::vm_live_bytes();
        // Note that `vm_live_bytes` may not be the exact number of bytes in whole pages.  The VM
        // binding is allowed to return an approximate value if it is expensive or impossible to
        // compute the exact number of pages occupied.
        let vm_live_pages = conversions::bytes_to_pages_up(vm_live_bytes);
        let total = used_pages + collection_reserve + vm_live_pages;

        trace!(
            "Reserved pages = {}, used pages: {}, collection reserve: {}, VM live pages: {}",
            total,
            used_pages,
            collection_reserve,
            vm_live_pages,
        );

        total
    }

    /// Get the total number of pages for the heap.
    fn get_total_pages(&self) -> usize {
        self.base()
            .gc_trigger
            .policy
            .get_current_heap_size_in_pages()
    }

    /// Get the number of pages that are still available for use. The available pages
    /// should always be positive or 0.
    fn get_available_pages(&self) -> usize {
        let reserved_pages = self.get_reserved_pages();
        let total_pages = self.get_total_pages();

        // It is possible that the reserved pages is larger than the total pages so we are doing
        // a saturating subtraction to make sure we return a non-negative number.
        // For example,
        // 1. our GC trigger checks if reserved pages is more than total pages.
        // 2. when the heap is almost full of live objects (such as in the case of an OOM) and we are doing a copying GC, it is possible
        //    the reserved pages is larger than total pages after the copying GC (the reserved pages after a GC
        //    may be larger than the reserved pages before a GC, as we may end up using more memory for thread local
        //    buffers for copy allocators).
        // 3. the binding disabled GC, and we end up over-allocating beyond the total pages determined by the GC trigger.
        let available_pages = total_pages.saturating_sub(reserved_pages);
        trace!(
            "Total pages = {}, reserved pages = {}, available pages = {}",
            total_pages,
            reserved_pages,
            available_pages,
        );
        available_pages
    }

    /// Get the number of pages that are reserved for collection. By default, we return 0.
    /// For copying plans, they need to override this and calculate required pages to complete
    /// a copying GC.
    fn get_collection_reserved_pages(&self) -> usize {
        0
    }

    /// Get the number of pages that are used.
    fn get_used_pages(&self) -> usize;

    /// Get the number of pages that are NOT used. This is clearly different from available pages.
    /// Free pages are unused, but some of them may have been reserved for some reason.
    fn get_free_pages(&self) -> usize {
        let total_pages = self.get_total_pages();
        let used_pages = self.get_used_pages();

        // It is possible that the used pages is larger than the total pages, so we use saturating
        // subtraction.  See the comments in `get_available_pages`.
        total_pages.saturating_sub(used_pages)
    }

    /// Return whether last GC was an exhaustive attempt to collect the heap.
    /// For example, for generational GCs, minor collection is not an exhaustive collection.
    /// For example, for Immix, fast collection (no defragmentation) is not an exhaustive collection.
    fn last_collection_was_exhaustive(&self) -> bool {
        true
    }

    /// Return whether the current GC may move any object.  The VM binding can make use of this
    /// information and choose to or not to update some data structures that record the addresses
    /// of objects.
    ///
    /// This function is callable during a GC.  From the VM binding's point of view, the information
    /// of whether the current GC moves object or not is available since `Collection::stop_mutators`
    /// is called, and remains available until (but not including) `resume_mutators` at which time
    /// the current GC has just finished.
    fn current_gc_may_move_object(&self) -> bool;

    /// An object is firstly reached by a sanity GC. So the object is reachable
    /// in the current GC, and all the GC work has been done for the object (such as
    /// tracing and releasing). A plan can implement this to
    /// use plan specific semantics to check if the object is sane.
    /// Return true if the object is considered valid by the plan.
    fn sanity_check_object(&self, _object: ObjectReference) -> bool {
        true
    }

    /// Call `space.verify_side_metadata_sanity` for all spaces in this plan.
    fn verify_side_metadata_sanity(&self) {
        let mut side_metadata_sanity_checker = SideMetadataSanity::new();
        self.for_each_space(&mut |space| {
            space.verify_side_metadata_sanity(&mut side_metadata_sanity_checker);
        })
    }

    fn gc_pause_start(&self, _scheduler: &GCWorkScheduler<Self::VM>) {}
    fn gc_pause_end(&self) {}
}

impl_downcast!(Plan assoc VM);

/**
BasePlan should contain all plan-related state and functions that are _fundamental_ to _all_ plans.  These include VM-specific (but not plan-specific) features such as a code space or vm space, which are fundamental to all plans for a given VM.  Features that are common to _many_ (but not intrinsically _all_) plans should instead be included in CommonPlan.
*/
#[derive(HasSpaces, PlanTraceObject)]
pub struct BasePlan<VM: VMBinding> {
    pub(crate) global_state: Arc<GlobalState>,
    pub options: Arc<Options>,
    pub gc_trigger: Arc<GCTrigger<VM>>,

    // Spaces in base plan
    #[cfg(feature = "code_space")]
    #[space]
    pub code_space: ImmortalSpace<VM>,
    #[cfg(feature = "code_space")]
    #[space]
    pub code_lo_space: ImmortalSpace<VM>,
    #[cfg(feature = "ro_space")]
    #[space]
    pub ro_space: ImmortalSpace<VM>,

    /// A VM space is a space allocated and populated by the VM.  Currently it is used by JikesRVM
    /// for boot image.
    ///
    /// If VM space is present, it has some special interaction with the
    /// `memory_manager::is_mmtk_object` and the `memory_manager::is_in_mmtk_spaces` functions.
    ///
    /// -   The functions `is_mmtk_object` and `find_object_from_internal_pointer` require
    ///     the valid object (VO) bit side metadata to identify objects.
    ///     If the binding maintains the VO bit for objects in VM spaces, those functions will work accordingly.
    ///     Otherwise, calling them is undefined behavior.
    ///
    /// -   The `is_in_mmtk_spaces` currently returns `true` if the given object reference is in
    ///     the VM space.
    #[cfg(feature = "vm_space")]
    #[space]
    pub vm_space: VMSpace<VM>,
}

/// Args needed for creating any plan. This includes a set of contexts from MMTK or global. This
/// is passed to each plan's constructor.
pub struct CreateGeneralPlanArgs<'a, VM: VMBinding> {
    pub vm_map: &'static dyn VMMap,
    pub mmapper: &'static dyn Mmapper,
    pub options: Arc<Options>,
    pub state: Arc<GlobalState>,
    pub gc_trigger: Arc<crate::util::heap::gc_trigger::GCTrigger<VM>>,
    pub scheduler: Arc<GCWorkScheduler<VM>>,
    pub stats: &'a Stats,
    pub heap: &'a mut HeapMeta,
}

/// Args needed for creating a specific plan. This includes plan-specific args, such as plan constrainst
/// and their global side metadata specs. This is created in each plan's constructor, and will be passed
/// to `CommonPlan` or `BasePlan`. Also you can create `PlanCreateSpaceArg` from this type, and use that
/// to create spaces.
pub struct CreateSpecificPlanArgs<'a, VM: VMBinding> {
    pub global_args: CreateGeneralPlanArgs<'a, VM>,
    pub constraints: &'static PlanConstraints,
    pub global_side_metadata_specs: Vec<SideMetadataSpec>,
}

impl<VM: VMBinding> CreateSpecificPlanArgs<'_, VM> {
    /// Get a PlanCreateSpaceArgs that can be used to create a space
    pub fn get_space_args(
        &mut self,
        name: &'static str,
        zeroed: bool,
        permission_exec: bool,
        vmrequest: VMRequest,
    ) -> PlanCreateSpaceArgs<VM> {
        PlanCreateSpaceArgs {
            name,
            zeroed,
            permission_exec,
            vmrequest,
            global_side_metadata_specs: self.global_side_metadata_specs.clone(),
            vm_map: self.global_args.vm_map,
            mmapper: self.global_args.mmapper,
            heap: self.global_args.heap,
            constraints: self.constraints,
            gc_trigger: self.global_args.gc_trigger.clone(),
            scheduler: self.global_args.scheduler.clone(),
            options: self.global_args.options.clone(),
            global_state: self.global_args.state.clone(),
        }
    }
}

impl<VM: VMBinding> BasePlan<VM> {
    #[allow(unused_mut)] // 'args' only needs to be mutable for certain features
    pub fn new(mut args: CreateSpecificPlanArgs<VM>) -> BasePlan<VM> {
        BasePlan {
            #[cfg(feature = "code_space")]
            code_space: ImmortalSpace::new(args.get_space_args(
                "code_space",
                true,
                true,
                VMRequest::discontiguous(),
            )),
            #[cfg(feature = "code_space")]
            code_lo_space: ImmortalSpace::new(args.get_space_args(
                "code_lo_space",
                true,
                true,
                VMRequest::discontiguous(),
            )),
            #[cfg(feature = "ro_space")]
            ro_space: ImmortalSpace::new(args.get_space_args(
                "ro_space",
                true,
                false,
                VMRequest::discontiguous(),
            )),
            #[cfg(feature = "vm_space")]
            vm_space: VMSpace::new(args.get_space_args(
                "vm_space",
                false,
                false, // it doesn't matter -- we are not mmapping for VM space.
                VMRequest::discontiguous(),
            )),

            global_state: args.global_args.state.clone(),
            gc_trigger: args.global_args.gc_trigger,
            options: args.global_args.options,
        }
    }

    // Depends on what base spaces we use, unsync may be unused.
    pub fn get_used_pages(&self) -> usize {
        // Depends on what base spaces we use, pages may be unchanged.
        #[allow(unused_mut)]
        let mut pages = 0;

        #[cfg(feature = "code_space")]
        {
            pages += self.code_space.reserved_pages();
            pages += self.code_lo_space.reserved_pages();
        }
        #[cfg(feature = "ro_space")]
        {
            pages += self.ro_space.reserved_pages();
        }

        // If we need to count malloc'd size as part of our heap, we add it here.
        #[cfg(feature = "malloc_counted_size")]
        {
            pages += self.global_state.get_malloc_bytes_in_pages();
        }

        // The VM space may be used as an immutable boot image, in which case, we should not count
        // it as part of the heap size.
        pages
    }

    pub fn prepare(&mut self, _tls: VMWorkerThread, _full_heap: bool) {
        #[cfg(feature = "code_space")]
        self.code_space.prepare();
        #[cfg(feature = "code_space")]
        self.code_lo_space.prepare();
        #[cfg(feature = "ro_space")]
        self.ro_space.prepare();
        #[cfg(feature = "vm_space")]
        self.vm_space.prepare();
    }

    pub fn release(&mut self, _tls: VMWorkerThread, _full_heap: bool) {
        #[cfg(feature = "code_space")]
        self.code_space.release();
        #[cfg(feature = "code_space")]
        self.code_lo_space.release();
        #[cfg(feature = "ro_space")]
        self.ro_space.release();
        #[cfg(feature = "vm_space")]
        self.vm_space.release();
    }

    pub fn end_of_gc(&mut self, _tls: VMWorkerThread) {
        // Do nothing here. None of the spaces needs end_of_gc.
    }

    pub(crate) fn collection_required<P: Plan>(&self, plan: &P, space_full: bool) -> bool {
        let stress_force_gc =
            crate::util::heap::gc_trigger::GCTrigger::<VM>::should_do_stress_gc_inner(
                &self.global_state,
                &self.options,
            );
        if stress_force_gc {
            debug!(
                "Stress GC: allocation_bytes = {}, stress_factor = {}",
                self.global_state.allocation_bytes.load(Ordering::Relaxed),
                *self.options.stress_factor
            );
            debug!("Doing stress GC");
            self.global_state
                .allocation_bytes
                .store(0, Ordering::SeqCst);
        }

        debug!(
            "self.get_reserved_pages()={}, self.get_total_pages()={}",
            plan.get_reserved_pages(),
            plan.get_total_pages()
        );
        // Check if we reserved more pages (including the collection copy reserve)
        // than the heap's total pages. In that case, we will have to do a GC.
        let heap_full = plan.base().gc_trigger.is_heap_full();

        space_full || stress_force_gc || heap_full
    }
}

cfg_if::cfg_if! {
    // Use immortal or mark sweep as the non moving space if the features are enabled. Otherwise use Immix.
    if #[cfg(feature = "immortal_as_nonmoving")] {
        pub type NonMovingSpace<VM> = crate::policy::immortalspace::ImmortalSpace<VM>;
    } else if #[cfg(feature = "marksweep_as_nonmoving")] {
        pub type NonMovingSpace<VM> = crate::policy::marksweepspace::native_ms::MarkSweepSpace<VM>;
    } else {
        pub type NonMovingSpace<VM> = crate::policy::immix::ImmixSpace<VM>;
    }
}

/**
CommonPlan is for representing state and features used by _many_ plans, but that are not fundamental to _all_ plans.  Examples include the Large Object Space and an Immortal space.  Features that are fundamental to _all_ plans must be included in BasePlan.
*/
#[derive(HasSpaces, PlanTraceObject)]
pub struct CommonPlan<VM: VMBinding> {
    #[space]
    pub immortal: ImmortalSpace<VM>,
    #[space]
    pub los: LargeObjectSpace<VM>,
    #[space]
    #[cfg_attr(
        not(any(feature = "immortal_as_nonmoving", feature = "marksweep_as_nonmoving")),
        post_scan
    )] // Immix space needs post_scan
    pub nonmoving: NonMovingSpace<VM>,
    #[parent]
    pub base: BasePlan<VM>,
}

impl<VM: VMBinding> CommonPlan<VM> {
    pub fn new(mut args: CreateSpecificPlanArgs<VM>) -> CommonPlan<VM> {
        CommonPlan {
            immortal: ImmortalSpace::new(args.get_space_args(
                "immortal",
                true,
                false,
                VMRequest::discontiguous(),
            )),
            los: LargeObjectSpace::new(
                args.get_space_args("los", true, false, VMRequest::discontiguous()),
                false,
            ),
            nonmoving: Self::new_nonmoving_space(&mut args),
            base: BasePlan::new(args),
        }
    }

    pub fn get_used_pages(&self) -> usize {
        self.immortal.reserved_pages()
            + self.los.reserved_pages()
            + self.nonmoving.reserved_pages()
            + self.base.get_used_pages()
    }

    pub fn initial_pause_prepare(&mut self) {
        self.los.initial_pause_prepare();
    }

    pub fn final_pause_release(&mut self) {
        self.los.final_pause_release();
    }

    pub fn prepare(&mut self, tls: VMWorkerThread, full_heap: bool) {
        self.immortal.prepare();
        self.los.prepare(full_heap);
        self.prepare_nonmoving_space(full_heap);
        self.base.prepare(tls, full_heap)
    }

    pub fn release(&mut self, tls: VMWorkerThread, full_heap: bool) {
        self.immortal.release();
        self.los.release(full_heap);
        self.release_nonmoving_space(full_heap);
        self.base.release(tls, full_heap)
    }

    pub fn end_of_gc(&mut self, tls: VMWorkerThread) {
        self.end_of_gc_nonmoving_space();
        self.base.end_of_gc(tls);
    }

    pub fn get_immortal(&self) -> &ImmortalSpace<VM> {
        &self.immortal
    }

    pub fn get_los(&self) -> &LargeObjectSpace<VM> {
        &self.los
    }

    pub fn get_nonmoving(&self) -> &NonMovingSpace<VM> {
        &self.nonmoving
    }

    fn new_nonmoving_space(args: &mut CreateSpecificPlanArgs<VM>) -> NonMovingSpace<VM> {
        let space_args = args.get_space_args("nonmoving", true, false, VMRequest::discontiguous());
        cfg_if::cfg_if! {
            if #[cfg(any(feature = "immortal_as_nonmoving", feature = "marksweep_as_nonmoving"))] {
                NonMovingSpace::new(space_args)
            } else {
                // Immix requires extra args.
                NonMovingSpace::new(
                    space_args,
                    crate::policy::immix::ImmixSpaceArgs {
                        unlog_object_when_traced: false,
                        #[cfg(feature = "vo_bit")]
                        mixed_age: false,
                        never_move_objects: true,
                    },
                )
            }
        }
    }

    fn prepare_nonmoving_space(&mut self, _full_heap: bool) {
        cfg_if::cfg_if! {
            if #[cfg(feature = "immortal_as_nonmoving")] {
                self.nonmoving.prepare();
            } else if #[cfg(feature = "marksweep_as_nonmoving")] {
                self.nonmoving.prepare(_full_heap);
            } else {
                self.nonmoving.prepare(_full_heap, None);
            }
        }
    }

    fn release_nonmoving_space(&mut self, _full_heap: bool) {
        cfg_if::cfg_if! {
            if #[cfg(feature = "immortal_as_nonmoving")] {
                self.nonmoving.release();
            } else if #[cfg(feature = "marksweep_as_nonmoving")] {
                self.nonmoving.prepare(_full_heap);
            } else {
                self.nonmoving.release(_full_heap);
            }
        }
    }

    fn end_of_gc_nonmoving_space(&mut self) {
        cfg_if::cfg_if! {
            if #[cfg(feature = "immortal_as_nonmoving")] {
                // Nothing we need to do for immortal space.
            } else if #[cfg(feature = "marksweep_as_nonmoving")] {
                self.nonmoving.end_of_gc();
            } else {
                self.nonmoving.end_of_gc();
            }
        }
    }
}

use crate::policy::gc_work::TraceKind;
use crate::vm::VMBinding;

/// A trait for anything that contains spaces.
/// Examples include concrete plans as well as `Gen`, `CommonPlan` and `BasePlan`.
/// All plans must implement this trait.
///
/// This trait provides methods for enumerating spaces in a struct, including spaces in nested
/// struct.
///
/// This trait can be implemented automatically by adding the `#[derive(HasSpaces)]` attribute to a
/// struct.  It uses the derive macro defined in the `mmtk-macros` crate.
///
/// This trait visits spaces as `dyn`, so it should only be used when performance is not critical.
/// For performance critical methods that visit spaces in a plan, such as `trace_object`, it is
/// recommended to define a trait (such as `PlanTraceObject`) for concrete plans to implement, and
/// implement (by hand or automatically) the method without `dyn`.
pub trait HasSpaces {
    // The type of the VM.
    type VM: VMBinding;

    /// Visit each space field immutably.
    ///
    /// If `Self` contains nested fields that contain more spaces, this method shall visit spaces
    /// in the outer struct first.
    fn for_each_space(&self, func: &mut dyn FnMut(&dyn Space<Self::VM>));

    /// Visit each space field mutably.
    ///
    /// If `Self` contains nested fields that contain more spaces, this method shall visit spaces
    /// in the outer struct first.
    fn for_each_space_mut(&mut self, func: &mut dyn FnMut(&mut dyn Space<Self::VM>));
}

/// A plan that uses `PlanProcessEdges` needs to provide an implementation for this trait.
/// Generally a plan does not need to manually implement this trait. Instead, we provide
/// a procedural macro that helps generate an implementation. Please check `macros/trace_object`.
///
/// A plan could also manually implement this trait. For the sake of performance, the implementation
/// of this trait should mark methods as `[inline(always)]`.
pub trait PlanTraceObject<VM: VMBinding> {
    /// Trace objects in the plan. Generally one needs to figure out
    /// which space an object resides in, and invokes the corresponding policy
    /// trace object method.
    ///
    /// Arguments:
    /// * `trace`: the current transitive closure
    /// * `object`: the object to trace.
    /// * `worker`: the GC worker that is tracing this object.
    fn trace_object<Q: ObjectQueue, const KIND: TraceKind>(
        &self,
        queue: &mut Q,
        object: ObjectReference,
        worker: &mut GCWorker<VM>,
    ) -> ObjectReference;

    /// Post-scan objects in the plan. Each object is scanned by `VM::VMScanning::scan_object()`, and this function
    /// will be called after the `VM::VMScanning::scan_object()` as a hook to invoke possible policy post scan method.
    /// If a plan does not have any policy that needs post scan, this method can be implemented as empty.
    /// If a plan has a policy that has some policy specific behaviors for scanning (e.g. mark lines in Immix),
    /// this method should also invoke those policy specific methods for objects in that space.
    fn post_scan_object(&self, object: ObjectReference);

    /// Whether objects in this plan may move. If any of the spaces used by the plan may move objects, this should
    /// return true.
    fn may_move_objects<const KIND: TraceKind>() -> bool;
}

use enum_map::Enum;
/// Allocation semantics that MMTk provides.
/// Each allocation request requires a desired semantic for the object to allocate.
#[repr(i32)]
#[derive(Clone, Copy, Debug, Enum, PartialEq, Eq)]
pub enum AllocationSemantics {
    /// The default semantic. This means there is no specific requirement for the allocation.
    /// The actual semantic of the default will depend on the GC plan in use.
    Default = 0,
    /// Immortal objects will not be reclaimed. MMTk still traces immortal objects, but will not
    /// reclaim the objects even if they are dead.
    Immortal = 1,
    /// Large objects. It is usually desirable to allocate large objects specially. Large objects
    /// are allocated with page granularity and will not be moved.
    /// Each plan provides `max_non_los_default_alloc_bytes` (see [`crate::plan::PlanConstraints`]),
    /// which defines a threshold for objects that can be allocated with the default semantic. Any object that is larger than the
    /// threshold must be allocated with the `Los` semantic.
    /// This semantic may get removed and MMTk will transparently allocate into large object space for large objects.
    Los = 2,
    /// Code objects have execution permission.
    /// Note that this is a place holder for now. Currently all the memory MMTk allocates has execution permission.
    Code = 3,
    /// Read-only objects cannot be mutated once it is initialized.
    /// Note that this is a place holder for now. It does not provide read only semantic.
    ReadOnly = 4,
    /// Los + Code.
    LargeCode = 5,
    /// Non moving objects will not be moved by GC.
    NonMoving = 6,
}<|MERGE_RESOLUTION|>--- conflicted
+++ resolved
@@ -58,13 +58,11 @@
         PlanSelector::StickyImmix => {
             crate::plan::sticky::immix::mutator::create_stickyimmix_mutator(tls, mmtk)
         }
-<<<<<<< HEAD
         PlanSelector::ConcurrentImmix => {
             crate::plan::concurrent::immix::mutator::create_concurrent_immix_mutator(tls, mmtk)
-=======
+        }
         PlanSelector::Compressor => {
             crate::plan::compressor::mutator::create_compressor_mutator(tls, mmtk)
->>>>>>> d93262b4
         }
     })
 }
@@ -99,14 +97,12 @@
         PlanSelector::StickyImmix => {
             Box::new(crate::plan::sticky::immix::StickyImmix::new(args)) as Box<dyn Plan<VM = VM>>
         }
-<<<<<<< HEAD
         PlanSelector::ConcurrentImmix => {
             Box::new(crate::plan::concurrent::immix::ConcurrentImmix::new(args))
                 as Box<dyn Plan<VM = VM>>
-=======
+        }
         PlanSelector::Compressor => {
             Box::new(crate::plan::compressor::Compressor::new(args)) as Box<dyn Plan<VM = VM>>
->>>>>>> d93262b4
         }
     };
 
