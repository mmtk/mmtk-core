//! The global part of a plan implementation.

use super::gc_requester::GCRequester;
use super::PlanConstraints;
use crate::mmtk::MMTK;
use crate::plan::tracing::ObjectQueue;
use crate::plan::Mutator;
use crate::policy::immortalspace::ImmortalSpace;
use crate::policy::largeobjectspace::LargeObjectSpace;
use crate::policy::space::{PlanCreateSpaceArgs, Space};
#[cfg(feature = "vm_space")]
use crate::policy::vmspace::VMSpace;
use crate::scheduler::*;
use crate::util::alloc::allocators::AllocatorSelector;
#[cfg(feature = "analysis")]
use crate::util::analysis::AnalysisManager;
use crate::util::copy::{CopyConfig, GCWorkerCopyContext};
use crate::util::heap::gc_trigger::GCTrigger;
use crate::util::heap::layout::Mmapper;
use crate::util::heap::layout::VMMap;
use crate::util::heap::HeapMeta;
use crate::util::heap::VMRequest;
use crate::util::metadata::side_metadata::SideMetadataSanity;
use crate::util::metadata::side_metadata::SideMetadataSpec;
use crate::util::options::Options;
use crate::util::options::PlanSelector;
use crate::util::statistics::stats::Stats;
use crate::util::{conversions, ObjectReference};
use crate::util::{VMMutatorThread, VMWorkerThread};
use crate::vm::*;
use downcast_rs::Downcast;
use enum_map::EnumMap;
use std::sync::atomic::{AtomicBool, AtomicUsize, Ordering};
use std::sync::{Arc, Mutex};

use mmtk_macros::{HasSpaces, PlanTraceObject};

pub fn create_mutator<VM: VMBinding>(
    tls: VMMutatorThread,
    mmtk: &'static MMTK<VM>,
) -> Box<Mutator<VM>> {
    Box::new(match *mmtk.options.plan {
        PlanSelector::NoGC => crate::plan::nogc::mutator::create_nogc_mutator(tls, mmtk.get_plan()),
        PlanSelector::SemiSpace => {
            crate::plan::semispace::mutator::create_ss_mutator(tls, mmtk.get_plan())
        }
        PlanSelector::GenCopy => {
            crate::plan::generational::copying::mutator::create_gencopy_mutator(tls, mmtk)
        }
        PlanSelector::GenImmix => {
            crate::plan::generational::immix::mutator::create_genimmix_mutator(tls, mmtk)
        }
        PlanSelector::MarkSweep => {
            crate::plan::marksweep::mutator::create_ms_mutator(tls, mmtk.get_plan())
        }
        PlanSelector::Immix => {
            crate::plan::immix::mutator::create_immix_mutator(tls, mmtk.get_plan())
        }
        PlanSelector::PageProtect => {
            crate::plan::pageprotect::mutator::create_pp_mutator(tls, mmtk.get_plan())
        }
        PlanSelector::MarkCompact => {
            crate::plan::markcompact::mutator::create_markcompact_mutator(tls, mmtk.get_plan())
        }
        PlanSelector::StickyImmix => {
            crate::plan::sticky::immix::mutator::create_stickyimmix_mutator(tls, mmtk)
        }
    })
}

pub fn create_plan<VM: VMBinding>(
    plan: PlanSelector,
    vm_map: &'static dyn VMMap,
    mmapper: &'static dyn Mmapper,
    options: Arc<Options>,
    scheduler: Arc<GCWorkScheduler<VM>>,
) -> Box<dyn Plan<VM = VM>> {
    let args = CreateGeneralPlanArgs {
        vm_map,
        mmapper,
        heap: HeapMeta::new(),
        gc_trigger: Arc::new(GCTrigger::new(&options)),
        options,
        scheduler,
    };
    let gc_trigger = args.gc_trigger.clone();

    let plan = match plan {
        PlanSelector::NoGC => {
            Box::new(crate::plan::nogc::NoGC::new(args)) as Box<dyn Plan<VM = VM>>
        }
        PlanSelector::SemiSpace => {
            Box::new(crate::plan::semispace::SemiSpace::new(args)) as Box<dyn Plan<VM = VM>>
        }
        PlanSelector::GenCopy => Box::new(crate::plan::generational::copying::GenCopy::new(args))
            as Box<dyn Plan<VM = VM>>,
        PlanSelector::GenImmix => Box::new(crate::plan::generational::immix::GenImmix::new(args))
            as Box<dyn Plan<VM = VM>>,
        PlanSelector::MarkSweep => {
            Box::new(crate::plan::marksweep::MarkSweep::new(args)) as Box<dyn Plan<VM = VM>>
        }
        PlanSelector::Immix => {
            Box::new(crate::plan::immix::Immix::new(args)) as Box<dyn Plan<VM = VM>>
        }
        PlanSelector::PageProtect => {
            Box::new(crate::plan::pageprotect::PageProtect::new(args)) as Box<dyn Plan<VM = VM>>
        }
        PlanSelector::MarkCompact => {
            Box::new(crate::plan::markcompact::MarkCompact::new(args)) as Box<dyn Plan<VM = VM>>
        }
        PlanSelector::StickyImmix => {
            Box::new(crate::plan::sticky::immix::StickyImmix::new(args)) as Box<dyn Plan<VM = VM>>
        }
    };

    // We have created Plan in the heap, and we won't explicitly move it.

    // The plan has a fixed address. Set plan in gc_trigger
    {
        // We haven't finished creating the plan. No one is using the GC trigger. We cast the arc into a mutable reference.
        // TODO: use Arc::get_mut_unchecked() when it is availble.
        let gc_trigger: &mut GCTrigger<VM> = unsafe { &mut *(Arc::as_ptr(&gc_trigger) as *mut _) };
        // We know the plan address will not change. Cast it to a static reference.
        let static_plan: &'static dyn Plan<VM = VM> = unsafe { &*(&*plan as *const _) };
        // Set the plan so we can trigger GC and check GC condition without using plan
        gc_trigger.set_plan(static_plan);
    }

    // Each space now has a fixed address for its lifetime. It is safe now to initialize SFT.
<<<<<<< HEAD
    let sft_map: &mut dyn crate::policy::sft_map::SFTMap =
        unsafe { crate::mmtk::SFT_MAP.get_mut() }.as_mut();
    plan.get_spaces().into_iter().for_each(|s| {
        sft_map.notify_space_creation(s.as_sft());
        s.initialize_sft(sft_map);
    });
=======
    plan.for_each_space(&mut |s| s.initialize_sft());
>>>>>>> 2e29b978

    plan
}

/// Create thread local GC worker.
pub fn create_gc_worker_context<VM: VMBinding>(
    tls: VMWorkerThread,
    mmtk: &'static MMTK<VM>,
) -> GCWorkerCopyContext<VM> {
    GCWorkerCopyContext::<VM>::new(tls, mmtk.get_plan(), mmtk.get_plan().create_copy_config())
}

/// A plan describes the global core functionality for all memory management schemes.
/// All global MMTk plans should implement this trait.
///
/// The global instance defines and manages static resources
/// (such as memory and virtual memory resources).
///
/// Constructor:
///
/// For the constructor of a new plan, there are a few things the constructor _must_ do
/// (please check existing plans and see what they do in the constructor):
/// 1. Create a HeapMeta, and use this HeapMeta to initialize all the spaces.
/// 2. Create a vector of all the side metadata specs with `SideMetadataContext::new_global_specs()`,
///    the parameter is a vector of global side metadata specs that are specific to the plan.
/// 3. Initialize all the spaces the plan uses with the heap meta, and the global metadata specs vector.
/// 4. Invoke the `verify_side_metadata_sanity()` method of the plan.
///    It will create a `SideMetadataSanity` object, and invoke verify_side_metadata_sanity() for each space (or
///    invoke verify_side_metadata_sanity() in `CommonPlan`/`BasePlan` for the spaces in the common/base plan).
///
/// Methods in this trait:
///
/// Only methods that will be overridden by each specific plan should be included in this trait. The trait may
/// provide a default implementation, and each plan can override the implementation. For methods that won't be
/// overridden, we should implement those methods in BasePlan (or CommonPlan) and call them from there instead.
/// We should avoid having methods with the same name in both Plan and BasePlan, as this may confuse people, and
/// they may call a wrong method by mistake.
// TODO: Some methods that are not overriden can be moved from the trait to BasePlan.
pub trait Plan: 'static + HasSpaces + Sync + Downcast {
    fn constraints(&self) -> &'static PlanConstraints;

    /// Create a copy config for this plan. A copying GC plan MUST override this method,
    /// and provide a valid config.
    fn create_copy_config(&'static self) -> CopyConfig<Self::VM> {
        // Use the empty default copy config for non copying GC.
        CopyConfig::default()
    }

    fn base(&self) -> &BasePlan<Self::VM>;
    fn base_mut(&mut self) -> &mut BasePlan<Self::VM>;
    fn schedule_collection(&'static self, _scheduler: &GCWorkScheduler<Self::VM>);
    fn common(&self) -> &CommonPlan<Self::VM> {
        panic!("Common Plan not handled!")
    }
    fn generational(
        &self,
    ) -> Option<&dyn crate::plan::generational::global::GenerationalPlan<VM = Self::VM>> {
        None
    }
    fn options(&self) -> &Options {
        &self.base().options
    }

    fn get_allocator_mapping(&self) -> &'static EnumMap<AllocationSemantics, AllocatorSelector>;

    #[cfg(feature = "sanity")]
    fn enter_sanity(&self) {
        self.base().inside_sanity.store(true, Ordering::Relaxed)
    }

    #[cfg(feature = "sanity")]
    fn leave_sanity(&self) {
        self.base().inside_sanity.store(false, Ordering::Relaxed)
    }

    #[cfg(feature = "sanity")]
    fn is_in_sanity(&self) -> bool {
        self.base().inside_sanity.load(Ordering::Relaxed)
    }

    fn is_initialized(&self) -> bool {
        self.base().initialized.load(Ordering::SeqCst)
    }

    fn should_trigger_gc_when_heap_is_full(&self) -> bool {
        self.base()
            .trigger_gc_when_heap_is_full
            .load(Ordering::SeqCst)
    }

    /// Prepare the plan before a GC. This is invoked in an initial step in the GC.
    /// This is invoked once per GC by one worker thread. `tls` is the worker thread that executes this method.
    fn prepare(&mut self, tls: VMWorkerThread);

    /// Prepare a worker for a GC. Each worker has its own prepare method. This hook is for plan-specific
    /// per-worker preparation. This method is invoked once per worker by the worker thread passed as the argument.
    fn prepare_worker(&self, _worker: &mut GCWorker<Self::VM>) {}

    /// Release the plan after transitive closure. A plan can implement this method to call each policy's release,
    /// or create any work packet that should be done in release.
    /// This is invoked once per GC by one worker thread. `tls` is the worker thread that executes this method.
    fn release(&mut self, tls: VMWorkerThread);

    /// Inform the plan about the end of a GC. It is guaranteed that there is no further work for this GC.
    /// This is invoked once per GC by one worker thread. `tls` is the worker thread that executes this method.
    fn end_of_gc(&mut self, _tls: VMWorkerThread) {}

    /// Ask the plan if they would trigger a GC. If MMTk is in charge of triggering GCs, this method is called
    /// periodically during allocation. However, MMTk may delegate the GC triggering decision to the runtime,
    /// in which case, this method may not be called. This method returns true to trigger a collection.
    ///
    /// # Arguments
    /// * `space_full`: the allocation to a specific space failed, must recover pages within 'space'.
    /// * `space`: an option to indicate if there is a space that has failed in an allocation.
    fn collection_required(&self, space_full: bool, space: Option<&dyn Space<Self::VM>>) -> bool;

    // Note: The following methods are about page accounting. The default implementation should
    // work fine for non-copying plans. For copying plans, the plan should override any of these methods
    // if necessary.

    /// Get the number of pages that are reserved, including pages used by MMTk spaces, pages that
    /// will be used (e.g. for copying), and live pages allocated outside MMTk spaces as reported
    /// by the VM binding.
    fn get_reserved_pages(&self) -> usize {
        let used_pages = self.get_used_pages();
        let collection_reserve = self.get_collection_reserved_pages();
        let vm_live_bytes = <Self::VM as VMBinding>::VMCollection::vm_live_bytes();
        // Note that `vm_live_bytes` may not be the exact number of bytes in whole pages.  The VM
        // binding is allowed to return an approximate value if it is expensive or impossible to
        // compute the exact number of pages occupied.
        let vm_live_pages = conversions::bytes_to_pages_up(vm_live_bytes);
        let total = used_pages + collection_reserve + vm_live_pages;

        trace!(
            "Reserved pages = {}, used pages: {}, collection reserve: {}, VM live pages: {}",
            total,
            used_pages,
            collection_reserve,
            vm_live_pages,
        );

        total
    }

    /// Get the total number of pages for the heap.
    fn get_total_pages(&self) -> usize {
        self.base()
            .gc_trigger
            .policy
            .get_current_heap_size_in_pages()
    }

    /// Get the number of pages that are still available for use. The available pages
    /// should always be positive or 0.
    fn get_available_pages(&self) -> usize {
        let reserved_pages = self.get_reserved_pages();
        let total_pages = self.get_total_pages();

        // It is possible that the reserved pages is larger than the total pages so we are doing
        // a saturating subtraction to make sure we return a non-negative number.
        // For example,
        // 1. our GC trigger checks if reserved pages is more than total pages.
        // 2. when the heap is almost full of live objects (such as in the case of an OOM) and we are doing a copying GC, it is possible
        //    the reserved pages is larger than total pages after the copying GC (the reserved pages after a GC
        //    may be larger than the reserved pages before a GC, as we may end up using more memory for thread local
        //    buffers for copy allocators).
        let available_pages = total_pages.saturating_sub(reserved_pages);
        trace!(
            "Total pages = {}, reserved pages = {}, available pages = {}",
            total_pages,
            reserved_pages,
            available_pages,
        );
        available_pages
    }

    /// Get the number of pages that are reserved for collection. By default, we return 0.
    /// For copying plans, they need to override this and calculate required pages to complete
    /// a copying GC.
    fn get_collection_reserved_pages(&self) -> usize {
        0
    }

    /// Get the number of pages that are used.
    fn get_used_pages(&self) -> usize;

    /// Get the number of pages that are NOT used. This is clearly different from available pages.
    /// Free pages are unused, but some of them may have been reserved for some reason.
    fn get_free_pages(&self) -> usize {
        self.get_total_pages() - self.get_used_pages()
    }

    fn is_emergency_collection(&self) -> bool {
        self.base().emergency_collection.load(Ordering::Relaxed)
    }

    /// The application code has requested a collection. This is just a GC hint, and
    /// we may ignore it.
    ///
    /// # Arguments
    /// * `tls`: The mutator thread that requests the GC
    /// * `force`: The request cannot be ignored (except for NoGC)
    /// * `exhaustive`: The requested GC should be exhaustive. This is also a hint.
    fn handle_user_collection_request(&self, tls: VMMutatorThread, force: bool, exhaustive: bool) {
        // For exhaustive on generational plans, we force a full heap GC.
        // A plan may implement this method themselves to handle the exhaustive GC.
        if exhaustive {
            if let Some(gen) = self.generational() {
                gen.force_full_heap_collection();
            }
        }
        self.base().handle_user_collection_request(tls, force)
    }

    /// Return whether last GC was an exhaustive attempt to collect the heap.
    /// For example, for generational GCs, minor collection is not an exhaustive collection.
    /// For example, for Immix, fast collection (no defragmentation) is not an exhaustive collection.
    fn last_collection_was_exhaustive(&self) -> bool {
        true
    }

    fn modify_check(&self, object: ObjectReference) {
        assert!(
            !(self.base().gc_in_progress_proper() && object.is_movable()),
            "GC modifying a potentially moving object via Java (i.e. not magic) obj= {}",
            object
        );
    }

    /// An object is firstly reached by a sanity GC. So the object is reachable
    /// in the current GC, and all the GC work has been done for the object (such as
    /// tracing and releasing). A plan can implement this to
    /// use plan specific semantics to check if the object is sane.
    /// Return true if the object is considered valid by the plan.
    fn sanity_check_object(&self, _object: ObjectReference) -> bool {
        true
    }

    /// Call `space.verify_side_metadata_sanity` for all spaces in this plan.
    fn verify_side_metadata_sanity(&self) {
        let mut side_metadata_sanity_checker = SideMetadataSanity::new();
        self.for_each_space(&mut |space| {
            space.verify_side_metadata_sanity(&mut side_metadata_sanity_checker);
        })
    }
}

impl_downcast!(Plan assoc VM);

#[derive(PartialEq)]
pub enum GcStatus {
    NotInGC,
    GcPrepare,
    GcProper,
}

/**
BasePlan should contain all plan-related state and functions that are _fundamental_ to _all_ plans.  These include VM-specific (but not plan-specific) features such as a code space or vm space, which are fundamental to all plans for a given VM.  Features that are common to _many_ (but not intrinsically _all_) plans should instead be included in CommonPlan.
*/
#[derive(HasSpaces, PlanTraceObject)]
pub struct BasePlan<VM: VMBinding> {
    /// Whether MMTk is now ready for collection. This is set to true when initialize_collection() is called.
    pub initialized: AtomicBool,
    /// Should we trigger a GC when the heap is full? It seems this should always be true. However, we allow
    /// bindings to temporarily disable GC, at which point, we do not trigger GC even if the heap is full.
    pub trigger_gc_when_heap_is_full: AtomicBool,
    pub gc_status: Mutex<GcStatus>,
    pub last_stress_pages: AtomicUsize,
    pub emergency_collection: AtomicBool,
    pub user_triggered_collection: AtomicBool,
    pub internal_triggered_collection: AtomicBool,
    pub last_internal_triggered_collection: AtomicBool,
    // Has an allocation succeeded since the emergency collection?
    pub allocation_success: AtomicBool,
    // Maximum number of failed attempts by a single thread
    pub max_collection_attempts: AtomicUsize,
    // Current collection attempt
    pub cur_collection_attempts: AtomicUsize,
    pub gc_requester: Arc<GCRequester<VM>>,
    pub stats: Stats,
    // pub vm_map: &'static dyn Map,
    pub options: Arc<Options>,
    pub heap: HeapMeta,
    pub gc_trigger: Arc<GCTrigger<VM>>,
    #[cfg(feature = "sanity")]
    pub inside_sanity: AtomicBool,
    /// A counter for per-mutator stack scanning
    scanned_stacks: AtomicUsize,
    /// Have we scanned all the stacks?
    stacks_prepared: AtomicBool,
    pub mutator_iterator_lock: Mutex<()>,
    /// A counter that keeps tracks of the number of bytes allocated since last stress test
    allocation_bytes: AtomicUsize,
    /// A counteer that keeps tracks of the number of bytes allocated by malloc
    #[cfg(feature = "malloc_counted_size")]
    malloc_bytes: AtomicUsize,
    /// This stores the size in bytes for all the live objects in last GC. This counter is only updated in the GC release phase.
    #[cfg(feature = "count_live_bytes_in_gc")]
    pub live_bytes_in_last_gc: AtomicUsize,
    /// Wrapper around analysis counters
    #[cfg(feature = "analysis")]
    pub analysis_manager: AnalysisManager<VM>,

    // Spaces in base plan
    #[cfg(feature = "code_space")]
    #[space]
    pub code_space: ImmortalSpace<VM>,
    #[cfg(feature = "code_space")]
    #[space]
    pub code_lo_space: ImmortalSpace<VM>,
    #[cfg(feature = "ro_space")]
    #[space]
    pub ro_space: ImmortalSpace<VM>,

    /// A VM space is a space allocated and populated by the VM.  Currently it is used by JikesRVM
    /// for boot image.
    ///
    /// If VM space is present, it has some special interaction with the
    /// `memory_manager::is_mmtk_object` and the `memory_manager::is_in_mmtk_spaces` functions.
    ///
    /// -   The `is_mmtk_object` funciton requires the valid object (VO) bit side metadata to identify objects,
    ///     but currently we do not require the boot image to provide it, so it will not work if the
    ///     address argument is in the VM space.
    ///
    /// -   The `is_in_mmtk_spaces` currently returns `true` if the given object reference is in
    ///     the VM space.
    #[cfg(feature = "vm_space")]
    #[space]
    pub vm_space: VMSpace<VM>,
}

/// Args needed for creating any plan. This includes a set of contexts from MMTK or global. This
/// is passed to each plan's constructor.
pub struct CreateGeneralPlanArgs<VM: VMBinding> {
    pub vm_map: &'static dyn VMMap,
    pub mmapper: &'static dyn Mmapper,
    pub heap: HeapMeta,
    pub options: Arc<Options>,
    pub gc_trigger: Arc<crate::util::heap::gc_trigger::GCTrigger<VM>>,
    pub scheduler: Arc<GCWorkScheduler<VM>>,
}

/// Args needed for creating a specific plan. This includes plan-specific args, such as plan constrainst
/// and their global side metadata specs. This is created in each plan's constructor, and will be passed
/// to `CommonPlan` or `BasePlan`. Also you can create `PlanCreateSpaceArg` from this type, and use that
/// to create spaces.
pub struct CreateSpecificPlanArgs<VM: VMBinding> {
    pub global_args: CreateGeneralPlanArgs<VM>,
    pub constraints: &'static PlanConstraints,
    pub global_side_metadata_specs: Vec<SideMetadataSpec>,
}

impl<VM: VMBinding> CreateSpecificPlanArgs<VM> {
    /// Get a PlanCreateSpaceArgs that can be used to create a space
    pub fn get_space_args(
        &mut self,
        name: &'static str,
        zeroed: bool,
        vmrequest: VMRequest,
    ) -> PlanCreateSpaceArgs<VM> {
        PlanCreateSpaceArgs {
            name,
            zeroed,
            vmrequest,
            global_side_metadata_specs: self.global_side_metadata_specs.clone(),
            vm_map: self.global_args.vm_map,
            mmapper: self.global_args.mmapper,
            heap: &mut self.global_args.heap,
            constraints: self.constraints,
            gc_trigger: self.global_args.gc_trigger.clone(),
            scheduler: self.global_args.scheduler.clone(),
            options: &self.global_args.options,
        }
    }
}

impl<VM: VMBinding> BasePlan<VM> {
    #[allow(unused_mut)] // 'args' only needs to be mutable for certain features
    pub fn new(mut args: CreateSpecificPlanArgs<VM>) -> BasePlan<VM> {
        let stats = Stats::new(&args.global_args.options);
        // Initializing the analysis manager and routines
        #[cfg(feature = "analysis")]
        let analysis_manager = AnalysisManager::new(&stats);
        BasePlan {
            #[cfg(feature = "code_space")]
            code_space: ImmortalSpace::new(args.get_space_args(
                "code_space",
                true,
                VMRequest::discontiguous(),
            )),
            #[cfg(feature = "code_space")]
            code_lo_space: ImmortalSpace::new(args.get_space_args(
                "code_lo_space",
                true,
                VMRequest::discontiguous(),
            )),
            #[cfg(feature = "ro_space")]
            ro_space: ImmortalSpace::new(args.get_space_args(
                "ro_space",
                true,
                VMRequest::discontiguous(),
            )),
            #[cfg(feature = "vm_space")]
            vm_space: VMSpace::new(args.get_space_args(
                "vm_space",
                false,
                VMRequest::discontiguous(),
            )),

            initialized: AtomicBool::new(false),
            trigger_gc_when_heap_is_full: AtomicBool::new(true),
            gc_status: Mutex::new(GcStatus::NotInGC),
            last_stress_pages: AtomicUsize::new(0),
            stacks_prepared: AtomicBool::new(false),
            emergency_collection: AtomicBool::new(false),
            user_triggered_collection: AtomicBool::new(false),
            internal_triggered_collection: AtomicBool::new(false),
            last_internal_triggered_collection: AtomicBool::new(false),
            allocation_success: AtomicBool::new(false),
            max_collection_attempts: AtomicUsize::new(0),
            cur_collection_attempts: AtomicUsize::new(0),
            gc_requester: Arc::new(GCRequester::new()),
            stats,
            heap: args.global_args.heap,
            gc_trigger: args.global_args.gc_trigger,
            options: args.global_args.options,
            #[cfg(feature = "sanity")]
            inside_sanity: AtomicBool::new(false),
            scanned_stacks: AtomicUsize::new(0),
            mutator_iterator_lock: Mutex::new(()),
            allocation_bytes: AtomicUsize::new(0),
            #[cfg(feature = "malloc_counted_size")]
            malloc_bytes: AtomicUsize::new(0),
            #[cfg(feature = "count_live_bytes_in_gc")]
            live_bytes_in_last_gc: AtomicUsize::new(0),
            #[cfg(feature = "analysis")]
            analysis_manager,
        }
    }

    /// The application code has requested a collection.
    pub fn handle_user_collection_request(&self, tls: VMMutatorThread, force: bool) {
        if force || !*self.options.ignore_system_gc {
            info!("User triggering collection");
            self.user_triggered_collection
                .store(true, Ordering::Relaxed);
            self.gc_requester.request();
            VM::VMCollection::block_for_gc(tls);
        }
    }

    /// MMTK has requested stop-the-world activity (e.g., stw within a concurrent gc).
    // This is not used, as we do not have a concurrent plan.
    #[allow(unused)]
    pub fn trigger_internal_collection_request(&self) {
        self.last_internal_triggered_collection
            .store(true, Ordering::Relaxed);
        self.internal_triggered_collection
            .store(true, Ordering::Relaxed);
        self.gc_requester.request();
    }

    /// Reset collection state information.
    pub fn reset_collection_trigger(&self) {
        self.last_internal_triggered_collection.store(
            self.internal_triggered_collection.load(Ordering::SeqCst),
            Ordering::Relaxed,
        );
        self.internal_triggered_collection
            .store(false, Ordering::SeqCst);
        self.user_triggered_collection
            .store(false, Ordering::Relaxed);
    }

    // Depends on what base spaces we use, unsync may be unused.
    pub fn get_used_pages(&self) -> usize {
        // Depends on what base spaces we use, pages may be unchanged.
        #[allow(unused_mut)]
        let mut pages = 0;

        #[cfg(feature = "code_space")]
        {
            pages += self.code_space.reserved_pages();
            pages += self.code_lo_space.reserved_pages();
        }
        #[cfg(feature = "ro_space")]
        {
            pages += self.ro_space.reserved_pages();
        }

        // If we need to count malloc'd size as part of our heap, we add it here.
        #[cfg(feature = "malloc_counted_size")]
        {
            pages += crate::util::conversions::bytes_to_pages_up(
                self.malloc_bytes.load(Ordering::SeqCst),
            );
        }

        // The VM space may be used as an immutable boot image, in which case, we should not count
        // it as part of the heap size.
        pages
    }

    pub fn trace_object<Q: ObjectQueue>(
        &self,
        queue: &mut Q,
        object: ObjectReference,
        worker: &mut GCWorker<VM>,
    ) -> ObjectReference {
        #[cfg(feature = "code_space")]
        if self.code_space.in_space(object) {
            trace!("trace_object: object in code space");
            return self.code_space.trace_object::<Q>(queue, object);
        }

        #[cfg(feature = "code_space")]
        if self.code_lo_space.in_space(object) {
            trace!("trace_object: object in large code space");
            return self.code_lo_space.trace_object::<Q>(queue, object);
        }

        #[cfg(feature = "ro_space")]
        if self.ro_space.in_space(object) {
            trace!("trace_object: object in ro_space space");
            return self.ro_space.trace_object(queue, object);
        }

        #[cfg(feature = "vm_space")]
        if self.vm_space.in_space(object) {
            trace!("trace_object: object in boot space");
            return self.vm_space.trace_object(queue, object);
        }

        VM::VMActivePlan::vm_trace_object::<Q>(queue, object, worker)
    }

    pub fn prepare(&mut self, _tls: VMWorkerThread, _full_heap: bool) {
        #[cfg(feature = "code_space")]
        self.code_space.prepare();
        #[cfg(feature = "code_space")]
        self.code_lo_space.prepare();
        #[cfg(feature = "ro_space")]
        self.ro_space.prepare();
        #[cfg(feature = "vm_space")]
        self.vm_space.prepare();
    }

    pub fn release(&mut self, _tls: VMWorkerThread, _full_heap: bool) {
        #[cfg(feature = "code_space")]
        self.code_space.release();
        #[cfg(feature = "code_space")]
        self.code_lo_space.release();
        #[cfg(feature = "ro_space")]
        self.ro_space.release();
        #[cfg(feature = "vm_space")]
        self.vm_space.release();
    }

    pub fn set_collection_kind<P: Plan>(&self, plan: &P) {
        self.cur_collection_attempts.store(
            if self.is_user_triggered_collection() {
                1
            } else {
                self.determine_collection_attempts()
            },
            Ordering::Relaxed,
        );

        let emergency_collection = !self.is_internal_triggered_collection()
            && plan.last_collection_was_exhaustive()
            && self.cur_collection_attempts.load(Ordering::Relaxed) > 1
            && !self.gc_trigger.policy.can_heap_size_grow();
        self.emergency_collection
            .store(emergency_collection, Ordering::Relaxed);

        if emergency_collection {
            if let Some(gen) = plan.generational() {
                gen.force_full_heap_collection();
            }
        }
    }

    pub fn set_gc_status(&self, s: GcStatus) {
        let mut gc_status = self.gc_status.lock().unwrap();
        if *gc_status == GcStatus::NotInGC {
            self.stacks_prepared.store(false, Ordering::SeqCst);
            // FIXME stats
            self.stats.start_gc();
        }
        *gc_status = s;
        if *gc_status == GcStatus::NotInGC {
            // FIXME stats
            if self.stats.get_gathering_stats() {
                self.stats.end_gc();
            }
        }
    }

    /// Are the stacks scanned?
    pub fn stacks_prepared(&self) -> bool {
        self.stacks_prepared.load(Ordering::SeqCst)
    }

    /// Prepare for stack scanning. This is usually used with `inform_stack_scanned()`.
    /// This should be called before doing stack scanning.
    pub fn prepare_for_stack_scanning(&self) {
        self.scanned_stacks.store(0, Ordering::SeqCst);
        self.stacks_prepared.store(false, Ordering::SeqCst);
    }

    /// Inform that 1 stack has been scanned. The argument `n_mutators` indicates the
    /// total stacks we should scan. This method returns true if the number of scanned
    /// stacks equals the total mutator count. Otherwise it returns false. This method
    /// is thread safe and we guarantee only one thread will return true.
    pub fn inform_stack_scanned(&self, n_mutators: usize) -> bool {
        let old = self.scanned_stacks.fetch_add(1, Ordering::SeqCst);
        debug_assert!(
            old < n_mutators,
            "The number of scanned stacks ({}) is more than the number of mutators ({})",
            old,
            n_mutators
        );
        let scanning_done = old + 1 == n_mutators;
        if scanning_done {
            self.stacks_prepared.store(true, Ordering::SeqCst);
        }
        scanning_done
    }

    pub fn gc_in_progress(&self) -> bool {
        *self.gc_status.lock().unwrap() != GcStatus::NotInGC
    }

    pub fn gc_in_progress_proper(&self) -> bool {
        *self.gc_status.lock().unwrap() == GcStatus::GcProper
    }

    fn determine_collection_attempts(&self) -> usize {
        if !self.allocation_success.load(Ordering::Relaxed) {
            self.max_collection_attempts.fetch_add(1, Ordering::Relaxed);
        } else {
            self.allocation_success.store(false, Ordering::Relaxed);
            self.max_collection_attempts.store(1, Ordering::Relaxed);
        }

        self.max_collection_attempts.load(Ordering::Relaxed)
    }

    /// Return true if this collection was triggered by application code.
    pub fn is_user_triggered_collection(&self) -> bool {
        self.user_triggered_collection.load(Ordering::Relaxed)
    }

    /// Return true if this collection was triggered internally.
    pub fn is_internal_triggered_collection(&self) -> bool {
        let is_internal_triggered = self
            .last_internal_triggered_collection
            .load(Ordering::SeqCst);
        // Remove this assertion when we have concurrent GC.
        assert!(
            !is_internal_triggered,
            "We have no concurrent GC implemented. We should not have internally triggered GC"
        );
        is_internal_triggered
    }

    /// Increase the allocation bytes and return the current allocation bytes after increasing
    pub fn increase_allocation_bytes_by(&self, size: usize) -> usize {
        let old_allocation_bytes = self.allocation_bytes.fetch_add(size, Ordering::SeqCst);
        trace!(
            "Stress GC: old_allocation_bytes = {}, size = {}, allocation_bytes = {}",
            old_allocation_bytes,
            size,
            self.allocation_bytes.load(Ordering::Relaxed),
        );
        old_allocation_bytes + size
    }

    /// Check if the options are set for stress GC. If either stress_factor or analysis_factor is set,
    /// we should do stress GC.
    pub fn is_stress_test_gc_enabled(&self) -> bool {
        use crate::util::constants::DEFAULT_STRESS_FACTOR;
        *self.options.stress_factor != DEFAULT_STRESS_FACTOR
            || *self.options.analysis_factor != DEFAULT_STRESS_FACTOR
    }

    /// Check if we should do precise stress test. If so, we need to check for stress GCs for every allocation.
    /// Otherwise, we only check in the allocation slow path.
    pub fn is_precise_stress(&self) -> bool {
        *self.options.precise_stress
    }

    /// Check if we should do a stress GC now. If GC is initialized and the allocation bytes exceeds
    /// the stress factor, we should do a stress GC.
    pub fn should_do_stress_gc(&self) -> bool {
        self.initialized.load(Ordering::SeqCst)
            && (self.allocation_bytes.load(Ordering::SeqCst) > *self.options.stress_factor)
    }

    pub(super) fn collection_required<P: Plan>(&self, plan: &P, space_full: bool) -> bool {
        let stress_force_gc = self.should_do_stress_gc();
        if stress_force_gc {
            debug!(
                "Stress GC: allocation_bytes = {}, stress_factor = {}",
                self.allocation_bytes.load(Ordering::Relaxed),
                *self.options.stress_factor
            );
            debug!("Doing stress GC");
            self.allocation_bytes.store(0, Ordering::SeqCst);
        }

        debug!(
            "self.get_reserved_pages()={}, self.get_total_pages()={}",
            plan.get_reserved_pages(),
            plan.get_total_pages()
        );
        // Check if we reserved more pages (including the collection copy reserve)
        // than the heap's total pages. In that case, we will have to do a GC.
        let heap_full = plan.base().gc_trigger.is_heap_full();

        space_full || stress_force_gc || heap_full
    }

    #[cfg(feature = "malloc_counted_size")]
    pub(crate) fn increase_malloc_bytes_by(&self, size: usize) {
        self.malloc_bytes.fetch_add(size, Ordering::SeqCst);
    }
    #[cfg(feature = "malloc_counted_size")]
    pub(crate) fn decrease_malloc_bytes_by(&self, size: usize) {
        self.malloc_bytes.fetch_sub(size, Ordering::SeqCst);
    }
    #[cfg(feature = "malloc_counted_size")]
    pub fn get_malloc_bytes(&self) -> usize {
        self.malloc_bytes.load(Ordering::SeqCst)
    }
}

/**
CommonPlan is for representing state and features used by _many_ plans, but that are not fundamental to _all_ plans.  Examples include the Large Object Space and an Immortal space.  Features that are fundamental to _all_ plans must be included in BasePlan.
*/
#[derive(HasSpaces, PlanTraceObject)]
pub struct CommonPlan<VM: VMBinding> {
    #[space]
    pub immortal: ImmortalSpace<VM>,
    #[space]
    pub los: LargeObjectSpace<VM>,
    // TODO: We should use a marksweep space for nonmoving.
    #[space]
    pub nonmoving: ImmortalSpace<VM>,
    #[parent]
    pub base: BasePlan<VM>,
}

impl<VM: VMBinding> CommonPlan<VM> {
    pub fn new(mut args: CreateSpecificPlanArgs<VM>) -> CommonPlan<VM> {
        CommonPlan {
            immortal: ImmortalSpace::new(args.get_space_args(
                "immortal",
                true,
                VMRequest::discontiguous(),
            )),
            los: LargeObjectSpace::new(
                args.get_space_args("los", true, VMRequest::discontiguous()),
                false,
            ),
            nonmoving: ImmortalSpace::new(args.get_space_args(
                "nonmoving",
                true,
                VMRequest::discontiguous(),
            )),
            base: BasePlan::new(args),
        }
    }

    pub fn get_used_pages(&self) -> usize {
        self.immortal.reserved_pages()
            + self.los.reserved_pages()
            + self.nonmoving.reserved_pages()
            + self.base.get_used_pages()
    }

    pub fn trace_object<Q: ObjectQueue>(
        &self,
        queue: &mut Q,
        object: ObjectReference,
        worker: &mut GCWorker<VM>,
    ) -> ObjectReference {
        if self.immortal.in_space(object) {
            trace!("trace_object: object in immortal space");
            return self.immortal.trace_object(queue, object);
        }
        if self.los.in_space(object) {
            trace!("trace_object: object in los");
            return self.los.trace_object(queue, object);
        }
        if self.nonmoving.in_space(object) {
            trace!("trace_object: object in nonmoving space");
            return self.nonmoving.trace_object(queue, object);
        }
        self.base.trace_object::<Q>(queue, object, worker)
    }

    pub fn prepare(&mut self, tls: VMWorkerThread, full_heap: bool) {
        self.immortal.prepare();
        self.los.prepare(full_heap);
        self.nonmoving.prepare();
        self.base.prepare(tls, full_heap)
    }

    pub fn release(&mut self, tls: VMWorkerThread, full_heap: bool) {
        self.immortal.release();
        self.los.release(full_heap);
        self.nonmoving.release();
        self.base.release(tls, full_heap)
    }

    pub fn stacks_prepared(&self) -> bool {
        self.base.stacks_prepared()
    }

    pub fn get_immortal(&self) -> &ImmortalSpace<VM> {
        &self.immortal
    }

    pub fn get_los(&self) -> &LargeObjectSpace<VM> {
        &self.los
    }

    pub fn get_nonmoving(&self) -> &ImmortalSpace<VM> {
        &self.nonmoving
    }
}

use crate::policy::gc_work::TraceKind;
use crate::vm::VMBinding;

/// A trait for anything that contains spaces.
/// Examples include concrete plans as well as `Gen`, `CommonPlan` and `BasePlan`.
/// All plans must implement this trait.
///
/// This trait provides methods for enumerating spaces in a struct, including spaces in nested
/// struct.
///
/// This trait can be implemented automatically by adding the `#[derive(HasSpaces)]` attribute to a
/// struct.  It uses the derive macro defined in the `mmtk-macros` crate.
///
/// This trait visits spaces as `dyn`, so it should only be used when performance is not critical.
/// For performance critical methods that visit spaces in a plan, such as `trace_object`, it is
/// recommended to define a trait (such as `PlanTraceObject`) for concrete plans to implement, and
/// implement (by hand or automatically) the method without `dyn`.
pub trait HasSpaces {
    // The type of the VM.
    type VM: VMBinding;

    /// Visit each space field immutably.
    ///
    /// If `Self` contains nested fields that contain more spaces, this method shall visit spaces
    /// in the outer struct first.
    fn for_each_space(&self, func: &mut dyn FnMut(&dyn Space<Self::VM>));

    /// Visit each space field mutably.
    ///
    /// If `Self` contains nested fields that contain more spaces, this method shall visit spaces
    /// in the outer struct first.
    fn for_each_space_mut(&mut self, func: &mut dyn FnMut(&mut dyn Space<Self::VM>));
}

/// A plan that uses `PlanProcessEdges` needs to provide an implementation for this trait.
/// Generally a plan does not need to manually implement this trait. Instead, we provide
/// a procedural macro that helps generate an implementation. Please check `macros/trace_object`.
///
/// A plan could also manually implement this trait. For the sake of performance, the implementation
/// of this trait should mark methods as `[inline(always)]`.
pub trait PlanTraceObject<VM: VMBinding> {
    /// Trace objects in the plan. Generally one needs to figure out
    /// which space an object resides in, and invokes the corresponding policy
    /// trace object method.
    ///
    /// Arguments:
    /// * `trace`: the current transitive closure
    /// * `object`: the object to trace. This is a non-nullable object reference.
    /// * `worker`: the GC worker that is tracing this object.
    fn trace_object<Q: ObjectQueue, const KIND: TraceKind>(
        &self,
        queue: &mut Q,
        object: ObjectReference,
        worker: &mut GCWorker<VM>,
    ) -> ObjectReference;

    /// Post-scan objects in the plan. Each object is scanned by `VM::VMScanning::scan_object()`, and this function
    /// will be called after the `VM::VMScanning::scan_object()` as a hook to invoke possible policy post scan method.
    /// If a plan does not have any policy that needs post scan, this method can be implemented as empty.
    /// If a plan has a policy that has some policy specific behaviors for scanning (e.g. mark lines in Immix),
    /// this method should also invoke those policy specific methods for objects in that space.
    fn post_scan_object(&self, object: ObjectReference);

    /// Whether objects in this plan may move. If any of the spaces used by the plan may move objects, this should
    /// return true.
    fn may_move_objects<const KIND: TraceKind>() -> bool;
}

use enum_map::Enum;
/// Allocation semantics that MMTk provides.
/// Each allocation request requires a desired semantic for the object to allocate.
#[repr(i32)]
#[derive(Clone, Copy, Debug, Enum, PartialEq, Eq)]
pub enum AllocationSemantics {
    /// The default semantic. This means there is no specific requirement for the allocation.
    /// The actual semantic of the default will depend on the GC plan in use.
    Default = 0,
    /// Immortal objects will not be reclaimed. MMTk still traces immortal objects, but will not
    /// reclaim the objects even if they are dead.
    Immortal = 1,
    /// Large objects. It is usually desirable to allocate large objects specially. Large objects
    /// are allocated with page granularity and will not be moved.
    /// Each plan provides `max_non_los_default_alloc_bytes` (see [`crate::plan::PlanConstraints`]),
    /// which defines a threshold for objects that can be allocated with the default semantic. Any object that is larger than the
    /// threshold must be allocated with the `Los` semantic.
    /// This semantic may get removed and MMTk will transparently allocate into large object space for large objects.
    Los = 2,
    /// Code objects have execution permission.
    /// Note that this is a place holder for now. Currently all the memory MMTk allocates has execution permission.
    Code = 3,
    /// Read-only objects cannot be mutated once it is initialized.
    /// Note that this is a place holder for now. It does not provide read only semantic.
    ReadOnly = 4,
    /// Los + Code.
    LargeCode = 5,
    /// Non moving objects will not be moved by GC.
    NonMoving = 6,
}<|MERGE_RESOLUTION|>--- conflicted
+++ resolved
@@ -127,16 +127,12 @@
     }
 
     // Each space now has a fixed address for its lifetime. It is safe now to initialize SFT.
-<<<<<<< HEAD
     let sft_map: &mut dyn crate::policy::sft_map::SFTMap =
         unsafe { crate::mmtk::SFT_MAP.get_mut() }.as_mut();
-    plan.get_spaces().into_iter().for_each(|s| {
+    plan.for_each_space(&mut |s| {
         sft_map.notify_space_creation(s.as_sft());
         s.initialize_sft(sft_map);
     });
-=======
-    plan.for_each_space(&mut |s| s.initialize_sft());
->>>>>>> 2e29b978
 
     plan
 }
