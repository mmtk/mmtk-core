//! The global part of a plan implementation.

use super::controller_collector_context::ControllerCollectorContext;
use super::PlanConstraints;
use crate::mmtk::MMTK;
use crate::plan::generational::global::Gen;
use crate::plan::transitive_closure::TransitiveClosure;
use crate::plan::Mutator;
use crate::policy::immortalspace::ImmortalSpace;
use crate::policy::largeobjectspace::LargeObjectSpace;
use crate::policy::space::Space;
use crate::scheduler::gc_work::ProcessEdgesWork;
use crate::scheduler::*;
use crate::util::alloc::allocators::AllocatorSelector;
#[cfg(feature = "analysis")]
use crate::util::analysis::AnalysisManager;
use crate::util::conversions::bytes_to_pages;
use crate::util::heap::layout::heap_layout::Mmapper;
use crate::util::heap::layout::heap_layout::VMMap;
use crate::util::heap::layout::map::Map;
use crate::util::heap::HeapMeta;
use crate::util::heap::VMRequest;
use crate::util::metadata::side_metadata::SideMetadataSanity;
use crate::util::metadata::side_metadata::SideMetadataSpec;
use crate::util::options::PlanSelector;
use crate::util::options::{Options, UnsafeOptionsWrapper};
use crate::util::statistics::stats::Stats;
use crate::util::{Address, ObjectReference};
use crate::util::{VMMutatorThread, VMWorkerThread};
use crate::vm::*;
use downcast_rs::Downcast;
use enum_map::EnumMap;
use std::marker::PhantomData;
use std::sync::atomic::{AtomicBool, AtomicUsize, Ordering};
use std::sync::{Arc, Mutex};

/// A GC worker's context for copying GCs.
/// Each GC plan should provide their implementation of a CopyContext.
/// For non-copying GC, NoCopy can be used.
pub trait CopyContext: 'static + Send {
    type VM: VMBinding;
    fn constraints(&self) -> &'static PlanConstraints;
    fn init(&mut self, tls: VMWorkerThread);
    fn prepare(&mut self);
    fn release(&mut self);
    fn alloc_copy(
        &mut self,
        original: ObjectReference,
        bytes: usize,
        align: usize,
        offset: isize,
        semantics: AllocationSemantics,
    ) -> Address;
    fn post_copy(
        &mut self,
        _obj: ObjectReference,
        _tib: Address,
        _bytes: usize,
        _semantics: AllocationSemantics,
    ) {
    }
    fn copy_check_allocator(
        &self,
        _from: ObjectReference,
        bytes: usize,
        align: usize,
        semantics: AllocationSemantics,
    ) -> AllocationSemantics {
        let large = crate::util::alloc::allocator::get_maximum_aligned_size::<Self::VM>(
            bytes,
            align,
            Self::VM::MIN_ALIGNMENT,
        ) > self.constraints().max_non_los_copy_bytes;
        if large {
            AllocationSemantics::Los
        } else {
            semantics
        }
    }
}

pub struct NoCopy<VM: VMBinding>(PhantomData<VM>);

impl<VM: VMBinding> CopyContext for NoCopy<VM> {
    type VM = VM;

    fn init(&mut self, _tls: VMWorkerThread) {}
    fn constraints(&self) -> &'static PlanConstraints {
        unreachable!()
    }
    fn prepare(&mut self) {}
    fn release(&mut self) {}
    fn alloc_copy(
        &mut self,
        _original: ObjectReference,
        _bytes: usize,
        _align: usize,
        _offset: isize,
        _semantics: AllocationSemantics,
    ) -> Address {
        unreachable!()
    }
}

impl<VM: VMBinding> NoCopy<VM> {
    pub fn new(_mmtk: &'static MMTK<VM>) -> Self {
        Self(PhantomData)
    }
}

impl<VM: VMBinding> GCWorkerLocal for NoCopy<VM> {
    fn init(&mut self, tls: VMWorkerThread) {
        CopyContext::init(self, tls);
    }
}

pub fn create_mutator<VM: VMBinding>(
    tls: VMMutatorThread,
    mmtk: &'static MMTK<VM>,
) -> Box<Mutator<VM>> {
    Box::new(match mmtk.options.plan {
        PlanSelector::NoGC => crate::plan::nogc::mutator::create_nogc_mutator(tls, &*mmtk.plan),
        PlanSelector::SemiSpace => {
            crate::plan::semispace::mutator::create_ss_mutator(tls, &*mmtk.plan)
        }
        PlanSelector::GenCopy => {
            crate::plan::generational::copying::mutator::create_gencopy_mutator(tls, mmtk)
        }
        PlanSelector::GenImmix => {
            crate::plan::generational::immix::mutator::create_genimmix_mutator(tls, mmtk)
        }
        PlanSelector::MarkSweep => {
            crate::plan::marksweep::mutator::create_ms_mutator(tls, &*mmtk.plan)
        }
        PlanSelector::Immix => crate::plan::immix::mutator::create_immix_mutator(tls, &*mmtk.plan),
        PlanSelector::PageProtect => {
            crate::plan::pageprotect::mutator::create_pp_mutator(tls, &*mmtk.plan)
        }
    })
}

pub fn create_plan<VM: VMBinding>(
    plan: PlanSelector,
    vm_map: &'static VMMap,
    mmapper: &'static Mmapper,
    options: Arc<UnsafeOptionsWrapper>,
    scheduler: Arc<GCWorkScheduler<VM>>,
) -> Box<dyn Plan<VM = VM>> {
    match plan {
        PlanSelector::NoGC => Box::new(crate::plan::nogc::NoGC::new(vm_map, mmapper, options)),
        PlanSelector::SemiSpace => Box::new(crate::plan::semispace::SemiSpace::new(
            vm_map, mmapper, options,
        )),
        PlanSelector::GenCopy => Box::new(crate::plan::generational::copying::GenCopy::new(
            vm_map, mmapper, options,
        )),
        PlanSelector::GenImmix => Box::new(crate::plan::generational::immix::GenImmix::new(
            vm_map, mmapper, options, scheduler,
        )),
        PlanSelector::MarkSweep => Box::new(crate::plan::marksweep::MarkSweep::new(
            vm_map, mmapper, options,
        )),
        PlanSelector::Immix => Box::new(crate::plan::immix::Immix::new(
            vm_map, mmapper, options, scheduler,
        )),
        PlanSelector::PageProtect => Box::new(crate::plan::pageprotect::PageProtect::new(
            vm_map, mmapper, options,
        )),
    }
}

/// A plan describes the global core functionality for all memory management schemes.
/// All global MMTk plans should implement this trait.
///
/// The global instance defines and manages static resources
/// (such as memory and virtual memory resources).
///
/// Constructor:
///
/// For the constructor of a new plan, there are a few things the constructor _must_ do
/// (please check existing plans and see what they do in the constructor):
/// 1. Create a HeapMeta, and use this HeapMeta to initialize all the spaces.
/// 2. Create a vector of all the side metadata specs with `SideMetadataContext::new_global_specs()`,
///    the parameter is a vector of global side metadata specs that are specific to the plan.
/// 3. Initialize all the spaces the plan uses with the heap meta, and the global metadata specs vector.
/// 4. Create a `SideMetadataSanity` object, and invoke verify_side_metadata_sanity() for each space (or
///    invoke verify_side_metadata_sanity() in `CommonPlan`/`BasePlan` for the spaces in the common/base plan).
///
/// Methods in this trait:
///
/// Only methods that will be overridden by each specific plan should be included in this trait. The trait may
/// provide a default implementation, and each plan can override the implementation. For methods that won't be
/// overridden, we should implement those methods in BasePlan (or CommonPlan) and call them from there instead.
/// We should avoid having methods with the same name in both Plan and BasePlan, as this may confuse people, and
/// they may call a wrong method by mistake.
// TODO: Some methods that are not overriden can be moved from the trait to BasePlan.
pub trait Plan: 'static + Sync + Downcast {
    type VM: VMBinding;

    fn constraints(&self) -> &'static PlanConstraints;
    fn create_worker_local(
        &self,
        tls: VMWorkerThread,
        mmtk: &'static MMTK<Self::VM>,
    ) -> GCWorkerLocalPtr;
    fn base(&self) -> &BasePlan<Self::VM>;
    fn schedule_collection(&'static self, _scheduler: &GCWorkScheduler<Self::VM>);
    fn common(&self) -> &CommonPlan<Self::VM> {
        panic!("Common Plan not handled!")
    }
    fn generational(&self) -> &Gen<Self::VM> {
        panic!("This is not a generational plan.")
    }
    fn mmapper(&self) -> &'static Mmapper {
        self.base().mmapper
    }
    fn options(&self) -> &Options {
        &self.base().options
    }

    // unsafe because this can only be called once by the init thread
    fn gc_init(
        &mut self,
        heap_size: usize,
        vm_map: &'static VMMap,
        scheduler: &Arc<GCWorkScheduler<Self::VM>>,
    );

    fn get_allocator_mapping(&self) -> &'static EnumMap<AllocationSemantics, AllocatorSelector>;

    /// Is current GC only collecting objects allocated since last GC?
    fn is_current_gc_nursery(&self) -> bool {
        false
    }

    #[cfg(feature = "sanity")]
    fn enter_sanity(&self) {
        self.base().inside_sanity.store(true, Ordering::Relaxed)
    }

    #[cfg(feature = "sanity")]
    fn leave_sanity(&self) {
        self.base().inside_sanity.store(false, Ordering::Relaxed)
    }

    #[cfg(feature = "sanity")]
    fn is_in_sanity(&self) -> bool {
        self.base().inside_sanity.load(Ordering::Relaxed)
    }

    fn is_initialized(&self) -> bool {
        self.base().initialized.load(Ordering::SeqCst)
    }

    fn should_trigger_gc_when_heap_is_full(&self) -> bool {
        self.base()
            .trigger_gc_when_heap_is_full
            .load(Ordering::SeqCst)
    }

    fn prepare(&mut self, tls: VMWorkerThread);
    fn release(&mut self, tls: VMWorkerThread);

    fn poll(&self, space_full: bool, space: &dyn Space<Self::VM>) -> bool {
        if self.collection_required(space_full, space) {
            // FIXME
            /*if space == META_DATA_SPACE {
                /* In general we must not trigger a GC on metadata allocation since
                 * this is not, in general, in a GC safe point.  Instead we initiate
                 * an asynchronous GC, which will occur at the next safe point.
                 */
                self.log_poll(space, "Asynchronous collection requested");
                self.common().control_collector_context.request();
                return false;
            }*/
            self.log_poll(space, "Triggering collection");
            self.base().control_collector_context.request();
            return true;
        }

        // FIXME
        /*if self.concurrent_collection_required() {
            // FIXME
            /*if space == self.common().meta_data_space {
                self.log_poll(space, "Triggering async concurrent collection");
                Self::trigger_internal_collection_request();
                return false;
            } else {*/
            self.log_poll(space, "Triggering concurrent collection");
            Self::trigger_internal_collection_request();
            return true;
        }*/

        false
    }

    fn log_poll(&self, space: &dyn Space<Self::VM>, message: &'static str) {
        info!("  [POLL] {}: {}", space.get_name(), message);
    }

    /**
     * This method controls the triggering of a GC. It is called periodically
     * during allocation. Returns <code>true</code> to trigger a collection.
     *
     * @param spaceFull Space request failed, must recover pages within 'space'.
     * @param space TODO
     * @return <code>true</code> if a collection is requested by the plan.
     */
    fn collection_required(&self, space_full: bool, _space: &dyn Space<Self::VM>) -> bool;

    fn get_pages_reserved(&self) -> usize {
        self.get_pages_used() + self.get_collection_reserve()
    }

    fn get_total_pages(&self) -> usize {
        self.base().heap.get_total_pages()
    }

    fn get_pages_avail(&self) -> usize {
        self.get_total_pages() - self.get_pages_reserved()
    }

    fn get_collection_reserve(&self) -> usize {
        0
    }

    fn get_pages_used(&self) -> usize;

    fn is_emergency_collection(&self) -> bool {
        self.base().emergency_collection.load(Ordering::Relaxed)
    }

    fn get_free_pages(&self) -> usize {
        self.get_total_pages() - self.get_pages_used()
    }

    /// The application code has requested a collection.
    fn handle_user_collection_request(&self, tls: VMMutatorThread, force: bool) {
        self.base().handle_user_collection_request(tls, force)
    }

    /// Return whether last GC was an exhaustive attempt to collect the heap.
    /// For many collectors this is the same as asking whether the last GC was a full heap collection.
    fn last_collection_was_exhaustive(&self) -> bool {
        self.last_collection_full_heap()
    }

    /// Return whether last GC is a full GC.
    fn last_collection_full_heap(&self) -> bool {
        true
    }

    /// Force the next collection to be full heap.
    fn force_full_heap_collection(&self) {}

    fn modify_check(&self, object: ObjectReference) {
        if self.base().gc_in_progress_proper() && object.is_movable() {
            panic!(
                "GC modifying a potentially moving object via Java (i.e. not magic) obj= {}",
                object
            );
        }
    }
}

impl_downcast!(Plan assoc VM);

#[derive(PartialEq)]
pub enum GcStatus {
    NotInGC,
    GcPrepare,
    GcProper,
}

/**
BasePlan should contain all plan-related state and functions that are _fundamental_ to _all_ plans.  These include VM-specific (but not plan-specific) features such as a code space or vm space, which are fundamental to all plans for a given VM.  Features that are common to _many_ (but not intrinsically _all_) plans should instead be included in CommonPlan.
*/
pub struct BasePlan<VM: VMBinding> {
    /// Whether MMTk is now ready for collection. This is set to true when initialize_collection() is called.
    pub initialized: AtomicBool,
    /// Should we trigger a GC when the heap is full? It seems this should always be true. However, we allow
    /// bindings to temporarily disable GC, at which point, we do not trigger GC even if the heap is full.
    pub trigger_gc_when_heap_is_full: AtomicBool,
    pub gc_status: Mutex<GcStatus>,
    pub last_stress_pages: AtomicUsize,
    pub stacks_prepared: AtomicBool,
    pub emergency_collection: AtomicBool,
    pub user_triggered_collection: AtomicBool,
    pub internal_triggered_collection: AtomicBool,
    pub last_internal_triggered_collection: AtomicBool,
    // Has an allocation succeeded since the emergency collection?
    pub allocation_success: AtomicBool,
    // Maximum number of failed attempts by a single thread
    pub max_collection_attempts: AtomicUsize,
    // Current collection attempt
    pub cur_collection_attempts: AtomicUsize,
    pub control_collector_context: ControllerCollectorContext<VM>,
    pub stats: Stats,
    mmapper: &'static Mmapper,
    pub vm_map: &'static VMMap,
    pub options: Arc<UnsafeOptionsWrapper>,
    pub heap: HeapMeta,
    #[cfg(feature = "sanity")]
    pub inside_sanity: AtomicBool,
    // A counter for per-mutator stack scanning
    pub scanned_stacks: AtomicUsize,
    pub mutator_iterator_lock: Mutex<()>,
    // A counter that keeps tracks of the number of bytes allocated since last stress test
    allocation_bytes: AtomicUsize,
    // Wrapper around analysis counters
    #[cfg(feature = "analysis")]
    pub analysis_manager: AnalysisManager<VM>,

    // Spaces in base plan
    #[cfg(feature = "code_space")]
    pub code_space: ImmortalSpace<VM>,
    #[cfg(feature = "code_space")]
    pub code_lo_space: ImmortalSpace<VM>,
    #[cfg(feature = "ro_space")]
    pub ro_space: ImmortalSpace<VM>,
    #[cfg(feature = "vm_space")]
    pub vm_space: ImmortalSpace<VM>,
}

#[cfg(feature = "vm_space")]
pub fn create_vm_space<VM: VMBinding>(
    vm_map: &'static VMMap,
    mmapper: &'static Mmapper,
    heap: &mut HeapMeta,
    boot_segment_bytes: usize,
    constraints: &'static PlanConstraints,
    global_side_metadata_specs: Vec<SideMetadataSpec>,
) -> ImmortalSpace<VM> {
    use crate::util::constants::LOG_BYTES_IN_MBYTE;
    //    let boot_segment_bytes = BOOT_IMAGE_END - BOOT_IMAGE_DATA_START;
    debug_assert!(boot_segment_bytes > 0);

    use crate::util::conversions::raw_align_up;
    use crate::util::heap::layout::vm_layout_constants::BYTES_IN_CHUNK;
    let boot_segment_mb = raw_align_up(boot_segment_bytes, BYTES_IN_CHUNK) >> LOG_BYTES_IN_MBYTE;

    ImmortalSpace::new(
        "boot",
        false,
        VMRequest::fixed_size(boot_segment_mb),
        global_side_metadata_specs,
        vm_map,
        mmapper,
        heap,
        constraints,
    )
}

impl<VM: VMBinding> BasePlan<VM> {
    #[allow(unused_mut)] // 'heap' only needs to be mutable for certain features
    #[allow(unused_variables)] // 'constraints' is only needed for certain features
    #[allow(clippy::redundant_clone)] // depends on features, the last clone of side metadata specs is not necessary.
    pub fn new(
        vm_map: &'static VMMap,
        mmapper: &'static Mmapper,
        options: Arc<UnsafeOptionsWrapper>,
        mut heap: HeapMeta,
        constraints: &'static PlanConstraints,
        global_side_metadata_specs: Vec<SideMetadataSpec>,
    ) -> BasePlan<VM> {
        let stats = Stats::new(&options);
        // Initializing the analysis manager and routines
        #[cfg(feature = "analysis")]
        let analysis_manager = AnalysisManager::new(&stats);
        BasePlan {
            #[cfg(feature = "code_space")]
            code_space: ImmortalSpace::new(
                "code_space",
                true,
                VMRequest::discontiguous(),
                global_side_metadata_specs.clone(),
                vm_map,
                mmapper,
                &mut heap,
                constraints,
            ),
            #[cfg(feature = "code_space")]
            code_lo_space: ImmortalSpace::new(
                "code_lo_space",
                true,
                VMRequest::discontiguous(),
                global_side_metadata_specs.clone(),
                vm_map,
                mmapper,
                &mut heap,
                constraints,
            ),
            #[cfg(feature = "ro_space")]
            ro_space: ImmortalSpace::new(
                "ro_space",
                true,
                VMRequest::discontiguous(),
                global_side_metadata_specs.clone(),
                vm_map,
                mmapper,
                &mut heap,
                constraints,
            ),
            #[cfg(feature = "vm_space")]
            vm_space: create_vm_space(
                vm_map,
                mmapper,
                &mut heap,
                options.vm_space_size,
                constraints,
                global_side_metadata_specs,
            ),

            initialized: AtomicBool::new(false),
            trigger_gc_when_heap_is_full: AtomicBool::new(true),
            gc_status: Mutex::new(GcStatus::NotInGC),
            last_stress_pages: AtomicUsize::new(0),
            stacks_prepared: AtomicBool::new(false),
            emergency_collection: AtomicBool::new(false),
            user_triggered_collection: AtomicBool::new(false),
            internal_triggered_collection: AtomicBool::new(false),
            last_internal_triggered_collection: AtomicBool::new(false),
            allocation_success: AtomicBool::new(false),
            max_collection_attempts: AtomicUsize::new(0),
            cur_collection_attempts: AtomicUsize::new(0),
            control_collector_context: ControllerCollectorContext::new(),
            stats,
            mmapper,
            heap,
            vm_map,
            options,
            #[cfg(feature = "sanity")]
            inside_sanity: AtomicBool::new(false),
            scanned_stacks: AtomicUsize::new(0),
            mutator_iterator_lock: Mutex::new(()),
            allocation_bytes: AtomicUsize::new(0),
            #[cfg(feature = "analysis")]
            analysis_manager,
        }
    }

    pub fn gc_init(
        &mut self,
        heap_size: usize,
        vm_map: &'static VMMap,
        scheduler: &Arc<GCWorkScheduler<VM>>,
    ) {
        vm_map.boot();
        vm_map.finalize_static_space_map(
            self.heap.get_discontig_start(),
            self.heap.get_discontig_end(),
        );
        self.heap
            .total_pages
            .store(bytes_to_pages(heap_size), Ordering::Relaxed);
        self.control_collector_context.init(scheduler);

        #[cfg(feature = "code_space")]
        self.code_space.init(vm_map);
        #[cfg(feature = "code_space")]
        self.code_lo_space.init(vm_map);
        #[cfg(feature = "ro_space")]
        self.ro_space.init(vm_map);
        #[cfg(feature = "vm_space")]
        {
            self.vm_space.init(vm_map);
            self.vm_space.ensure_mapped();
        }
    }

    /// The application code has requested a collection.
    pub fn handle_user_collection_request(&self, tls: VMMutatorThread, force: bool) {
        if force || !self.options.ignore_system_g_c {
            info!("User triggering collection");
            self.user_triggered_collection
                .store(true, Ordering::Relaxed);
            self.control_collector_context.request();
            VM::VMCollection::block_for_gc(tls);
        }
    }

    /// MMTK has requested stop-the-world activity (e.g., stw within a concurrent gc).
    // This is not used, as we do not have a concurrent plan.
    #[allow(unused)]
    pub fn trigger_internal_collection_request(&self) {
        self.last_internal_triggered_collection
            .store(true, Ordering::Relaxed);
        self.internal_triggered_collection
            .store(true, Ordering::Relaxed);
        self.control_collector_context.request();
    }

    /// Reset collection state information.
    pub fn reset_collection_trigger(&self) {
        self.last_internal_triggered_collection.store(
            self.internal_triggered_collection.load(Ordering::SeqCst),
            Ordering::Relaxed,
        );
        self.internal_triggered_collection
            .store(false, Ordering::SeqCst);
        self.user_triggered_collection
            .store(false, Ordering::Relaxed);
    }

    // Depends on what base spaces we use, unsync may be unused.
    pub fn get_pages_used(&self) -> usize {
        // Depends on what base spaces we use, pages may be unchanged.
        #[allow(unused_mut)]
        let mut pages = 0;

        #[cfg(feature = "code_space")]
        {
            pages += self.code_space.reserved_pages();
            pages += self.code_lo_space.reserved_pages();
        }
        #[cfg(feature = "ro_space")]
        {
            pages += self.ro_space.reserved_pages();
        }

        // The VM space may be used as an immutable boot image, in which case, we should not count
        // it as part of the heap size.
        pages
    }

    pub fn trace_object<T: TransitiveClosure, C: CopyContext>(
        &self,
        _trace: &mut T,
        _object: ObjectReference,
    ) -> ObjectReference {
        #[cfg(feature = "code_space")]
        if self.code_space.in_space(_object) {
            trace!("trace_object: object in code space");
            return self.code_space.trace_object::<T>(_trace, _object);
        }

        #[cfg(feature = "code_space")]
        if self.code_lo_space.in_space(_object) {
            trace!("trace_object: object in large code space");
            return self.code_lo_space.trace_object::<T>(_trace, _object);
        }

        #[cfg(feature = "ro_space")]
        if self.ro_space.in_space(_object) {
            trace!("trace_object: object in ro_space space");
            return self.ro_space.trace_object(_trace, _object);
        }

        #[cfg(feature = "vm_space")]
        if self.vm_space.in_space(_object) {
            trace!("trace_object: object in boot space");
            return self.vm_space.trace_object(_trace, _object);
        }
        panic!("No special case for space in trace_object({:?})", _object);
    }

    pub fn prepare(&mut self, _tls: VMWorkerThread, _full_heap: bool) {
        #[cfg(feature = "code_space")]
        self.code_space.prepare();
        #[cfg(feature = "code_space")]
        self.code_lo_space.prepare();
        #[cfg(feature = "ro_space")]
        self.ro_space.prepare();
        #[cfg(feature = "vm_space")]
        self.vm_space.prepare();
    }

    pub fn release(&mut self, _tls: VMWorkerThread, _full_heap: bool) {
        #[cfg(feature = "code_space")]
        self.code_space.release();
        #[cfg(feature = "code_space")]
        self.code_lo_space.release();
        #[cfg(feature = "ro_space")]
        self.ro_space.release();
        #[cfg(feature = "vm_space")]
        self.vm_space.release();
    }

    pub fn set_collection_kind<P: Plan>(&self, plan: &P) {
        self.cur_collection_attempts.store(
            if self.is_user_triggered_collection() {
                1
            } else {
                self.determine_collection_attempts()
            },
            Ordering::Relaxed,
        );

        let emergency_collection = !self.is_internal_triggered_collection()
            && plan.last_collection_was_exhaustive()
            && self.cur_collection_attempts.load(Ordering::Relaxed) > 1;
        self.emergency_collection
            .store(emergency_collection, Ordering::Relaxed);

        if emergency_collection {
            plan.force_full_heap_collection();
        }
    }

    pub fn set_gc_status(&self, s: GcStatus) {
        let mut gc_status = self.gc_status.lock().unwrap();
        if *gc_status == GcStatus::NotInGC {
            self.stacks_prepared.store(false, Ordering::SeqCst);
            // FIXME stats
            self.stats.start_gc();
        }
        *gc_status = s;
        if *gc_status == GcStatus::NotInGC {
            // FIXME stats
            if self.stats.get_gathering_stats() {
                self.stats.end_gc();
            }
        }
    }

    pub fn stacks_prepared(&self) -> bool {
        self.stacks_prepared.load(Ordering::SeqCst)
    }

    pub fn gc_in_progress(&self) -> bool {
        *self.gc_status.lock().unwrap() != GcStatus::NotInGC
    }

    pub fn gc_in_progress_proper(&self) -> bool {
        *self.gc_status.lock().unwrap() == GcStatus::GcProper
    }

    fn determine_collection_attempts(&self) -> usize {
        if !self.allocation_success.load(Ordering::Relaxed) {
            self.max_collection_attempts.fetch_add(1, Ordering::Relaxed);
        } else {
            self.allocation_success.store(false, Ordering::Relaxed);
            self.max_collection_attempts.store(1, Ordering::Relaxed);
        }

        self.max_collection_attempts.load(Ordering::Relaxed)
    }

    /// Return true if this collection was triggered by application code.
    pub fn is_user_triggered_collection(&self) -> bool {
        self.user_triggered_collection.load(Ordering::Relaxed)
    }

    /// Return true if this collection was triggered internally.
    pub fn is_internal_triggered_collection(&self) -> bool {
        let is_internal_triggered = self
            .last_internal_triggered_collection
            .load(Ordering::SeqCst);
        // Remove this assertion when we have concurrent GC.
        assert!(
            !is_internal_triggered,
            "We have no concurrent GC implemented. We should not have internally triggered GC"
        );
        is_internal_triggered
    }

    /// Increase the allocation bytes and return the current allocation bytes after increasing
    pub fn increase_allocation_bytes_by(&self, size: usize) -> usize {
        let old_allocation_bytes = self.allocation_bytes.fetch_add(size, Ordering::SeqCst);
        trace!(
            "Stress GC: old_allocation_bytes = {}, size = {}, allocation_bytes = {}",
            old_allocation_bytes,
            size,
            self.allocation_bytes.load(Ordering::Relaxed),
        );
        old_allocation_bytes + size
    }

    /// Check if the options are set for stress GC. If either stress_factor or analysis_factor is set,
    /// we should do stress GC.
    pub fn is_stress_test_gc_enabled(&self) -> bool {
        use crate::util::constants::DEFAULT_STRESS_FACTOR;
        self.options.stress_factor != DEFAULT_STRESS_FACTOR
            || self.options.analysis_factor != DEFAULT_STRESS_FACTOR
    }

<<<<<<< HEAD
    /// Check if we should do precise stress test. If so, we need to check for stress GCs for every allocation.
    /// Otherwise, we only check in the allocation slow path.
    pub fn is_precise_stress(&self) -> bool {
        self.options.precise_stress
    }

=======
>>>>>>> a08d13d7
    /// Check if we should do a stress GC now. If GC is initialized and the allocation bytes exceeds
    /// the stress factor, we should do a stress GC.
    pub fn should_do_stress_gc(&self) -> bool {
        self.initialized.load(Ordering::SeqCst)
            && (self.allocation_bytes.load(Ordering::SeqCst) > self.options.stress_factor)
    }

    pub(super) fn collection_required<P: Plan>(
        &self,
        plan: &P,
        space_full: bool,
        _space: &dyn Space<VM>,
    ) -> bool {
        let stress_force_gc = self.should_do_stress_gc();
        if stress_force_gc {
            debug!(
                "Stress GC: allocation_bytes = {}, stress_factor = {}",
                self.allocation_bytes.load(Ordering::Relaxed),
                self.options.stress_factor
            );
            debug!("Doing stress GC");
            self.allocation_bytes.store(0, Ordering::SeqCst);
        }

        debug!(
            "self.get_pages_reserved()={}, self.get_total_pages()={}",
            plan.get_pages_reserved(),
            plan.get_total_pages()
        );
        let heap_full = plan.get_pages_reserved() > plan.get_total_pages();

        space_full || stress_force_gc || heap_full
    }

    #[allow(unused_variables)] // depending on the enabled features, base may not be used.
    pub(crate) fn verify_side_metadata_sanity(
        &self,
        side_metadata_sanity_checker: &mut SideMetadataSanity,
    ) {
        #[cfg(feature = "code_space")]
        self.code_space
            .verify_side_metadata_sanity(side_metadata_sanity_checker);
        #[cfg(feature = "ro_space")]
        self.ro_space
            .verify_side_metadata_sanity(side_metadata_sanity_checker);
        #[cfg(feature = "vm_space")]
        self.vm_space
            .verify_side_metadata_sanity(side_metadata_sanity_checker);
    }
}

/**
CommonPlan is for representing state and features used by _many_ plans, but that are not fundamental to _all_ plans.  Examples include the Large Object Space and an Immortal space.  Features that are fundamental to _all_ plans must be included in BasePlan.
*/
pub struct CommonPlan<VM: VMBinding> {
    pub immortal: ImmortalSpace<VM>,
    pub los: LargeObjectSpace<VM>,
    pub base: BasePlan<VM>,
}

impl<VM: VMBinding> CommonPlan<VM> {
    pub fn new(
        vm_map: &'static VMMap,
        mmapper: &'static Mmapper,
        options: Arc<UnsafeOptionsWrapper>,
        mut heap: HeapMeta,
        constraints: &'static PlanConstraints,
        global_side_metadata_specs: Vec<SideMetadataSpec>,
    ) -> CommonPlan<VM> {
        CommonPlan {
            immortal: ImmortalSpace::new(
                "immortal",
                true,
                VMRequest::discontiguous(),
                global_side_metadata_specs.clone(),
                vm_map,
                mmapper,
                &mut heap,
                constraints,
            ),
            los: LargeObjectSpace::new(
                "los",
                true,
                VMRequest::discontiguous(),
                global_side_metadata_specs.clone(),
                vm_map,
                mmapper,
                &mut heap,
                constraints,
                false,
            ),
            base: BasePlan::new(
                vm_map,
                mmapper,
                options,
                heap,
                constraints,
                global_side_metadata_specs,
            ),
        }
    }

    pub fn gc_init(
        &mut self,
        heap_size: usize,
        vm_map: &'static VMMap,
        scheduler: &Arc<GCWorkScheduler<VM>>,
    ) {
        self.base.gc_init(heap_size, vm_map, scheduler);
        self.immortal.init(vm_map);
        self.los.init(vm_map);
    }

    pub fn get_pages_used(&self) -> usize {
        self.immortal.reserved_pages() + self.los.reserved_pages() + self.base.get_pages_used()
    }

    pub fn trace_object<T: TransitiveClosure, C: CopyContext>(
        &self,
        trace: &mut T,
        object: ObjectReference,
    ) -> ObjectReference {
        if self.immortal.in_space(object) {
            trace!("trace_object: object in immortal space");
            return self.immortal.trace_object(trace, object);
        }
        if self.los.in_space(object) {
            trace!("trace_object: object in los");
            return self.los.trace_object(trace, object);
        }
        self.base.trace_object::<T, C>(trace, object)
    }

    pub fn prepare(&mut self, tls: VMWorkerThread, full_heap: bool) {
        self.immortal.prepare();
        self.los.prepare(full_heap);
        self.base.prepare(tls, full_heap)
    }

    pub fn release(&mut self, tls: VMWorkerThread, full_heap: bool) {
        self.immortal.release();
        self.los.release(full_heap);
        self.base.release(tls, full_heap)
    }

    pub fn schedule_common<E: ProcessEdgesWork<VM = VM>>(
        &self,
        constraints: &'static PlanConstraints,
        scheduler: &GCWorkScheduler<VM>,
    ) {
        // Schedule finalization
        if !self.base.options.no_finalizer {
            use crate::util::finalizable_processor::{Finalization, ForwardFinalization};
            // finalization
            scheduler.work_buckets[WorkBucketStage::RefClosure].add(Finalization::<E>::new());
            // forward refs
            if constraints.needs_forward_after_liveness {
                scheduler.work_buckets[WorkBucketStage::RefForwarding]
                    .add(ForwardFinalization::<E>::new());
            }
        }
    }

    pub fn stacks_prepared(&self) -> bool {
        self.base.stacks_prepared()
    }

    pub fn get_immortal(&self) -> &ImmortalSpace<VM> {
        &self.immortal
    }

    pub fn get_los(&self) -> &LargeObjectSpace<VM> {
        &self.los
    }

    pub(crate) fn verify_side_metadata_sanity(
        &self,
        side_metadata_sanity_checker: &mut SideMetadataSanity,
    ) {
        self.base
            .verify_side_metadata_sanity(side_metadata_sanity_checker);
        self.immortal
            .verify_side_metadata_sanity(side_metadata_sanity_checker);
        self.los
            .verify_side_metadata_sanity(side_metadata_sanity_checker);
    }
}

use enum_map::Enum;
/// Allocation semantics that MMTk provides.
/// Each allocation request requires a desired semantic for the object to allocate.
#[repr(i32)]
#[derive(Clone, Copy, Debug, Enum, PartialEq, Eq)]
pub enum AllocationSemantics {
    Default = 0,
    Immortal = 1,
    Los = 2,
    Code = 3,
    ReadOnly = 4,
    LargeCode = 5,
}<|MERGE_RESOLUTION|>--- conflicted
+++ resolved
@@ -774,15 +774,12 @@
             || self.options.analysis_factor != DEFAULT_STRESS_FACTOR
     }
 
-<<<<<<< HEAD
     /// Check if we should do precise stress test. If so, we need to check for stress GCs for every allocation.
     /// Otherwise, we only check in the allocation slow path.
     pub fn is_precise_stress(&self) -> bool {
         self.options.precise_stress
     }
 
-=======
->>>>>>> a08d13d7
     /// Check if we should do a stress GC now. If GC is initialized and the allocation bytes exceeds
     /// the stress factor, we should do a stress GC.
     pub fn should_do_stress_gc(&self) -> bool {
