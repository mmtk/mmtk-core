use libc::c_void;
use ::util::ObjectReference;
use super::{MutatorContext, CollectorContext, ParallelCollector, TraceLocal};
use plan::phase::{Phase, Schedule, ScheduledPhase};
use std::sync::atomic::{self, AtomicUsize, AtomicBool, Ordering};
use ::util::OpaquePointer;
use ::policy::space::Space;
use ::util::heap::PageResource;
use ::util::options::OPTION_MAP;
use ::vm::{Collection, VMCollection, ActivePlan, VMActivePlan};
use ::util::heap::layout::heap_layout::MMAPPER;
use ::util::heap::layout::Mmapper;
use super::controller_collector_context::ControllerCollectorContext;
use util::heap::layout::vm_layout_constants::BYTES_IN_CHUNK;
use util::constants::LOG_BYTES_IN_MBYTE;
use util::heap::VMRequest;
use policy::immortalspace::ImmortalSpace;
#[cfg(feature = "jikesrvm")]
use vm::jikesrvm::heap_layout_constants::BOOT_IMAGE_END;
#[cfg(feature = "jikesrvm")]
use vm::jikesrvm::heap_layout_constants::BOOT_IMAGE_DATA_START;
use util::Address;
use util::heap::pageresource::cumulative_committed_pages;
use util::statistics::stats::{STATS, get_gathering_stats, new_counter};
use util::statistics::counter::{Counter, LongCounter};
use util::statistics::counter::MonotoneNanoTime;

pub static EMERGENCY_COLLECTION: AtomicBool = AtomicBool::new(false);
pub static USER_TRIGGERED_COLLECTION: AtomicBool = AtomicBool::new(false);

lazy_static! {
    pub static ref CONTROL_COLLECTOR_CONTEXT: ControllerCollectorContext = ControllerCollectorContext::new();
}

// FIXME: Move somewhere more appropriate
#[cfg(feature = "jikesrvm")]
pub fn create_vm_space() -> ImmortalSpace {
    let boot_segment_bytes = BOOT_IMAGE_END - BOOT_IMAGE_DATA_START;
    debug_assert!(boot_segment_bytes > 0);

    let boot_segment_mb = unsafe{Address::from_usize(boot_segment_bytes)}
        .align_up(BYTES_IN_CHUNK).as_usize() >> LOG_BYTES_IN_MBYTE;

    ImmortalSpace::new("boot", false, VMRequest::fixed_size(boot_segment_mb))
}

#[cfg(feature = "openjdk")]
pub fn create_vm_space() -> ImmortalSpace {
    // FIXME: Does OpenJDK care?
    ImmortalSpace::new("boot", false, VMRequest::fixed_size(0))
}

pub trait Plan: Sized {
    type MutatorT: MutatorContext;
    type TraceLocalT: TraceLocal;
    type CollectorT: ParallelCollector;

    fn new() -> Self;
    // unsafe because this can only be called once by the init thread
    unsafe fn gc_init(&self, heap_size: usize);
    fn bind_mutator(&'static self, tls: OpaquePointer) -> *mut c_void;
    fn will_never_move(&self, object: ObjectReference) -> bool;
    // unsafe because only the primary collector thread can call this
<<<<<<< HEAD
    unsafe fn collection_phase(&self, tls: OpaquePointer, phase: &Phase);
=======
    unsafe fn collection_phase(&self, tls: OpaquePointer, phase: &phase::Phase);
>>>>>>> c1d0d0c9

    fn is_initialized() -> bool {
        INITIALIZED.load(Ordering::SeqCst)
    }

    fn poll<PR: PageResource>(&self, space_full: bool, space: &'static PR::Space) -> bool {
        if self.collection_required::<PR>(space_full, space) {
            // FIXME
            /*if space == META_DATA_SPACE {
                /* In general we must not trigger a GC on metadata allocation since
                 * this is not, in general, in a GC safe point.  Instead we initiate
                 * an asynchronous GC, which will occur at the next safe point.
                 */
                self.log_poll(space, "Asynchronous collection requested");
                self.common().control_collector_context.request();
                return false;
            }*/
            self.log_poll::<PR>(space, "Triggering collection");
            CONTROL_COLLECTOR_CONTEXT.request();
            return true;
        }

        // FIXME
        /*if self.concurrent_collection_required() {
            // FIXME
            /*if space == self.common().meta_data_space {
                self.log_poll(space, "Triggering async concurrent collection");
                Self::trigger_internal_collection_request();
                return false;
            } else {*/
            self.log_poll(space, "Triggering concurrent collection");
            Self::trigger_internal_collection_request();
            return true;
        }*/

        return false;
    }

    fn log_poll<PR: PageResource>(&self, space: &'static PR::Space, message: &'static str) {
        if OPTION_MAP.verbose >= 5 {
            println!("  [POLL] {}: {}", space.get_name(), message);
        }
    }

    /**
     * This method controls the triggering of a GC. It is called periodically
     * during allocation. Returns <code>true</code> to trigger a collection.
     *
     * @param spaceFull Space request failed, must recover pages within 'space'.
     * @param space TODO
     * @return <code>true</code> if a collection is requested by the plan.
     */
    fn collection_required<PR: PageResource>(&self, space_full: bool, space: &'static PR::Space) -> bool where Self: Sized {
        let stress_force_gc = self.stress_test_gc_required();
        trace!("self.get_pages_reserved()={}, self.get_total_pages()={}",
               self.get_pages_reserved(), self.get_total_pages());
        let heap_full = self.get_pages_reserved() > self.get_total_pages();

        space_full || stress_force_gc || heap_full
    }

    fn get_pages_reserved(&self) -> usize {
        self.get_pages_used() + self.get_collection_reserve()
    }

    fn get_total_pages(&self) -> usize;

    fn get_pages_avail(&self) -> usize {
        self.get_total_pages() - self.get_pages_reserved()
    }

    fn get_collection_reserve(&self) -> usize {
        0
    }

    fn get_pages_used(&self) -> usize;

    fn is_emergency_collection() -> bool {
        EMERGENCY_COLLECTION.load(Ordering::Relaxed)
    }

    fn get_free_pages(&self) -> usize { self.get_total_pages() - self.get_pages_used() }

    #[inline]
    fn stress_test_gc_required(&self) -> bool {
        let pages = cumulative_committed_pages();
        trace!("pages={}", pages);

        if INITIALIZED.load(Ordering::Relaxed)
            && (pages ^ LAST_STRESS_PAGES.load(Ordering::Relaxed)
            > OPTION_MAP.stress_factor) {

            LAST_STRESS_PAGES.store(pages, Ordering::Relaxed);
            trace!("Doing stress GC");
            true
        } else {
            false
        }
    }

    fn is_internal_triggered_collection() -> bool {
        // FIXME
        false
    }

    fn last_collection_was_exhaustive(&self) -> bool {
        true
    }

    fn force_full_heap_collection(&self) {

    }

    fn is_valid_ref(&self, object: ObjectReference) -> bool;

    fn is_bad_ref(&self, object: ObjectReference) -> bool;

    fn handle_user_collection_request(tls: OpaquePointer) {
        if !OPTION_MAP.ignore_system_g_c {
            USER_TRIGGERED_COLLECTION.store(true, Ordering::Relaxed);
            CONTROL_COLLECTOR_CONTEXT.request();
            VMCollection::block_for_gc(tls);
        }
    }

    fn is_user_triggered_collection() -> bool {
        return USER_TRIGGERED_COLLECTION.load(Ordering::Relaxed);
    }

    fn reset_collection_trigger() {
        USER_TRIGGERED_COLLECTION.store(false, Ordering::Relaxed)
    }

    fn is_mapped_object(&self, object: ObjectReference) -> bool {
        if object.is_null() {
            return false;
        }
        if !self.is_valid_ref(object) {
            return false;
        }
        if !MMAPPER.object_is_mapped(object) {
            return false;
        }
        true
    }

    fn is_mapped_address(&self, address: Address) -> bool;

    fn modify_check(&self, object: ObjectReference) {
        if gc_in_progress_proper() {
            if self.is_movable(object) {
                panic!("GC modifying a potentially moving object via Java (i.e. not magic) obj= {}", object);
            }
        }
    }

    fn is_movable(&self, object: ObjectReference) -> bool;
}

#[derive(PartialEq)]
pub enum GcStatus {
    NotInGC,
    GcPrepare,
    GcProper,
}

pub static INITIALIZED: AtomicBool = AtomicBool::new(false);
// FIXME should probably not use static mut
static mut GC_STATUS: GcStatus = GcStatus::NotInGC;
static LAST_STRESS_PAGES: AtomicUsize = AtomicUsize::new(0);
pub static STACKS_PREPARED: AtomicBool = AtomicBool::new(false);


lazy_static! {
    pub static ref PREPARE_STACKS: Phase = Phase::Complex(vec![
        ScheduledPhase::new(Schedule::Mutator, Phase::PrepareStacks),
        ScheduledPhase::new(Schedule::Global, Phase::PrepareStacks)
    ], 0, None);

    pub static ref SANITY_BUILD_PHASE: Phase = Phase::Complex(vec![
        ScheduledPhase::new(Schedule::Global, Phase::SanityPrepare),
        ScheduledPhase::new(Schedule::Collector, Phase::SanityPrepare),
        ScheduledPhase::new(Schedule::Complex, PREPARE_STACKS.clone()),
        ScheduledPhase::new(Schedule::Collector, Phase::SanityRoots),
        ScheduledPhase::new(Schedule::Global, Phase::SanityRoots),
        ScheduledPhase::new(Schedule::Collector, Phase::SanityCopyRoots),
        ScheduledPhase::new(Schedule::Global, Phase::SanityBuildTable)
    ], 0, None);

    pub static ref SANITY_CHECK_PHASE: Phase = Phase::Complex(vec![
        ScheduledPhase::new(Schedule::Global, Phase::SanityCheckTable),
        ScheduledPhase::new(Schedule::Collector, Phase::SanityRelease),
        ScheduledPhase::new(Schedule::Global, Phase::SanityRelease)
    ], 0, None);

    pub static ref INIT_PHASE: Phase = Phase::Complex(vec![
        ScheduledPhase::new(Schedule::Global, Phase::SetCollectionKind),
        ScheduledPhase::new(Schedule::Global, Phase::Initiate),
        ScheduledPhase::new(Schedule::Placeholder, Phase::PreSanityPlaceholder)
    ], 0, Some(new_counter(LongCounter::<MonotoneNanoTime>::new("init".to_string(), false, true))));

    pub static ref ROOT_CLOSURE_PHASE: Phase = Phase::Complex(vec![
        ScheduledPhase::new(Schedule::Mutator, Phase::Prepare),
        ScheduledPhase::new(Schedule::Global, Phase::Prepare),
        ScheduledPhase::new(Schedule::Collector, Phase::Prepare),
        ScheduledPhase::new(Schedule::Complex, PREPARE_STACKS.clone()),
        ScheduledPhase::new(Schedule::Collector, Phase::StackRoots),
        ScheduledPhase::new(Schedule::Global, Phase::StackRoots),
        ScheduledPhase::new(Schedule::Collector, Phase::Roots),
        ScheduledPhase::new(Schedule::Global, Phase::Roots),
        ScheduledPhase::new(Schedule::Global, Phase::Closure),
        ScheduledPhase::new(Schedule::Collector, Phase::Closure)
    ], 0, None);

    pub static ref REF_TYPE_CLOSURE_PHASE: Phase = Phase::Complex(vec![
        ScheduledPhase::new(Schedule::Collector, Phase::SoftRefs),
        ScheduledPhase::new(Schedule::Global, Phase::Closure),
        ScheduledPhase::new(Schedule::Collector, Phase::Closure),
        ScheduledPhase::new(Schedule::Collector, Phase::WeakRefs),
        ScheduledPhase::new(Schedule::Collector, Phase::Finalizable),
        ScheduledPhase::new(Schedule::Global, Phase::Closure),
        ScheduledPhase::new(Schedule::Collector, Phase::Closure),
        ScheduledPhase::new(Schedule::Placeholder, Phase::WeakTrackRefs),
        ScheduledPhase::new(Schedule::Collector, Phase::PhantomRefs)
    ], 0, None);

    pub static ref FORWARD_PHASE: Phase = Phase::Complex(vec![
        ScheduledPhase::new(Schedule::Placeholder, Phase::Forward),
        ScheduledPhase::new(Schedule::Collector, Phase::ForwardRefs),
        ScheduledPhase::new(Schedule::Collector, Phase::ForwardFinalizable)
    ], 0, None);

    pub static ref COMPLETE_CLOSURE_PHASE: Phase = Phase::Complex(vec![
        ScheduledPhase::new(Schedule::Mutator, Phase::Release),
        ScheduledPhase::new(Schedule::Collector, Phase::Release),
        ScheduledPhase::new(Schedule::Global, Phase::Release)
    ], 0, None);

    pub static ref FINISH_PHASE: Phase = Phase::Complex(vec![
        ScheduledPhase::new(Schedule::Placeholder, Phase::PostSanityPlaceholder),
        ScheduledPhase::new(Schedule::Collector, Phase::Complete),
        ScheduledPhase::new(Schedule::Global, Phase::Complete)
    ], 0, Some(new_counter(LongCounter::<MonotoneNanoTime>::new("finish".to_string(), false, true))));

    pub static ref COLLECTION: Phase = Phase::Complex(vec![
        ScheduledPhase::new(Schedule::Complex, INIT_PHASE.clone()),
        ScheduledPhase::new(Schedule::Complex, ROOT_CLOSURE_PHASE.clone()),
        ScheduledPhase::new(Schedule::Complex, REF_TYPE_CLOSURE_PHASE.clone()),
        ScheduledPhase::new(Schedule::Complex, FORWARD_PHASE.clone()),
        ScheduledPhase::new(Schedule::Complex, COMPLETE_CLOSURE_PHASE.clone()),
        ScheduledPhase::new(Schedule::Complex, FINISH_PHASE.clone())
    ], 0, None);

    pub static ref PRE_SANITY_PHASE: Phase = Phase::Complex(vec![
        ScheduledPhase::new(Schedule::Global, Phase::SanitySetPreGC),
        ScheduledPhase::new(Schedule::Complex, SANITY_BUILD_PHASE.clone()),
        ScheduledPhase::new(Schedule::Complex, SANITY_CHECK_PHASE.clone())
    ], 0, None);

    pub static ref POST_SANITY_PHASE: Phase = Phase::Complex(vec![
        ScheduledPhase::new(Schedule::Global, Phase::SanitySetPostGC),
        ScheduledPhase::new(Schedule::Complex, SANITY_BUILD_PHASE.clone()),
        ScheduledPhase::new(Schedule::Complex, SANITY_CHECK_PHASE.clone())
    ], 0, None);
}

#[repr(i32)]
#[derive(Clone, Copy, Debug)]
pub enum Allocator {
    Default = 0,
    NonReference = 1,
    NonMoving = 2,
    Immortal = 3,
    Los = 4,
    PrimitiveLos = 5,
    GcSpy = 6,
    Code = 7,
    LargeCode = 8,
    Allocators = 9,
    DefaultSite = -1,
}

pub fn set_gc_status(s: GcStatus) {
    if unsafe { GC_STATUS == GcStatus::NotInGC } {
        STACKS_PREPARED.store(false, Ordering::SeqCst);
        // FIXME stats
        STATS.lock().unwrap().start_gc();

    }
    unsafe { GC_STATUS = s };
    if unsafe { GC_STATUS == GcStatus::NotInGC } {
        // FIXME stats
        if get_gathering_stats() {
            STATS.lock().unwrap().end_gc();
        }
    }
}

pub fn stacks_prepared() -> bool {
    STACKS_PREPARED.load(Ordering::SeqCst)
}

pub fn gc_in_progress() -> bool {
    unsafe { GC_STATUS != GcStatus::NotInGC }
}

pub fn gc_in_progress_proper() -> bool {
    unsafe { GC_STATUS == GcStatus::GcProper }
}

static INSIDE_HARNESS: AtomicBool = AtomicBool::new(false);

pub fn harness_begin(tls: OpaquePointer) {
    // FIXME Do a full heap GC if we have generational GC
    let old_ignore = OPTION_MAP.ignore_system_g_c;
    unsafe { OPTION_MAP.process("ignoreSystemGC", "false"); }
    ::plan::selected_plan::SelectedPlan::handle_user_collection_request(tls);
    if old_ignore {
        unsafe { OPTION_MAP.process("ignoreSystemGC", "true"); }
    } else {
        unsafe { OPTION_MAP.process("ignoreSystemGC", "false"); }
    }
    INSIDE_HARNESS.store(true, Ordering::SeqCst);
    STATS.lock().unwrap().start_all();
}

pub fn harness_end() {
    STATS.lock().unwrap().stop_all();
    INSIDE_HARNESS.store(false, Ordering::SeqCst);
}<|MERGE_RESOLUTION|>--- conflicted
+++ resolved
@@ -61,11 +61,7 @@
     fn bind_mutator(&'static self, tls: OpaquePointer) -> *mut c_void;
     fn will_never_move(&self, object: ObjectReference) -> bool;
     // unsafe because only the primary collector thread can call this
-<<<<<<< HEAD
     unsafe fn collection_phase(&self, tls: OpaquePointer, phase: &Phase);
-=======
-    unsafe fn collection_phase(&self, tls: OpaquePointer, phase: &phase::Phase);
->>>>>>> c1d0d0c9
 
     fn is_initialized() -> bool {
         INITIALIZED.load(Ordering::SeqCst)
