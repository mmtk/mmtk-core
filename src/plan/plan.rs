--- conflicted
+++ resolved
@@ -2,31 +2,12 @@
 use super::{MutatorContext, ParallelCollector, TraceLocal};
 use crate::plan::phase::Phase;
 use crate::plan::transitive_closure::TransitiveClosure;
-<<<<<<< HEAD
 use crate::policy::space::Space;
 use crate::util::heap::layout::heap_layout::Mmapper;
 use crate::util::heap::layout::heap_layout::VMMap;
 use crate::util::heap::layout::Mmapper as IMmapper;
 use crate::util::heap::HeapMeta;
 use crate::util::heap::PageResource;
-=======
-#[cfg(feature = "vmspace")]
-use crate::policy::immortalspace::ImmortalSpace;
-use crate::policy::space::Space;
-#[cfg(feature = "vmspace")]
-use crate::util::constants::LOG_BYTES_IN_MBYTE;
-#[cfg(feature = "vmspace")]
-use crate::util::conversions;
-use crate::util::heap::layout::heap_layout::Mmapper;
-use crate::util::heap::layout::heap_layout::VMMap;
-#[cfg(feature = "vmspace")]
-use crate::util::heap::layout::vm_layout_constants::BYTES_IN_CHUNK;
-use crate::util::heap::layout::Mmapper as IMmapper;
-use crate::util::heap::HeapMeta;
-use crate::util::heap::PageResource;
-#[cfg(feature = "vmspace")]
-use crate::util::heap::VMRequest;
->>>>>>> 6c19e87b
 use crate::util::options::{Options, UnsafeOptionsWrapper};
 use crate::util::statistics::stats::Stats;
 use crate::util::Address;
@@ -404,14 +385,8 @@
     pub fn is_valid_ref(&self, _object: ObjectReference) -> bool {
         #[cfg(feature = "vmspace")]
         {
-<<<<<<< HEAD
-            let unsync_c = unsafe { &mut *self.unsync.get() };
-            if unsync_c.vm_space.is_some() && unsync_c.vm_space.as_ref().unwrap().in_space(_object)
-            {
-=======
             let unsync = unsafe { &mut *self.unsync.get() };
             if unsync.vm_space.is_some() && unsync.vm_space.as_ref().unwrap().in_space(_object) {
->>>>>>> 6c19e87b
                 return true;
             }
         }
@@ -483,13 +458,8 @@
     pub unsafe fn collection_phase(&self, _tls: OpaquePointer, _phase: &Phase) {
         #[cfg(feature = "vmspace")]
         {
-<<<<<<< HEAD
-            let unsync = unsafe { &mut *self.unsync.get() };
-            match phase {
-=======
             let unsync = &mut *self.unsync.get();
             match _phase {
->>>>>>> 6c19e87b
                 Phase::Prepare => {
                     if unsync.vm_space.is_some() {
                         unsync.vm_space.as_mut().unwrap().prepare();
