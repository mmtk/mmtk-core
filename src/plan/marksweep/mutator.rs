use crate::plan::barriers::NoBarrier;
use crate::plan::marksweep::MarkSweep;
use crate::plan::mutator_context::Mutator;
use crate::plan::mutator_context::MutatorConfig;
<<<<<<< HEAD
=======
use crate::plan::AllocationSemantics as AllocationType;
>>>>>>> c94f9d75
use crate::plan::Plan;
use crate::util::alloc::MallocAllocator;
use crate::util::alloc::allocators::{AllocatorSelector, Allocators};
#[cfg(not(feature="malloc"))]
use crate::util::alloc::FreeListAllocator;
<<<<<<< HEAD
use crate::util::{VMMutatorThread, VMWorkerThread};
use crate::vm::VMBinding;
use crate::plan::mutator_context::create_allocator_mapping;
use crate::plan::mutator_context::create_space_mapping;
use crate::plan::mutator_context::ReservedAllocators;
use crate::plan::AllocationSemantics;

=======
use crate::policy::mallocspace::MallocSpace;
use crate::util::{VMMutatorThread, VMWorkerThread};
use crate::vm::VMBinding;
use enum_map::enum_map;
>>>>>>> c94f9d75
use enum_map::EnumMap;

pub fn ms_mutator_prepare<VM: VMBinding>(mutator: &mut Mutator<VM>, _tls: VMWorkerThread) {
    // Do nothing
}

#[cfg(feature="malloc")]
pub fn ms_mutator_release<VM: VMBinding>(mutator: &mut Mutator<VM>, _tls: VMWorkerThread) {
    // Do nothing
}

<<<<<<< HEAD
const RESERVED_ALLOCATORS: ReservedAllocators = ReservedAllocators {
    n_malloc: 1,
    ..ReservedAllocators::DEFAULT
};

=======
>>>>>>> c94f9d75
#[cfg(not(feature="malloc"))]
pub fn ms_mutator_release<VM: VMBinding>(mutator: &mut Mutator<VM>, _tls: VMWorkerThread) {
    let allocator = unsafe {
        mutator
            .allocators
<<<<<<< HEAD
            .get_allocator_mut(mutator.config.allocator_mapping[AllocationSemantics::Default])
=======
            .get_allocator_mut(mutator.config.allocator_mapping[AllocationType::Default])
>>>>>>> c94f9d75
    }
    .downcast_mut::<FreeListAllocator<VM>>()
    .unwrap();
    allocator.rebind(
        mutator
            .plan
            .downcast_ref::<MarkSweep<VM>>()
            .unwrap()
            .ms_space(),
<<<<<<< HEAD
    );
}

#[cfg(feature="malloc")]
lazy_static! {
    pub static ref ALLOCATOR_MAPPING: EnumMap<AllocationSemantics, AllocatorSelector> = {
        let mut map = create_allocator_mapping(RESERVED_ALLOCATORS, true);
        map[AllocationSemantics::Default] = AllocatorSelector::Malloc(0);
        map
    };
}

#[cfg(not(feature="malloc"))]
=======
    )
}

#[cfg(feature="malloc")]
>>>>>>> c94f9d75
lazy_static! {
    pub static ref ALLOCATOR_MAPPING: EnumMap<AllocationSemantics, AllocatorSelector> = {
        let mut map = create_allocator_mapping(RESERVED_ALLOCATORS, true);
        map[AllocationSemantics::Default] = AllocatorSelector::FreeList(0);
        map[AllocationSemantics::Immortal] = AllocatorSelector::BumpPointer(0);
        map[AllocationSemantics::Los] = AllocatorSelector::LargeObject(0);
        map
    };
}

#[cfg(not(feature="malloc"))]
lazy_static! {
    pub static ref ALLOCATOR_MAPPING: EnumMap<AllocationType, AllocatorSelector> = enum_map! {
        AllocationType::Default | AllocationType::Code | AllocationType::ReadOnly => AllocatorSelector::FreeList(0),
        AllocationType::Immortal | AllocationType::LargeCode => AllocatorSelector::BumpPointer(0),
        AllocationType::Los => AllocatorSelector::LargeObject(0),
    };
}

pub fn create_ms_mutator<VM: VMBinding>(
    mutator_tls: VMMutatorThread,
    plan: &'static dyn Plan<VM = VM>,
) -> Mutator<VM> {
    let ms = plan.downcast_ref::<MarkSweep<VM>>().unwrap();
    let config = MutatorConfig {
        allocator_mapping: &*ALLOCATOR_MAPPING,
<<<<<<< HEAD
        space_mapping: box {
            let mut vec = create_space_mapping(RESERVED_ALLOCATORS, true, plan);
            #[cfg(feature="malloc")]
            vec.push((AllocatorSelector::Malloc(0), ms.ms_space()));
            #[cfg(not(feature="malloc"))]
            vec.push((AllocatorSelector::FreeList(0), ms.ms_space()));
            #[cfg(not(feature="malloc"))]
            vec.push((AllocatorSelector::BumpPointer(0), ms.common().get_immortal()));
            #[cfg(not(feature="malloc"))]
            vec.push((AllocatorSelector::LargeObject(0), ms.common().get_los()));
            vec
        },
=======
        space_mapping: box vec![
            #[cfg(feature="malloc")]
            (AllocatorSelector::Malloc(0), ms.ms_space()),
            #[cfg(not(feature="malloc"))]
            (AllocatorSelector::FreeList(0), ms.ms_space()),
            (AllocatorSelector::BumpPointer(0), ms.common().get_immortal()),
            (AllocatorSelector::LargeObject(0), ms.common().get_los()),
        ],
>>>>>>> c94f9d75
        prepare_func: &ms_mutator_prepare,
        release_func: &ms_mutator_release,
    };

    Mutator {
        allocators: Allocators::<VM>::new(mutator_tls, plan, &config.space_mapping),
        barrier: box NoBarrier,
        mutator_tls,
        config,
        plan,
    }
}<|MERGE_RESOLUTION|>--- conflicted
+++ resolved
@@ -2,16 +2,11 @@
 use crate::plan::marksweep::MarkSweep;
 use crate::plan::mutator_context::Mutator;
 use crate::plan::mutator_context::MutatorConfig;
-<<<<<<< HEAD
-=======
-use crate::plan::AllocationSemantics as AllocationType;
->>>>>>> c94f9d75
 use crate::plan::Plan;
 use crate::util::alloc::MallocAllocator;
 use crate::util::alloc::allocators::{AllocatorSelector, Allocators};
 #[cfg(not(feature="malloc"))]
 use crate::util::alloc::FreeListAllocator;
-<<<<<<< HEAD
 use crate::util::{VMMutatorThread, VMWorkerThread};
 use crate::vm::VMBinding;
 use crate::plan::mutator_context::create_allocator_mapping;
@@ -19,12 +14,6 @@
 use crate::plan::mutator_context::ReservedAllocators;
 use crate::plan::AllocationSemantics;
 
-=======
-use crate::policy::mallocspace::MallocSpace;
-use crate::util::{VMMutatorThread, VMWorkerThread};
-use crate::vm::VMBinding;
-use enum_map::enum_map;
->>>>>>> c94f9d75
 use enum_map::EnumMap;
 
 pub fn ms_mutator_prepare<VM: VMBinding>(mutator: &mut Mutator<VM>, _tls: VMWorkerThread) {
@@ -36,24 +25,17 @@
     // Do nothing
 }
 
-<<<<<<< HEAD
 const RESERVED_ALLOCATORS: ReservedAllocators = ReservedAllocators {
     n_malloc: 1,
     ..ReservedAllocators::DEFAULT
 };
 
-=======
->>>>>>> c94f9d75
 #[cfg(not(feature="malloc"))]
 pub fn ms_mutator_release<VM: VMBinding>(mutator: &mut Mutator<VM>, _tls: VMWorkerThread) {
     let allocator = unsafe {
         mutator
             .allocators
-<<<<<<< HEAD
             .get_allocator_mut(mutator.config.allocator_mapping[AllocationSemantics::Default])
-=======
-            .get_allocator_mut(mutator.config.allocator_mapping[AllocationType::Default])
->>>>>>> c94f9d75
     }
     .downcast_mut::<FreeListAllocator<VM>>()
     .unwrap();
@@ -63,7 +45,6 @@
             .downcast_ref::<MarkSweep<VM>>()
             .unwrap()
             .ms_space(),
-<<<<<<< HEAD
     );
 }
 
@@ -77,12 +58,6 @@
 }
 
 #[cfg(not(feature="malloc"))]
-=======
-    )
-}
-
-#[cfg(feature="malloc")]
->>>>>>> c94f9d75
 lazy_static! {
     pub static ref ALLOCATOR_MAPPING: EnumMap<AllocationSemantics, AllocatorSelector> = {
         let mut map = create_allocator_mapping(RESERVED_ALLOCATORS, true);
@@ -109,7 +84,6 @@
     let ms = plan.downcast_ref::<MarkSweep<VM>>().unwrap();
     let config = MutatorConfig {
         allocator_mapping: &*ALLOCATOR_MAPPING,
-<<<<<<< HEAD
         space_mapping: box {
             let mut vec = create_space_mapping(RESERVED_ALLOCATORS, true, plan);
             #[cfg(feature="malloc")]
@@ -122,16 +96,6 @@
             vec.push((AllocatorSelector::LargeObject(0), ms.common().get_los()));
             vec
         },
-=======
-        space_mapping: box vec![
-            #[cfg(feature="malloc")]
-            (AllocatorSelector::Malloc(0), ms.ms_space()),
-            #[cfg(not(feature="malloc"))]
-            (AllocatorSelector::FreeList(0), ms.ms_space()),
-            (AllocatorSelector::BumpPointer(0), ms.common().get_immortal()),
-            (AllocatorSelector::LargeObject(0), ms.common().get_los()),
-        ],
->>>>>>> c94f9d75
         prepare_func: &ms_mutator_prepare,
         release_func: &ms_mutator_release,
     };
