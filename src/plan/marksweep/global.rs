use crate::mmtk::MMTK;
use crate::plan::global::BasePlan;
use crate::plan::global::CommonPlan;
use crate::plan::global::GcStatus;
use crate::plan::global::NoCopy;
use crate::plan::marksweep::gc_work::MSProcessEdges;
use crate::plan::marksweep::mutator::ALLOCATOR_MAPPING;
use crate::plan::AllocationSemantics;
use crate::plan::Plan;
use crate::plan::PlanConstraints;
use crate::policy::mallocspace::MallocSpace;
use crate::policy::space::Space;
use crate::scheduler::gc_work::*;
use crate::scheduler::*;
use crate::util::alloc::allocators::AllocatorSelector;
use crate::util::heap::layout::heap_layout::Mmapper;
use crate::util::heap::layout::heap_layout::VMMap;
use crate::util::heap::layout::vm_layout_constants::{HEAP_END, HEAP_START};
use crate::util::heap::HeapMeta;
use crate::util::options::UnsafeOptionsWrapper;
#[cfg(feature = "sanity")]
use crate::util::sanity::sanity_checker::*;
use crate::util::side_metadata::SideMetadataContext;
use crate::util::VMWorkerThread;
use crate::vm::VMBinding;
use std::sync::Arc;

use enum_map::EnumMap;

pub struct MarkSweep<VM: VMBinding> {
    common: CommonPlan<VM>,
    ms: MallocSpace<VM>,
}

pub const MS_CONSTRAINTS: PlanConstraints = PlanConstraints {
    moves_objects: false,
    gc_header_bits: 2,
    gc_header_words: 0,
    num_specialized_scans: 1,
    ..PlanConstraints::default()
};

impl<VM: VMBinding> Plan for MarkSweep<VM> {
    type VM = VM;

    fn gc_init(
        &mut self,
        heap_size: usize,
        vm_map: &'static VMMap,
        scheduler: &Arc<MMTkScheduler<VM>>,
    ) {
        self.common.gc_init(heap_size, vm_map, scheduler);
    }

    fn schedule_collection(&'static self, scheduler: &MMTkScheduler<VM>) {
        self.base().set_collection_kind();
        self.base().set_gc_status(GcStatus::GcPrepare);
        // Stop & scan mutators (mutator scanning can happen before STW)
        scheduler.work_buckets[WorkBucketStage::Unconstrained]
            .add(StopMutators::<MSProcessEdges<VM>>::new());
        // Prepare global/collectors/mutators
        scheduler.work_buckets[WorkBucketStage::Prepare]
            .add(Prepare::<Self, NoCopy<VM>>::new(self));
        // Release global/collectors/mutators
        scheduler.work_buckets[WorkBucketStage::Release]
            .add(Release::<Self, NoCopy<VM>>::new(self));
        // Resume mutators
        #[cfg(feature = "sanity")]
        scheduler.work_buckets[WorkBucketStage::Final]
            .add(ScheduleSanityGC::<Self, NoCopy<VM>>::new(self));
        scheduler.set_finalizer(Some(EndOfGC));
    }

    fn get_allocator_mapping(&self) -> &'static EnumMap<AllocationSemantics, AllocatorSelector> {
        &*ALLOCATOR_MAPPING
    }

<<<<<<< HEAD
    fn prepare(&mut self, tls: OpaquePointer) {
=======
    fn prepare(&self, tls: VMWorkerThread) {
>>>>>>> e750dfe5
        self.common.prepare(tls, true);
        // Dont need to prepare for MallocSpace
    }

<<<<<<< HEAD
    fn release(&mut self, tls: OpaquePointer) {
=======
    fn release(&self, tls: VMWorkerThread) {
>>>>>>> e750dfe5
        trace!("Marksweep: Release");
        self.common.release(tls, true);
        self.ms.release_all_chunks();
    }

    fn collection_required(&self, space_full: bool, space: &dyn Space<Self::VM>) -> bool {
        self.base().collection_required(self, space_full, space)
    }

    fn get_collection_reserve(&self) -> usize {
        0
    }

    fn get_pages_used(&self) -> usize {
        self.common.get_pages_used() + self.ms.reserved_pages()
    }

    fn base(&self) -> &BasePlan<VM> {
        &self.common.base
    }

    fn common(&self) -> &CommonPlan<VM> {
        &self.common
    }

    fn constraints(&self) -> &'static PlanConstraints {
        &MS_CONSTRAINTS
    }

    fn create_worker_local(
        &self,
        tls: VMWorkerThread,
        mmtk: &'static MMTK<Self::VM>,
    ) -> GCWorkerLocalPtr {
        let mut c = NoCopy::new(mmtk);
        c.init(tls);
        GCWorkerLocalPtr::new(c)
    }
}

impl<VM: VMBinding> MarkSweep<VM> {
    pub fn new(
        vm_map: &'static VMMap,
        mmapper: &'static Mmapper,
        options: Arc<UnsafeOptionsWrapper>,
    ) -> Self {
        let heap = HeapMeta::new(HEAP_START, HEAP_END);
        let specs = SideMetadataContext::new_global_specs(&[]);

        MarkSweep {
            ms: MallocSpace::new(specs.clone()),
            common: CommonPlan::new(vm_map, mmapper, options, heap, &MS_CONSTRAINTS, specs),
        }
    }

    pub fn ms_space(&self) -> &MallocSpace<VM> {
        &self.ms
    }
}<|MERGE_RESOLUTION|>--- conflicted
+++ resolved
@@ -75,20 +75,12 @@
         &*ALLOCATOR_MAPPING
     }
 
-<<<<<<< HEAD
-    fn prepare(&mut self, tls: OpaquePointer) {
-=======
-    fn prepare(&self, tls: VMWorkerThread) {
->>>>>>> e750dfe5
+    fn prepare(&mut self, tls: VMWorkerThread) {
         self.common.prepare(tls, true);
         // Dont need to prepare for MallocSpace
     }
 
-<<<<<<< HEAD
-    fn release(&mut self, tls: OpaquePointer) {
-=======
-    fn release(&self, tls: VMWorkerThread) {
->>>>>>> e750dfe5
+    fn release(&mut self, tls: VMWorkerThread) {
         trace!("Marksweep: Release");
         self.common.release(tls, true);
         self.ms.release_all_chunks();
