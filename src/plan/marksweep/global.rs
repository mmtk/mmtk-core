use crate::mmtk::MMTK;
use crate::plan::marksweep::mutator::ALLOCATOR_MAPPING;
use crate::plan::global::{BasePlan, CommonPlan, NoCopy};
use crate::plan::Plan;
use crate::plan::PlanConstraints;
use crate::policy::mallocspace::MallocSpace;
use crate::policy::mallocspace::metadata::ACTIVE_CHUNK_METADATA_SPEC;
use crate::plan::{AllocationSemantics, GcStatus};
use crate::policy::immortalspace::ImmortalSpace;
use crate::policy::marksweepspace::MarkSweepSpace;
use crate::policy::space::{CommonSpace, Space, SpaceOptions};
use crate::scheduler::gc_work::{EndOfGC, Prepare, Release, StopMutators, ProcessWeakRefs};
use crate::scheduler::{GCWorkScheduler, GCWorkerLocalPtr};
use crate::scheduler::{GCWorkerLocal, WorkBucketStage};
use crate::util::alloc::allocators::AllocatorSelector;
use crate::util::alloc::free_list_allocator::BYTES_IN_BLOCK;
use crate::util::alloc_bit::ALLOC_SIDE_METADATA_SPEC;
use crate::util::heap::layout::heap_layout::Mmapper;
use crate::util::heap::layout::heap_layout::VMMap;
use crate::util::heap::layout::vm_layout_constants::{HEAP_END, HEAP_START};
use crate::util::heap::HeapMeta;
#[allow(unused_imports)]
use crate::util::heap::VMRequest;
use crate::util::metadata::side_metadata::{
    SideMetadataContext, SideMetadataSanity, SideMetadataSpec, LOCAL_SIDE_METADATA_BASE_ADDRESS,
};
use crate::util::opaque_pointer::*;
use crate::util::options::UnsafeOptionsWrapper;
#[cfg(feature = "sanity")]
use crate::util::sanity::sanity_checker::ScheduleSanityGC;
use crate::vm::VMBinding;
use enum_map::EnumMap;
use std::sync::Arc;
use crate::Mutator;

use mmtk_macros::PlanTraceObject;

#[derive(PlanTraceObject)]
pub struct MarkSweep<VM: VMBinding> {
    #[fallback_trace]
    common: CommonPlan<VM>,
<<<<<<< HEAD
    #[cfg(feature="malloc")]
=======
    #[trace]
>>>>>>> e0273429
    ms: MallocSpace<VM>,
    #[cfg(not(feature="malloc"))]
    ms: MarkSweepSpace<VM>,
}

pub const MS_CONSTRAINTS: PlanConstraints = PlanConstraints {
    moves_objects: false,
    gc_header_bits: 2,
    gc_header_words: 0,
    num_specialized_scans: 1,
    max_non_los_default_alloc_bytes: BYTES_IN_BLOCK,
    max_non_los_copy_bytes: BYTES_IN_BLOCK,
    needs_linear_scan: crate::util::constants::SUPPORT_CARD_SCANNING || crate::util::constants::LAZY_SWEEP,
    needs_concurrent_workers: false,
    generate_gc_trace: false,
    may_trace_duplicate_edges: true,
    needs_forward_after_liveness: false,
    needs_log_bit: false,
    barrier: crate::BarrierSelector::NoBarrier,
};

impl<VM: VMBinding> Plan for MarkSweep<VM> {
    type VM = VM;

    fn gc_init(
        &mut self,
        heap_size: usize,
        vm_map: &'static VMMap,
        scheduler: &Arc<GCWorkScheduler<VM>>,
    ) {
        self.common.gc_init(heap_size, vm_map, scheduler);

        // FIXME correctly initialize spaces based on options
        self.ms.init(&vm_map);
    }





    fn schedule_collection(&'static self, scheduler: &GCWorkScheduler<VM>) {
        self.base().set_collection_kind::<Self>(self);
        self.base().set_gc_status(GcStatus::GcPrepare);
        // Stop & scan mutators (mutator scanning can happen before STW)
        scheduler.work_buckets[WorkBucketStage::Unconstrained]
            .add(StopMutators::<MSProcessEdges<VM>>::new());
        // Prepare global/collectors/mutators
        scheduler.work_buckets[WorkBucketStage::Prepare]
            .add(Prepare::<Self, NoCopy<VM>>::new(self));
            #[cfg(feature="malloc")]
            {
            scheduler.work_buckets[WorkBucketStage::Prepare].add(MSSweepChunks::<VM>::new(self));
            scheduler.work_buckets[WorkBucketStage::RefClosure]
                .add(ProcessWeakRefs::<MSProcessEdges<VM>>::new());
            }
        // Release global/collectors/mutators
        scheduler.work_buckets[WorkBucketStage::Release]
            .add(Release::<Self, NoCopy<VM>>::new(self));
        // Resume mutators
        #[cfg(feature = "sanity")]
        scheduler.work_buckets[WorkBucketStage::Final]
            .add(ScheduleSanityGC::<Self, NoCopy<VM>>::new(self));
        scheduler.set_finalizer(Some(EndOfGC));
    }

    fn get_allocator_mapping(&self) -> &'static EnumMap<AllocationSemantics, AllocatorSelector> {
        &*ALLOCATOR_MAPPING
    }

    fn prepare(&mut self, tls: VMWorkerThread) {
        self.common.prepare(tls, true);
        #[cfg(not(feature="malloc"))]
        self.ms.reset();
    }

    fn release(&mut self, tls: VMWorkerThread) {
        #[cfg(not(any(feature="malloc", feature="eager_sweeping")))]
        self.ms.block_level_sweep();
        self.common.release(tls, true);
    }

    fn collection_required(&self, space_full: bool, space: &dyn Space<Self::VM>) -> bool {
        self.base().collection_required(self, space_full, space)
    }


    fn get_pages_used(&self) -> usize {
        self.common.get_pages_used() + self.ms.reserved_pages()
    }

    fn base(&self) -> &BasePlan<VM> {
        &self.common.base
    }

    fn common(&self) -> &CommonPlan<VM> {
        &self.common
    }

    fn constraints(&self) -> &'static PlanConstraints {
        &MS_CONSTRAINTS
    }

    fn create_worker_local(
        &self,
        tls: VMWorkerThread,
        mmtk: &'static MMTK<Self::VM>,
    ) -> GCWorkerLocalPtr {
        let mut c = NoCopy::new(mmtk);
        c.init(tls);
        GCWorkerLocalPtr::new(c)
    }

    #[cfg(not(feature="malloc"))]
    fn destroy_mutator(&self, mutator: &mut Mutator<VM>) {
        unsafe { 
            mutator.allocators.free_list[0].assume_init_mut().abandon_blocks();
        }
        println!("destroy mutator");
    }
}

impl<VM: VMBinding> MarkSweep<VM> {
    pub fn new(
        vm_map: &'static VMMap,
        mmapper: &'static Mmapper,
        options: Arc<UnsafeOptionsWrapper>,
        scheduler: Arc<GCWorkScheduler<VM>>,
    ) -> Self {
        let mut heap = HeapMeta::new(HEAP_START, HEAP_END);
        // if global_alloc_bit is enabled, ALLOC_SIDE_METADATA_SPEC will be added to
        // SideMetadataContext by default, so we don't need to add it here.
        #[cfg(feature = "global_alloc_bit")]
        let global_metadata_specs =
            SideMetadataContext::new_global_specs(&[]);
        // if global_alloc_bit is NOT enabled,
        // we need to add ALLOC_SIDE_METADATA_SPEC to SideMetadataContext here.
        #[cfg(not(feature = "global_alloc_bit"))]
        let global_metadata_specs = SideMetadataContext::new_global_specs(&[
            ALLOC_SIDE_METADATA_SPEC,
        ]);
        
        #[cfg(not(feature = "malloc"))]
        let res = {
            let ms = MarkSweepSpace::new(
                "MSspace",
                true,
                VMRequest::discontiguous(),
                // local_specs.clone(),
                vm_map,
                mmapper,
                &mut heap,
                scheduler,
            );

            let common =             CommonPlan::new(
                vm_map,
                mmapper,
                options,
                heap,
                &MS_CONSTRAINTS,
                global_metadata_specs,
            );

            MarkSweep {
                common,
                ms,
            }
        };

        #[cfg(feature = "malloc")]
        let res = MarkSweep {
            ms: MallocSpace::new(global_metadata_specs.clone()),
            common: CommonPlan::new(
                vm_map,
                mmapper,
                options,
                heap,
                &MS_CONSTRAINTS,
                global_metadata_specs,
            ),
        };

        let mut side_metadata_sanity_checker = SideMetadataSanity::new();
        res.common
            .verify_side_metadata_sanity(&mut side_metadata_sanity_checker);
        res.ms
            .verify_side_metadata_sanity(&mut side_metadata_sanity_checker);
        res
    }

    #[cfg(feature="malloc")]
    pub fn ms_space(&self) -> &MallocSpace<VM> {
        &self.ms
    }

    #[cfg(not(feature="malloc"))]
    pub fn ms_space(&self) -> &MarkSweepSpace<VM> {
        &self.ms
    }

    /// Verify side metadata specs used in the spaces in Gen.
    pub fn verify_side_metadata_sanity(&self, sanity: &mut SideMetadataSanity) {
        self.ms.verify_side_metadata_sanity(sanity);
        self.common.verify_side_metadata_sanity(sanity);
    }
}<|MERGE_RESOLUTION|>--- conflicted
+++ resolved
@@ -39,11 +39,8 @@
 pub struct MarkSweep<VM: VMBinding> {
     #[fallback_trace]
     common: CommonPlan<VM>,
-<<<<<<< HEAD
     #[cfg(feature="malloc")]
-=======
     #[trace]
->>>>>>> e0273429
     ms: MallocSpace<VM>,
     #[cfg(not(feature="malloc"))]
     ms: MarkSweepSpace<VM>,
