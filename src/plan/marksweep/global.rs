--- conflicted
+++ resolved
@@ -23,10 +23,6 @@
 use crate::util::options::UnsafeOptionsWrapper;
 #[cfg(feature = "sanity")]
 use crate::util::sanity::sanity_checker::*;
-<<<<<<< HEAD
-=======
-use crate::util::side_metadata::{SideMetadataContext, SideMetadataSanity};
->>>>>>> 17d18dba
 use crate::util::VMWorkerThread;
 use crate::vm::VMBinding;
 use std::sync::Arc;
@@ -93,10 +89,6 @@
     fn release(&mut self, tls: VMWorkerThread) {
         trace!("Marksweep: Release");
         self.common.release(tls, true);
-<<<<<<< HEAD
-        self.ms.release_all_chunks();
-=======
->>>>>>> 17d18dba
     }
 
     fn collection_required(&self, space_full: bool, space: &dyn Space<Self::VM>) -> bool {
