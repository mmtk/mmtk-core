use crate::Mutator;
use crate::plan::global::BasePlan;
use crate::plan::global::CommonPlan;
use crate::plan::global::GcStatus;
use crate::plan::marksweep::gc_work::MSGCWorkContext;
#[cfg(feature="malloc")]
use crate::plan::marksweep::gc_work::MSSweepChunks;
use crate::plan::marksweep::mutator::ALLOCATOR_MAPPING;
use crate::plan::Plan;
use crate::plan::PlanConstraints;
use crate::plan::{AllocationSemantics};
use crate::policy::space::{Space};
#[cfg(not(feature="malloc"))]
use crate::policy::marksweepspace::block::Block;
#[cfg(not(feature="malloc"))]
use crate::policy::marksweepspace::MarkSweepSpace;
#[cfg(not(feature = "global_alloc_bit"))]
use crate::util::alloc_bit::ALLOC_SIDE_METADATA_SPEC;
#[cfg(feature="malloc")]
use crate::policy::mallocspace::MallocSpace;
use crate::scheduler::GCWorkScheduler;
#[cfg(feature="malloc")]
use crate::scheduler::WorkBucketStage;
use crate::util::alloc::allocators::AllocatorSelector;
#[cfg(feature="malloc")]
use crate::util::constants::MAX_INT;
use crate::util::heap::layout::heap_layout::Mmapper;
use crate::util::heap::layout::heap_layout::VMMap;
use crate::util::heap::HeapMeta;
<<<<<<< HEAD
#[allow(unused_imports)]
use crate::util::heap::VMRequest;
use crate::util::metadata::side_metadata::{
    SideMetadataContext, SideMetadataSanity
};
use crate::util::options::UnsafeOptionsWrapper;
=======
use crate::util::metadata::side_metadata::{SideMetadataContext, SideMetadataSanity};
use crate::util::options::Options;
>>>>>>> 9473d7b4
use crate::util::VMWorkerThread;
use crate::vm::VMBinding;
use enum_map::EnumMap;
use std::sync::Arc;
use mmtk_macros::PlanTraceObject;


#[derive(PlanTraceObject)]
pub struct MarkSweep<VM: VMBinding> {
    #[fallback_trace]
    common: CommonPlan<VM>,
    #[cfg(feature="malloc")]
    #[trace]
    ms: MallocSpace<VM>,
    #[cfg(not(feature="malloc"))]
    #[trace]
    ms: MarkSweepSpace<VM>,
}

pub const MS_CONSTRAINTS: PlanConstraints = PlanConstraints {
    moves_objects: false,
    gc_header_bits: 2,
    gc_header_words: 0,
    num_specialized_scans: 1,
    #[cfg(feature="malloc")]
    max_non_los_default_alloc_bytes: MAX_INT,
    #[cfg(feature="malloc")]
    max_non_los_copy_bytes: MAX_INT,
    #[cfg(not(feature="malloc"))]
    max_non_los_default_alloc_bytes: Block::BYTES,
    #[cfg(not(feature="malloc"))]
    max_non_los_copy_bytes: Block::BYTES,
    needs_linear_scan: crate::util::constants::SUPPORT_CARD_SCANNING || crate::util::constants::LAZY_SWEEP,
    needs_concurrent_workers: false,
    generate_gc_trace: false,
    may_trace_duplicate_edges: true,
    needs_forward_after_liveness: false,
    needs_log_bit: false,
    barrier: crate::BarrierSelector::NoBarrier,
};

impl<VM: VMBinding> Plan for MarkSweep<VM> {
    type VM = VM;

<<<<<<< HEAD
    fn gc_init(&mut self, heap_size: usize, vm_map: &'static VMMap) {
        self.common.gc_init(heap_size, vm_map);
        self.ms.init(&vm_map);
=======
    fn get_spaces(&self) -> Vec<&dyn Space<Self::VM>> {
        let mut ret = self.common.get_spaces();
        ret.push(&self.ms);
        ret
>>>>>>> 9473d7b4
    }





    fn schedule_collection(&'static self, scheduler: &GCWorkScheduler<VM>) {
        self.base().set_collection_kind::<Self>(self);
        self.base().set_gc_status(GcStatus::GcPrepare);
        scheduler.schedule_common_work::<MSGCWorkContext<VM>>(self);
        #[cfg(feature="malloc")]
        scheduler.work_buckets[WorkBucketStage::Prepare].add(MSSweepChunks::<VM>::new(self));
    }

    fn get_allocator_mapping(&self) -> &'static EnumMap<AllocationSemantics, AllocatorSelector> {
        &*ALLOCATOR_MAPPING
    }

    fn prepare(&mut self, tls: VMWorkerThread) {
        self.common.prepare(tls, true);
        #[cfg(not(feature="malloc"))]
        self.ms.reset();
    }

    fn release(&mut self, tls: VMWorkerThread) {
        #[cfg(not(any(feature="malloc", feature="eager_sweeping")))]
        self.ms.block_level_sweep();
        self.common.release(tls, true);
    }

    fn collection_required(&self, space_full: bool, _space: Option<&dyn Space<Self::VM>>) -> bool {
        self.base().collection_required(self, space_full)
    }


    fn get_used_pages(&self) -> usize {
        self.common.get_used_pages() + self.ms.reserved_pages()
    }

    fn base(&self) -> &BasePlan<VM> {
        &self.common.base
    }

    fn common(&self) -> &CommonPlan<VM> {
        &self.common
    }

    fn constraints(&self) -> &'static PlanConstraints {
        &MS_CONSTRAINTS
    }

    #[cfg(not(feature="malloc"))]
    fn destroy_mutator(&self, mutator: &mut Mutator<VM>) {
        unsafe { 
            mutator.allocators.free_list[0].assume_init_mut().abandon_blocks();
        }
    }
}

impl<VM: VMBinding> MarkSweep<VM> {
<<<<<<< HEAD
    pub fn new(
        vm_map: &'static VMMap,
        mmapper: &'static Mmapper,
        options: Arc<UnsafeOptionsWrapper>,
        scheduler: Arc<GCWorkScheduler<VM>>,
    ) -> Self {
        let mut heap = HeapMeta::new(HEAP_START, HEAP_END);
=======
    pub fn new(vm_map: &'static VMMap, mmapper: &'static Mmapper, options: Arc<Options>) -> Self {
        let heap = HeapMeta::new(&options);
>>>>>>> 9473d7b4
        // if global_alloc_bit is enabled, ALLOC_SIDE_METADATA_SPEC will be added to
        // SideMetadataContext by default, so we don't need to add it here.
        #[cfg(feature = "global_alloc_bit")]
        let global_metadata_specs =
            SideMetadataContext::new_global_specs(&[]);
        // if global_alloc_bit is NOT enabled,
        // we need to add ALLOC_SIDE_METADATA_SPEC to SideMetadataContext here.
        #[cfg(not(feature = "global_alloc_bit"))]
        let global_metadata_specs = SideMetadataContext::new_global_specs(&[
            ALLOC_SIDE_METADATA_SPEC,
        ]);
        
        #[cfg(not(feature = "malloc"))]
        let res = {
            let ms = MarkSweepSpace::new(
                "MarkSweepSpace",
                false,
                VMRequest::discontiguous(),
                // local_specs.clone(),
                vm_map,
                mmapper,
                &mut heap,
                scheduler,
            );

            let common =             CommonPlan::new(
                vm_map,
                mmapper,
                options,
                heap,
                &MS_CONSTRAINTS,
                global_metadata_specs,
            );

            MarkSweep {
                common,
                ms,
            }
        };

        #[cfg(feature = "malloc")]
        let res = MarkSweep {
            ms: MallocSpace::new(global_metadata_specs.clone()),
            common: CommonPlan::new(
                vm_map,
                mmapper,
                options,
                heap,
                &MS_CONSTRAINTS,
                global_metadata_specs,
            ),
        };

        let mut side_metadata_sanity_checker = SideMetadataSanity::new();
        res.common
            .verify_side_metadata_sanity(&mut side_metadata_sanity_checker);
        res.ms
            .verify_side_metadata_sanity(&mut side_metadata_sanity_checker);
        res
    }

    #[cfg(feature="malloc")]
    pub fn ms_space(&self) -> &MallocSpace<VM> {
        &self.ms
    }

    #[cfg(not(feature="malloc"))]
    pub fn ms_space(&self) -> &MarkSweepSpace<VM> {
        &self.ms
    }

    /// Verify side metadata specs used in the spaces in Gen.
    pub fn verify_side_metadata_sanity(&self, sanity: &mut SideMetadataSanity) {
        self.ms.verify_side_metadata_sanity(sanity);
        self.common.verify_side_metadata_sanity(sanity);
    }
}<|MERGE_RESOLUTION|>--- conflicted
+++ resolved
@@ -27,22 +27,16 @@
 use crate::util::heap::layout::heap_layout::Mmapper;
 use crate::util::heap::layout::heap_layout::VMMap;
 use crate::util::heap::HeapMeta;
-<<<<<<< HEAD
 #[allow(unused_imports)]
 use crate::util::heap::VMRequest;
-use crate::util::metadata::side_metadata::{
-    SideMetadataContext, SideMetadataSanity
-};
-use crate::util::options::UnsafeOptionsWrapper;
-=======
 use crate::util::metadata::side_metadata::{SideMetadataContext, SideMetadataSanity};
 use crate::util::options::Options;
->>>>>>> 9473d7b4
 use crate::util::VMWorkerThread;
 use crate::vm::VMBinding;
 use enum_map::EnumMap;
 use std::sync::Arc;
 use mmtk_macros::PlanTraceObject;
+use crate::util::linear_scan::Region;
 
 
 #[derive(PlanTraceObject)]
@@ -82,21 +76,11 @@
 impl<VM: VMBinding> Plan for MarkSweep<VM> {
     type VM = VM;
 
-<<<<<<< HEAD
-    fn gc_init(&mut self, heap_size: usize, vm_map: &'static VMMap) {
-        self.common.gc_init(heap_size, vm_map);
-        self.ms.init(&vm_map);
-=======
     fn get_spaces(&self) -> Vec<&dyn Space<Self::VM>> {
         let mut ret = self.common.get_spaces();
         ret.push(&self.ms);
         ret
->>>>>>> 9473d7b4
-    }
-
-
-
-
+    }
 
     fn schedule_collection(&'static self, scheduler: &GCWorkScheduler<VM>) {
         self.base().set_collection_kind::<Self>(self);
@@ -152,18 +136,8 @@
 }
 
 impl<VM: VMBinding> MarkSweep<VM> {
-<<<<<<< HEAD
-    pub fn new(
-        vm_map: &'static VMMap,
-        mmapper: &'static Mmapper,
-        options: Arc<UnsafeOptionsWrapper>,
-        scheduler: Arc<GCWorkScheduler<VM>>,
-    ) -> Self {
-        let mut heap = HeapMeta::new(HEAP_START, HEAP_END);
-=======
-    pub fn new(vm_map: &'static VMMap, mmapper: &'static Mmapper, options: Arc<Options>) -> Self {
-        let heap = HeapMeta::new(&options);
->>>>>>> 9473d7b4
+    pub fn new(vm_map: &'static VMMap, mmapper: &'static Mmapper, options: Arc<Options>, scheduler: Arc<GCWorkScheduler<VM>>) -> Self {
+        let mut heap = HeapMeta::new(&options);
         // if global_alloc_bit is enabled, ALLOC_SIDE_METADATA_SPEC will be added to
         // SideMetadataContext by default, so we don't need to add it here.
         #[cfg(feature = "global_alloc_bit")]
