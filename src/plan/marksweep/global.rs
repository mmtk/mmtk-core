--- conflicted
+++ resolved
@@ -137,15 +137,10 @@
         options: Arc<UnsafeOptionsWrapper>,
     ) -> Self {
         let heap = HeapMeta::new(HEAP_START, HEAP_END);
-<<<<<<< HEAD
         #[cfg(feature = "global_alloc_bit")]
-        let global_metadata_specs = SideMetadataContext::new_global_specs(&[]);
+        let global_metadata_specs = SideMetadataContext::new_global_specs(&[ACTIVE_CHUNK_METADATA_SPEC]);
         #[cfg(not(feature = "global_alloc_bit"))]
-        let global_metadata_specs = SideMetadataContext::new_global_specs(&[ALLOC_SIDE_METADATA_SPEC]);
-=======
-        let global_metadata_specs =
-            SideMetadataContext::new_global_specs(&[ACTIVE_CHUNK_METADATA_SPEC]);
->>>>>>> 2640ce13
+        let global_metadata_specs = SideMetadataContext::new_global_specs(&[ALLOC_SIDE_METADATA_SPEC, ACTIVE_CHUNK_METADATA_SPEC]);
 
         let res = MarkSweep {
             ms: MallocSpace::new(global_metadata_specs.clone()),
