--- conflicted
+++ resolved
@@ -128,11 +128,7 @@
         &*ALLOCATOR_MAPPING
     }
 
-<<<<<<< HEAD
-    fn prepare(&mut self, tls: OpaquePointer) {
-=======
-    fn prepare(&self, tls: VMWorkerThread) {
->>>>>>> e750dfe5
+    fn prepare(&mut self, tls: VMWorkerThread) {
         self.common.prepare(tls, true);
         self.nursery.prepare(true);
         if !self.in_nursery() {
@@ -144,11 +140,7 @@
         self.copyspace1.prepare(!hi);
     }
 
-<<<<<<< HEAD
-    fn release(&mut self, tls: OpaquePointer) {
-=======
-    fn release(&self, tls: VMWorkerThread) {
->>>>>>> e750dfe5
+    fn release(&mut self, tls: VMWorkerThread) {
         self.common.release(tls, true);
         self.nursery.release();
         if !self.in_nursery() {
