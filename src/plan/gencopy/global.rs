use super::mutator::ALLOCATOR_MAPPING;
use super::{
    gc_work::{GenCopyCopyContext, GenCopyMatureProcessEdges, GenCopyNurseryProcessEdges},
    LOGGING_META,
};
use crate::plan::global::BasePlan;
use crate::plan::global::CommonPlan;
use crate::plan::global::GcStatus;
use crate::plan::AllocationSemantics;
use crate::plan::Plan;
use crate::plan::PlanConstraints;
use crate::policy::copyspace::CopySpace;
use crate::policy::space::Space;
use crate::scheduler::gc_work::*;
use crate::scheduler::*;
use crate::util::alloc::allocators::AllocatorSelector;
use crate::util::conversions;
use crate::util::heap::layout::heap_layout::Mmapper;
use crate::util::heap::layout::heap_layout::VMMap;
use crate::util::heap::layout::vm_layout_constants::{HEAP_END, HEAP_START};
use crate::util::heap::HeapMeta;
use crate::util::heap::VMRequest;
use crate::util::options::UnsafeOptionsWrapper;
#[cfg(feature = "sanity")]
use crate::util::sanity::sanity_checker::*;
use crate::util::side_metadata::{SideMetadataContext, SideMetadataSanity};
use crate::util::VMWorkerThread;
use crate::vm::*;
use crate::{mmtk::MMTK, plan::barriers::BarrierSelector};
use enum_map::EnumMap;
use std::sync::atomic::{AtomicBool, Ordering};
use std::sync::Arc;

pub const ALLOC_SS: AllocationSemantics = AllocationSemantics::Default;

pub struct GenCopy<VM: VMBinding> {
    pub nursery: CopySpace<VM>,
    pub hi: AtomicBool,
    pub copyspace0: CopySpace<VM>,
    pub copyspace1: CopySpace<VM>,
    pub common: CommonPlan<VM>,
<<<<<<< HEAD
    in_nursery: AtomicBool,
    // TODO: The following should belong to 'generational', and we should check the Java MMTk's implementation.
=======
    // TODO: These should belong to a common generational implementation.
    /// Is this GC full heap?
    gc_full_heap: AtomicBool,
>>>>>>> e55b8a31
    /// Is next GC full heap?
    next_gc_full_heap: AtomicBool,
}

pub const GENCOPY_CONSTRAINTS: PlanConstraints = PlanConstraints {
    moves_objects: true,
    gc_header_bits: 2,
    gc_header_words: 0,
    num_specialized_scans: 1,
    barrier: super::ACTIVE_BARRIER,
    ..PlanConstraints::default()
};

impl<VM: VMBinding> Plan for GenCopy<VM> {
    type VM = VM;

    fn constraints(&self) -> &'static PlanConstraints {
        &GENCOPY_CONSTRAINTS
    }

    fn create_worker_local(
        &self,
        tls: VMWorkerThread,
        mmtk: &'static MMTK<Self::VM>,
    ) -> GCWorkerLocalPtr {
        let mut c = GenCopyCopyContext::new(mmtk);
        c.init(tls);
        GCWorkerLocalPtr::new(c)
    }

    fn collection_required(&self, space_full: bool, space: &dyn Space<Self::VM>) -> bool
    where
        Self: Sized,
    {
<<<<<<< HEAD
        let nursery_full = self.nursery.reserved_pages() >= (NURSERY_SIZE >> LOG_BYTES_IN_PAGE);
        if nursery_full {
            debug!("collection_required? nursery_full = {}", nursery_full);
=======
        let nursery_full = self.nursery.reserved_pages()
            >= (conversions::bytes_to_pages_up(self.base().options.max_nursery));
        if nursery_full {
>>>>>>> e55b8a31
            return true;
        }

        if space_full && space.common().descriptor != self.nursery.common().descriptor {
<<<<<<< HEAD
            self.next_gc_full_heap.store(true, Ordering::SeqCst);
=======
            self.next_gc_full_heap.store(true, Ordering::Relaxed);
>>>>>>> e55b8a31
        }

        self.base().collection_required(self, space_full, space)
    }

    fn gc_init(
        &mut self,
        heap_size: usize,
        vm_map: &'static VMMap,
        scheduler: &Arc<MMTkScheduler<VM>>,
    ) {
        self.common.gc_init(heap_size, vm_map, scheduler);
        self.nursery.init(&vm_map);
        self.copyspace0.init(&vm_map);
        self.copyspace1.init(&vm_map);
    }

    fn schedule_collection(&'static self, scheduler: &MMTkScheduler<VM>) {
        let is_full_heap = self.request_full_heap_collection();
        self.gc_full_heap.store(is_full_heap, Ordering::SeqCst);

        self.base().set_collection_kind();
        self.base().set_gc_status(GcStatus::GcPrepare);
<<<<<<< HEAD
        if in_nursery {
            debug!("Nursery GC");
            self.common()
                .schedule_common::<GenCopyNurseryProcessEdges<VM>>(&GENCOPY_CONSTRAINTS, scheduler);
        } else {
            debug!("Full heap GC");
            self.common()
                .schedule_common::<GenCopyMatureProcessEdges<VM>>(&GENCOPY_CONSTRAINTS, scheduler);
        }

        // Stop & scan mutators (mutator scanning can happen before STW)
        if in_nursery {
=======
        if !is_full_heap {
            self.common()
                .schedule_common::<GenCopyNurseryProcessEdges<VM>>(&GENCOPY_CONSTRAINTS, scheduler);
            // Stop & scan mutators (mutator scanning can happen before STW)
>>>>>>> e55b8a31
            scheduler.work_buckets[WorkBucketStage::Unconstrained]
                .add(StopMutators::<GenCopyNurseryProcessEdges<VM>>::new());
        } else {
            self.common()
                .schedule_common::<GenCopyMatureProcessEdges<VM>>(&GENCOPY_CONSTRAINTS, scheduler);
            // Stop & scan mutators (mutator scanning can happen before STW)
            scheduler.work_buckets[WorkBucketStage::Unconstrained]
                .add(StopMutators::<GenCopyMatureProcessEdges<VM>>::new());
        }

        // Prepare global/collectors/mutators
        scheduler.work_buckets[WorkBucketStage::Prepare]
            .add(Prepare::<Self, GenCopyCopyContext<VM>>::new(self));
        // Release global/collectors/mutators
        scheduler.work_buckets[WorkBucketStage::Release]
            .add(Release::<Self, GenCopyCopyContext<VM>>::new(self));
        // Resume mutators
        #[cfg(feature = "sanity")]
        scheduler.work_buckets[WorkBucketStage::Final]
            .add(ScheduleSanityGC::<Self, GenCopyCopyContext<VM>>::new(self));
        scheduler.set_finalizer(Some(EndOfGC));
    }

    fn get_allocator_mapping(&self) -> &'static EnumMap<AllocationSemantics, AllocatorSelector> {
        &*ALLOCATOR_MAPPING
    }

    fn prepare(&mut self, tls: VMWorkerThread) {
        self.common.prepare(tls, true);
        self.nursery.prepare(true);
        if !self.is_current_gc_nursery() {
            self.hi
                .store(!self.hi.load(Ordering::SeqCst), Ordering::SeqCst); // flip the semi-spaces
        }
        let hi = self.hi.load(Ordering::SeqCst);
        self.copyspace0.prepare(hi);
        self.copyspace1.prepare(!hi);
    }

    fn release(&mut self, tls: VMWorkerThread) {
        self.common.release(tls, true);
        self.nursery.release();
        if !self.is_current_gc_nursery() {
            self.fromspace().release();
        }

        self.next_gc_full_heap.store(
<<<<<<< HEAD
            self.get_pages_avail() < (NURSERY_SIZE >> LOG_BYTES_IN_PAGE),
=======
            self.get_pages_avail()
                < conversions::bytes_to_pages_up(self.base().options.min_nursery),
>>>>>>> e55b8a31
            Ordering::SeqCst,
        );
    }

    fn get_collection_reserve(&self) -> usize {
        self.nursery.reserved_pages() + self.tospace().reserved_pages()
    }

    fn get_pages_used(&self) -> usize {
        self.nursery.reserved_pages()
            + self.tospace().reserved_pages()
            + self.common.get_pages_used()
    }

    /// Return the number of pages avilable for allocation. Assuming all future allocations goes to nursery.
    fn get_pages_avail(&self) -> usize {
        // super.get_pages_avail() / 2 to reserve pages for copying
        (self.get_total_pages() - self.get_pages_reserved()) >> 1
    }

    fn base(&self) -> &BasePlan<VM> {
        &self.common.base
    }

    fn common(&self) -> &CommonPlan<VM> {
        &self.common
    }

    fn is_current_gc_nursery(&self) -> bool {
        !self.gc_full_heap.load(Ordering::SeqCst)
    }
}

impl<VM: VMBinding> GenCopy<VM> {
    pub fn new(
        vm_map: &'static VMMap,
        mmapper: &'static Mmapper,
        options: Arc<UnsafeOptionsWrapper>,
    ) -> Self {
        let mut heap = HeapMeta::new(HEAP_START, HEAP_END);
        let gencopy_specs = if super::ACTIVE_BARRIER == BarrierSelector::ObjectBarrier {
            vec![LOGGING_META]
        } else {
            vec![]
        };
        let global_metadata_specs = SideMetadataContext::new_global_specs(&gencopy_specs);

        let res = GenCopy {
            nursery: CopySpace::new(
                "nursery",
                false,
                true,
                VMRequest::fixed_extent(options.max_nursery, false),
                global_metadata_specs.clone(),
                vm_map,
                mmapper,
                &mut heap,
            ),
            hi: AtomicBool::new(false),
            copyspace0: CopySpace::new(
                "copyspace0",
                false,
                true,
                VMRequest::discontiguous(),
                global_metadata_specs.clone(),
                vm_map,
                mmapper,
                &mut heap,
            ),
            copyspace1: CopySpace::new(
                "copyspace1",
                true,
                true,
                VMRequest::discontiguous(),
                global_metadata_specs.clone(),
                vm_map,
                mmapper,
                &mut heap,
            ),
            common: CommonPlan::new(
                vm_map,
                mmapper,
                options,
                heap,
                &GENCOPY_CONSTRAINTS,
                global_metadata_specs,
            ),
<<<<<<< HEAD
            in_nursery: AtomicBool::default(),
=======
            gc_full_heap: AtomicBool::default(),
>>>>>>> e55b8a31
            next_gc_full_heap: AtomicBool::new(false),
        };

        {
            let mut side_metadata_sanity_checker = SideMetadataSanity::new();
            res.common
                .verify_side_metadata_sanity(&mut side_metadata_sanity_checker);
            res.nursery
                .verify_side_metadata_sanity(&mut side_metadata_sanity_checker);
            res.copyspace0
                .verify_side_metadata_sanity(&mut side_metadata_sanity_checker);
            res.copyspace1
                .verify_side_metadata_sanity(&mut side_metadata_sanity_checker);
        }

        res
    }

    fn request_full_heap_collection(&self) -> bool {
        debug!(
            "full heap GC? attempt = {}, total = {}, reserved = {}",
            self.base().cur_collection_attempts.load(Ordering::SeqCst),
            self.get_total_pages(),
            self.get_pages_reserved()
        );

        // For barrier overhead measurements, we always do full gc in nursery collections.
        if super::FULL_NURSERY_GC {
            return true;
        }

<<<<<<< HEAD
        if self.next_gc_full_heap.load(Ordering::SeqCst)
            || self.base().cur_collection_attempts.load(Ordering::SeqCst) > 1
        {
=======
        if self.base().user_triggered_collection.load(Ordering::SeqCst)
            && self.base().options.full_heap_system_gc
        {
            return true;
        }

        if self.next_gc_full_heap.load(Ordering::SeqCst)
            || self.base().cur_collection_attempts.load(Ordering::SeqCst) > 1
        {
            // Forces full heap collection
>>>>>>> e55b8a31
            return true;
        }

        self.get_total_pages() <= self.get_pages_reserved()
    }

    pub fn tospace(&self) -> &CopySpace<VM> {
        if self.hi.load(Ordering::SeqCst) {
            &self.copyspace1
        } else {
            &self.copyspace0
        }
    }

    pub fn fromspace(&self) -> &CopySpace<VM> {
        if self.hi.load(Ordering::SeqCst) {
            &self.copyspace0
        } else {
            &self.copyspace1
        }
    }
}<|MERGE_RESOLUTION|>--- conflicted
+++ resolved
@@ -39,14 +39,9 @@
     pub copyspace0: CopySpace<VM>,
     pub copyspace1: CopySpace<VM>,
     pub common: CommonPlan<VM>,
-<<<<<<< HEAD
-    in_nursery: AtomicBool,
-    // TODO: The following should belong to 'generational', and we should check the Java MMTk's implementation.
-=======
     // TODO: These should belong to a common generational implementation.
     /// Is this GC full heap?
     gc_full_heap: AtomicBool,
->>>>>>> e55b8a31
     /// Is next GC full heap?
     next_gc_full_heap: AtomicBool,
 }
@@ -81,24 +76,14 @@
     where
         Self: Sized,
     {
-<<<<<<< HEAD
-        let nursery_full = self.nursery.reserved_pages() >= (NURSERY_SIZE >> LOG_BYTES_IN_PAGE);
-        if nursery_full {
-            debug!("collection_required? nursery_full = {}", nursery_full);
-=======
         let nursery_full = self.nursery.reserved_pages()
             >= (conversions::bytes_to_pages_up(self.base().options.max_nursery));
         if nursery_full {
->>>>>>> e55b8a31
             return true;
         }
 
         if space_full && space.common().descriptor != self.nursery.common().descriptor {
-<<<<<<< HEAD
             self.next_gc_full_heap.store(true, Ordering::SeqCst);
-=======
-            self.next_gc_full_heap.store(true, Ordering::Relaxed);
->>>>>>> e55b8a31
         }
 
         self.base().collection_required(self, space_full, space)
@@ -122,25 +107,10 @@
 
         self.base().set_collection_kind();
         self.base().set_gc_status(GcStatus::GcPrepare);
-<<<<<<< HEAD
-        if in_nursery {
-            debug!("Nursery GC");
-            self.common()
-                .schedule_common::<GenCopyNurseryProcessEdges<VM>>(&GENCOPY_CONSTRAINTS, scheduler);
-        } else {
-            debug!("Full heap GC");
-            self.common()
-                .schedule_common::<GenCopyMatureProcessEdges<VM>>(&GENCOPY_CONSTRAINTS, scheduler);
-        }
-
-        // Stop & scan mutators (mutator scanning can happen before STW)
-        if in_nursery {
-=======
         if !is_full_heap {
             self.common()
                 .schedule_common::<GenCopyNurseryProcessEdges<VM>>(&GENCOPY_CONSTRAINTS, scheduler);
             // Stop & scan mutators (mutator scanning can happen before STW)
->>>>>>> e55b8a31
             scheduler.work_buckets[WorkBucketStage::Unconstrained]
                 .add(StopMutators::<GenCopyNurseryProcessEdges<VM>>::new());
         } else {
@@ -188,12 +158,8 @@
         }
 
         self.next_gc_full_heap.store(
-<<<<<<< HEAD
-            self.get_pages_avail() < (NURSERY_SIZE >> LOG_BYTES_IN_PAGE),
-=======
             self.get_pages_avail()
                 < conversions::bytes_to_pages_up(self.base().options.min_nursery),
->>>>>>> e55b8a31
             Ordering::SeqCst,
         );
     }
@@ -281,11 +247,7 @@
                 &GENCOPY_CONSTRAINTS,
                 global_metadata_specs,
             ),
-<<<<<<< HEAD
-            in_nursery: AtomicBool::default(),
-=======
             gc_full_heap: AtomicBool::default(),
->>>>>>> e55b8a31
             next_gc_full_heap: AtomicBool::new(false),
         };
 
@@ -317,11 +279,6 @@
             return true;
         }
 
-<<<<<<< HEAD
-        if self.next_gc_full_heap.load(Ordering::SeqCst)
-            || self.base().cur_collection_attempts.load(Ordering::SeqCst) > 1
-        {
-=======
         if self.base().user_triggered_collection.load(Ordering::SeqCst)
             && self.base().options.full_heap_system_gc
         {
@@ -332,7 +289,6 @@
             || self.base().cur_collection_attempts.load(Ordering::SeqCst) > 1
         {
             // Forces full heap collection
->>>>>>> e55b8a31
             return true;
         }
 
