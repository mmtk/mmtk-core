use super::gc_work::{GenCopyCopyContext, GenCopyMatureProcessEdges, GenCopyNurseryProcessEdges};
use super::mutator::ALLOCATOR_MAPPING;
use crate::plan::global::BasePlan;
use crate::plan::global::CommonPlan;
use crate::plan::global::GcStatus;
use crate::plan::AllocationSemantics;
use crate::plan::Plan;
use crate::plan::PlanConstraints;
use crate::policy::copyspace::CopySpace;
use crate::policy::space::Space;
use crate::scheduler::gc_work::*;
use crate::scheduler::*;
use crate::util::alloc::allocators::AllocatorSelector;
use crate::util::heap::layout::heap_layout::Mmapper;
use crate::util::heap::layout::heap_layout::VMMap;
use crate::util::heap::layout::vm_layout_constants::{HEAP_END, HEAP_START};
use crate::util::heap::HeapMeta;
use crate::util::heap::VMRequest;
use crate::util::metadata::side_metadata::{SideMetadataContext, SideMetadataSanity};
use crate::util::options::UnsafeOptionsWrapper;
#[cfg(feature = "sanity")]
use crate::util::sanity::sanity_checker::*;
use crate::util::VMWorkerThread;
use crate::util::{conversions, metadata};
use crate::vm::*;
use crate::{mmtk::MMTK, plan::barriers::BarrierSelector};
use enum_map::EnumMap;
use std::sync::atomic::{AtomicBool, Ordering};
use std::sync::Arc;

pub const ALLOC_SS: AllocationSemantics = AllocationSemantics::Default;

pub struct GenCopy<VM: VMBinding> {
    pub nursery: CopySpace<VM>,
    pub hi: AtomicBool,
    pub copyspace0: CopySpace<VM>,
    pub copyspace1: CopySpace<VM>,
    pub common: CommonPlan<VM>,
    // TODO: These should belong to a common generational implementation.
    /// Is this GC full heap?
    gc_full_heap: AtomicBool,
    /// Is next GC full heap?
    next_gc_full_heap: AtomicBool,
}

pub const GENCOPY_CONSTRAINTS: PlanConstraints = PlanConstraints {
    moves_objects: true,
    gc_header_bits: 2,
    gc_header_words: 0,
    num_specialized_scans: 1,
    needs_log_bit: true,
    barrier: super::ACTIVE_BARRIER,
    max_non_los_default_alloc_bytes: crate::util::rust_util::min_of_usize(
        crate::plan::plan_constraints::MAX_NON_LOS_ALLOC_BYTES_COPYING_PLAN,
        crate::util::options::NURSERY_SIZE,
    ),
    ..PlanConstraints::default()
};

impl<VM: VMBinding> Plan for GenCopy<VM> {
    type VM = VM;

    fn constraints(&self) -> &'static PlanConstraints {
        &GENCOPY_CONSTRAINTS
    }

    fn create_worker_local(
        &self,
        tls: VMWorkerThread,
        mmtk: &'static MMTK<Self::VM>,
    ) -> GCWorkerLocalPtr {
        let mut c = GenCopyCopyContext::new(mmtk);
        c.init(tls);
        GCWorkerLocalPtr::new(c)
    }

    fn collection_required(&self, space_full: bool, space: &dyn Space<Self::VM>) -> bool
    where
        Self: Sized,
    {
        let nursery_full = self.nursery.reserved_pages()
            >= (conversions::bytes_to_pages_up(self.base().options.max_nursery));
        if nursery_full {
            return true;
        }

        if space_full && space.common().descriptor != self.nursery.common().descriptor {
            self.next_gc_full_heap.store(true, Ordering::SeqCst);
        }

        self.base().collection_required(self, space_full, space)
    }

    fn gc_init(
        &mut self,
        heap_size: usize,
        vm_map: &'static VMMap,
        scheduler: &Arc<GCWorkScheduler<VM>>,
    ) {
        self.common.gc_init(heap_size, vm_map, scheduler);
        self.nursery.init(&vm_map);
        self.copyspace0.init(&vm_map);
        self.copyspace1.init(&vm_map);
    }

<<<<<<< HEAD
    fn schedule_collection(&'static self, scheduler: &MMTkScheduler<VM>, _: bool) {
=======
    fn schedule_collection(&'static self, scheduler: &GCWorkScheduler<VM>) {
>>>>>>> 8e45ad06
        let is_full_heap = self.request_full_heap_collection();
        self.gc_full_heap.store(is_full_heap, Ordering::SeqCst);

        self.base().set_collection_kind();
        self.base().set_gc_status(GcStatus::GcPrepare);
        if !is_full_heap {
            debug!("Nursery GC");
            self.common()
                .schedule_common::<GenCopyNurseryProcessEdges<VM>>(&GENCOPY_CONSTRAINTS, scheduler);
            // Stop & scan mutators (mutator scanning can happen before STW)
            scheduler.work_buckets[WorkBucketStage::Unconstrained]
                .add(StopMutators::<GenCopyNurseryProcessEdges<VM>>::new());
        } else {
            debug!("Full heap GC");
            self.common()
                .schedule_common::<GenCopyMatureProcessEdges<VM>>(&GENCOPY_CONSTRAINTS, scheduler);
            // Stop & scan mutators (mutator scanning can happen before STW)
            scheduler.work_buckets[WorkBucketStage::Unconstrained]
                .add(StopMutators::<GenCopyMatureProcessEdges<VM>>::new());
        }

        // Prepare global/collectors/mutators
        scheduler.work_buckets[WorkBucketStage::Prepare]
            .add(Prepare::<Self, GenCopyCopyContext<VM>>::new(self));
        if is_full_heap {
            scheduler.work_buckets[WorkBucketStage::RefClosure]
                .add(ProcessWeakRefs::<GenCopyMatureProcessEdges<VM>>::new());
        } else {
            scheduler.work_buckets[WorkBucketStage::RefClosure]
                .add(ProcessWeakRefs::<GenCopyNurseryProcessEdges<VM>>::new());
        }
        // Release global/collectors/mutators
        scheduler.work_buckets[WorkBucketStage::Release]
            .add(Release::<Self, GenCopyCopyContext<VM>>::new(self));
        // Resume mutators
        #[cfg(feature = "sanity")]
        scheduler.work_buckets[WorkBucketStage::Final]
            .add(ScheduleSanityGC::<Self, GenCopyCopyContext<VM>>::new(self));
        scheduler.set_finalizer(Some(EndOfGC));
    }

    fn get_allocator_mapping(&self) -> &'static EnumMap<AllocationSemantics, AllocatorSelector> {
        &*ALLOCATOR_MAPPING
    }

    fn prepare(&mut self, tls: VMWorkerThread) {
        let full_heap = !self.is_current_gc_nursery();
        self.common.prepare(tls, full_heap);
        self.nursery.prepare(true);
        if full_heap {
            self.hi
                .store(!self.hi.load(Ordering::SeqCst), Ordering::SeqCst); // flip the semi-spaces
        }
        let hi = self.hi.load(Ordering::SeqCst);
        self.copyspace0.prepare(hi);
        self.copyspace1.prepare(!hi);
    }

    fn release(&mut self, tls: VMWorkerThread) {
        let full_heap = !self.is_current_gc_nursery();
        self.common.release(tls, full_heap);
        self.nursery.release();
        if full_heap {
            self.fromspace().release();
        }

        self.next_gc_full_heap.store(
            self.get_pages_avail()
                < conversions::bytes_to_pages_up(self.base().options.min_nursery),
            Ordering::SeqCst,
        );
    }

    fn get_collection_reserve(&self) -> usize {
        self.nursery.reserved_pages() + self.tospace().reserved_pages()
    }

    fn get_pages_used(&self) -> usize {
        self.nursery.reserved_pages()
            + self.tospace().reserved_pages()
            + self.common.get_pages_used()
    }

    /// Return the number of pages avilable for allocation. Assuming all future allocations goes to nursery.
    fn get_pages_avail(&self) -> usize {
        // super.get_pages_avail() / 2 to reserve pages for copying
        (self.get_total_pages() - self.get_pages_reserved()) >> 1
    }

    fn base(&self) -> &BasePlan<VM> {
        &self.common.base
    }

    fn common(&self) -> &CommonPlan<VM> {
        &self.common
    }

    fn is_current_gc_nursery(&self) -> bool {
        !self.gc_full_heap.load(Ordering::SeqCst)
    }
}

impl<VM: VMBinding> GenCopy<VM> {
    pub fn new(
        vm_map: &'static VMMap,
        mmapper: &'static Mmapper,
        options: Arc<UnsafeOptionsWrapper>,
    ) -> Self {
        let mut heap = HeapMeta::new(HEAP_START, HEAP_END);
        let gencopy_specs = if super::ACTIVE_BARRIER == BarrierSelector::ObjectBarrier {
            metadata::extract_side_metadata(&[*VM::VMObjectModel::GLOBAL_LOG_BIT_SPEC])
        } else {
            vec![]
        };
        let global_metadata_specs = SideMetadataContext::new_global_specs(&gencopy_specs);

        let res = GenCopy {
            nursery: CopySpace::new(
                "nursery",
                false,
                true,
                VMRequest::fixed_extent(crate::util::options::NURSERY_SIZE, false),
                global_metadata_specs.clone(),
                vm_map,
                mmapper,
                &mut heap,
            ),
            hi: AtomicBool::new(false),
            copyspace0: CopySpace::new(
                "copyspace0",
                false,
                true,
                VMRequest::discontiguous(),
                global_metadata_specs.clone(),
                vm_map,
                mmapper,
                &mut heap,
            ),
            copyspace1: CopySpace::new(
                "copyspace1",
                true,
                true,
                VMRequest::discontiguous(),
                global_metadata_specs.clone(),
                vm_map,
                mmapper,
                &mut heap,
            ),
            common: CommonPlan::new(
                vm_map,
                mmapper,
                options,
                heap,
                &GENCOPY_CONSTRAINTS,
                global_metadata_specs,
            ),
            gc_full_heap: AtomicBool::default(),
            next_gc_full_heap: AtomicBool::new(false),
        };

        // Use SideMetadataSanity to check if each spec is valid. This is also needed for check
        // side metadata in extreme_assertions.
        {
            let mut side_metadata_sanity_checker = SideMetadataSanity::new();
            res.common
                .verify_side_metadata_sanity(&mut side_metadata_sanity_checker);
            res.nursery
                .verify_side_metadata_sanity(&mut side_metadata_sanity_checker);
            res.copyspace0
                .verify_side_metadata_sanity(&mut side_metadata_sanity_checker);
            res.copyspace1
                .verify_side_metadata_sanity(&mut side_metadata_sanity_checker);
        }

        res
    }

    fn request_full_heap_collection(&self) -> bool {
        // For barrier overhead measurements, we always do full gc in nursery collections.
        if super::FULL_NURSERY_GC {
            return true;
        }

        if self.base().user_triggered_collection.load(Ordering::SeqCst)
            && self.base().options.full_heap_system_gc
        {
            return true;
        }

        if self.next_gc_full_heap.load(Ordering::SeqCst)
            || self.base().cur_collection_attempts.load(Ordering::SeqCst) > 1
        {
            // Forces full heap collection
            return true;
        }

        self.get_total_pages() <= self.get_pages_reserved()
    }

    pub fn tospace(&self) -> &CopySpace<VM> {
        if self.hi.load(Ordering::SeqCst) {
            &self.copyspace1
        } else {
            &self.copyspace0
        }
    }

    pub fn fromspace(&self) -> &CopySpace<VM> {
        if self.hi.load(Ordering::SeqCst) {
            &self.copyspace0
        } else {
            &self.copyspace1
        }
    }
}<|MERGE_RESOLUTION|>--- conflicted
+++ resolved
@@ -103,11 +103,7 @@
         self.copyspace1.init(&vm_map);
     }
 
-<<<<<<< HEAD
-    fn schedule_collection(&'static self, scheduler: &MMTkScheduler<VM>, _: bool) {
-=======
-    fn schedule_collection(&'static self, scheduler: &GCWorkScheduler<VM>) {
->>>>>>> 8e45ad06
+    fn schedule_collection(&'static self, scheduler: &GCWorkScheduler<VM>, _: bool) {
         let is_full_heap = self.request_full_heap_collection();
         self.gc_full_heap.store(is_full_heap, Ordering::SeqCst);
 
