--- conflicted
+++ resolved
@@ -104,27 +104,12 @@
                 .add(StopMutators::<GenCopyMatureProcessEdges<VM>>::new());
         }
         // Prepare global/collectors/mutators
-<<<<<<< HEAD
-        scheduler
-            .prepare_stage
-            .add(Prepare::<Self, GenCopyCopyContext<VM>>::new(self));
+        scheduler.work_buckets[WorkBucketStage::Prepare].add(Prepare::<Self, GenCopyCopyContext<VM>>::new(self));
         // Release global/collectors/mutators
-        scheduler
-            .release_stage
-            .add(Release::<Self, GenCopyCopyContext<VM>>::new(self));
+        scheduler.work_buckets[WorkBucketStage::Release].add(Release::<Self, GenCopyCopyContext<VM>>::new(self));
         // Resume mutators
         #[cfg(feature = "sanity")]
-        scheduler
-            .final_stage
-            .add(ScheduleSanityGC::<Self, GenCopyCopyContext<VM>>::new());
-=======
-        scheduler.work_buckets[WorkBucketStage::Prepare].add(Prepare::new(self));
-        // Release global/collectors/mutators
-        scheduler.work_buckets[WorkBucketStage::Release].add(Release::new(self));
-        // Resume mutators
-        #[cfg(feature = "sanity")]
-        scheduler.work_buckets[WorkBucketStage::Final].add(ScheduleSanityGC);
->>>>>>> e1ae4305
+        scheduler.work_buckets[WorkBucketStage::Final].add(ScheduleSanityGC::<Self, GenCopyCopyContext<VM>>::new());
         scheduler.set_finalizer(Some(EndOfGC));
     }
 
