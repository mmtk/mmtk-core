use super::global::GenCopy;
<<<<<<< HEAD
=======
use crate::plan::generational::gc_work::GenNurseryProcessEdges;
use crate::plan::CopyContext;
use crate::plan::PlanConstraints;
>>>>>>> 1fc31f60
use crate::policy::space::Space;
use crate::scheduler::gc_work::*;
use crate::util::{Address, ObjectReference};
use crate::vm::*;
use crate::MMTK;
use std::ops::{Deref, DerefMut};

pub struct GenCopyMatureProcessEdges<VM: VMBinding> {
    plan: &'static GenCopy<VM>,
    base: ProcessEdgesBase<GenCopyMatureProcessEdges<VM>>,
}

impl<VM: VMBinding> GenCopyMatureProcessEdges<VM> {
    fn gencopy(&self) -> &'static GenCopy<VM> {
        self.plan
    }
}

impl<VM: VMBinding> ProcessEdgesWork for GenCopyMatureProcessEdges<VM> {
    type VM = VM;

    fn new(edges: Vec<Address>, roots: bool, mmtk: &'static MMTK<VM>) -> Self {
        let base = ProcessEdgesBase::new(edges, roots, mmtk);
        let plan = base.plan().downcast_ref::<GenCopy<VM>>().unwrap();
        Self { plan, base }
    }
    #[inline]
    fn trace_object(&mut self, object: ObjectReference) -> ObjectReference {
        if object.is_null() {
            return object;
        }
        // Evacuate mature objects; don't trace objects if they are in to-space
        if self.gencopy().tospace().in_space(object) {
            return object;
        } else if self.gencopy().fromspace().in_space(object) {
            return self
                .gencopy()
                .fromspace()
                .trace_object::<Self>(
                    self,
                    object,
                    super::global::ALLOC_SS,
                    self.worker(),
                );
        }

        self.gencopy()
            .gen
            .trace_object_full_heap_new::<Self>(self, object, self.worker())
    }
}

impl<VM: VMBinding> Deref for GenCopyMatureProcessEdges<VM> {
    type Target = ProcessEdgesBase<Self>;
    fn deref(&self) -> &Self::Target {
        &self.base
    }
}

impl<VM: VMBinding> DerefMut for GenCopyMatureProcessEdges<VM> {
    fn deref_mut(&mut self) -> &mut Self::Target {
        &mut self.base
    }
}

pub struct GenCopyNurseryGCWorkContext<VM: VMBinding>(std::marker::PhantomData<VM>);
impl<VM: VMBinding> crate::scheduler::GCWorkContext for GenCopyNurseryGCWorkContext<VM> {
    type VM = VM;
    type PlanType = GenCopy<VM>;
    type CopyContextType = GenCopyCopyContext<VM>;
    type ProcessEdgesWorkType = GenNurseryProcessEdges<VM, Self::CopyContextType>;
}

pub(super) struct GenCopyMatureGCWorkContext<VM: VMBinding>(std::marker::PhantomData<VM>);
impl<VM: VMBinding> crate::scheduler::GCWorkContext for GenCopyMatureGCWorkContext<VM> {
    type VM = VM;
    type PlanType = GenCopy<VM>;
    type CopyContextType = GenCopyCopyContext<VM>;
    type ProcessEdgesWorkType = GenCopyMatureProcessEdges<VM>;
}<|MERGE_RESOLUTION|>--- conflicted
+++ resolved
@@ -1,11 +1,7 @@
 use super::global::GenCopy;
-<<<<<<< HEAD
-=======
 use crate::plan::generational::gc_work::GenNurseryProcessEdges;
-use crate::plan::CopyContext;
-use crate::plan::PlanConstraints;
->>>>>>> 1fc31f60
 use crate::policy::space::Space;
+use crate::policy::copyspace::CopySpaceCopyContext;
 use crate::scheduler::gc_work::*;
 use crate::util::{Address, ObjectReference};
 use crate::vm::*;
@@ -74,7 +70,7 @@
 impl<VM: VMBinding> crate::scheduler::GCWorkContext for GenCopyNurseryGCWorkContext<VM> {
     type VM = VM;
     type PlanType = GenCopy<VM>;
-    type CopyContextType = GenCopyCopyContext<VM>;
+    type CopyContextType = CopySpaceCopyContext<VM>;
     type ProcessEdgesWorkType = GenNurseryProcessEdges<VM, Self::CopyContextType>;
 }
 
@@ -82,6 +78,6 @@
 impl<VM: VMBinding> crate::scheduler::GCWorkContext for GenCopyMatureGCWorkContext<VM> {
     type VM = VM;
     type PlanType = GenCopy<VM>;
-    type CopyContextType = GenCopyCopyContext<VM>;
+    type CopyContextType = CopySpaceCopyContext<VM>;
     type ProcessEdgesWorkType = GenCopyMatureProcessEdges<VM>;
 }