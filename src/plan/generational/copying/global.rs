--- conflicted
+++ resolved
@@ -71,22 +71,6 @@
         self.gen.collection_required(self, space_full, space)
     }
 
-<<<<<<< HEAD
-    fn get_spaces(&self) -> Vec<&dyn Space<Self::VM>> {
-        let mut ret = self.gen.get_spaces();
-        ret.push(&self.copyspace0);
-        ret.push(&self.copyspace1);
-        ret
-    }
-
-    fn for_each_space_mut(&mut self, f: &mut dyn FnMut(&mut dyn Space<Self::VM>)) {
-        self.gen.for_each_space_mut(f);
-        f(&mut self.copyspace0);
-        f(&mut self.copyspace1);
-    }
-
-=======
->>>>>>> 14a26b1b
     fn schedule_collection(&'static self, scheduler: &GCWorkScheduler<VM>) {
         let is_full_heap = self.requires_full_heap_collection();
         self.base().set_collection_kind::<Self>(self);
