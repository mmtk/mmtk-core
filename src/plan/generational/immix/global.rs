use super::gc_work::GenImmixMatureGCWorkContext;
use super::gc_work::GenImmixNurseryGCWorkContext;
use crate::plan::generational::global::CommonGenPlan;
use crate::plan::generational::global::GenerationalPlan;
use crate::plan::global::BasePlan;
use crate::plan::global::CommonPlan;
use crate::plan::global::CreateGeneralPlanArgs;
use crate::plan::global::CreateSpecificPlanArgs;
use crate::plan::AllocationSemantics;
use crate::plan::Plan;
use crate::plan::PlanConstraints;
use crate::policy::immix::ImmixSpace;
use crate::policy::immix::ImmixSpaceArgs;
use crate::policy::immix::{TRACE_KIND_DEFRAG, TRACE_KIND_FAST};
use crate::policy::space::Space;
use crate::scheduler::GCWorkScheduler;
use crate::scheduler::GCWorker;
use crate::util::alloc::allocators::AllocatorSelector;
use crate::util::copy::*;
use crate::util::heap::VMRequest;
use crate::util::Address;
use crate::util::ObjectReference;
use crate::util::VMWorkerThread;
use crate::vm::*;
use crate::ObjectQueue;

use enum_map::EnumMap;
use std::sync::atomic::AtomicBool;
use std::sync::atomic::Ordering;

use mmtk_macros::{HasSpaces, PlanTraceObject};

/// Generational immix. This implements the functionality of a two-generation copying
/// collector where the higher generation is an immix space.
/// See the PLDI'08 paper by Blackburn and McKinley for a description
/// of the algorithm: <http://doi.acm.org/10.1145/1375581.1375586>.
#[derive(HasSpaces, PlanTraceObject)]
pub struct GenImmix<VM: VMBinding> {
    /// Generational plan, which includes a nursery space and operations related with nursery.
    #[parent]
    pub gen: CommonGenPlan<VM>,
    /// An immix space as the mature space.
    #[post_scan]
    #[space]
    #[copy_semantics(CopySemantics::Mature)]
    pub immix_space: ImmixSpace<VM>,
    /// Whether the last GC was a defrag GC for the immix space.
    pub last_gc_was_defrag: AtomicBool,
    /// Whether the last GC was a full heap GC
    pub last_gc_was_full_heap: AtomicBool,
}

pub const GENIMMIX_CONSTRAINTS: PlanConstraints = PlanConstraints {
    // The maximum object size that can be allocated without LOS is restricted by the max immix object size.
    // This might be too restrictive, as our default allocator is bump pointer (nursery allocator) which
    // can allocate objects larger than max immix object size. However, for copying, we haven't implemented
    // copying to LOS so we always copy from nursery to the mature immix space. In this case, we should not
    // allocate objects larger than the max immix object size to nursery as well.
    // TODO: We may want to fix this, as this possibly has negative performance impact.
    max_non_los_default_alloc_bytes: crate::util::rust_util::min_of_usize(
        crate::policy::immix::MAX_IMMIX_OBJECT_SIZE,
        crate::plan::generational::GEN_CONSTRAINTS.max_non_los_default_alloc_bytes,
    ),
    ..crate::plan::generational::GEN_CONSTRAINTS
};

impl<VM: VMBinding> Plan for GenImmix<VM> {
    fn constraints(&self) -> &'static PlanConstraints {
        &GENIMMIX_CONSTRAINTS
    }

    fn create_copy_config(&'static self) -> CopyConfig<Self::VM> {
        use enum_map::enum_map;
        CopyConfig {
            copy_mapping: enum_map! {
                CopySemantics::PromoteToMature => CopySelector::ImmixHybrid(0),
                CopySemantics::Mature => CopySelector::ImmixHybrid(0),
                _ => CopySelector::Unused,
            },
            space_mapping: vec![(CopySelector::ImmixHybrid(0), &self.immix_space)],
            constraints: &GENIMMIX_CONSTRAINTS,
        }
    }

    fn last_collection_was_exhaustive(&self) -> bool {
        self.last_gc_was_full_heap.load(Ordering::Relaxed)
            && ImmixSpace::<VM>::is_last_gc_exhaustive(
                self.last_gc_was_defrag.load(Ordering::Relaxed),
            )
    }

    fn collection_required(&self, space_full: bool, space: Option<&dyn Space<Self::VM>>) -> bool
    where
        Self: Sized,
    {
        self.gen.collection_required(self, space_full, space)
    }

    // GenImmixMatureProcessEdges<VM, { TraceKind::Defrag }> and GenImmixMatureProcessEdges<VM, { TraceKind::Fast }>
    // are different types. However, it seems clippy does not recognize the constant type parameter and thinks we have identical blocks
    // in different if branches.
    #[allow(clippy::if_same_then_else)]
    #[allow(clippy::branches_sharing_code)]
    fn schedule_collection(&'static self, scheduler: &GCWorkScheduler<Self::VM>) {
        let is_full_heap = self.requires_full_heap_collection();
<<<<<<< HEAD

=======
>>>>>>> 29d482cf
        if !is_full_heap {
            debug!("Nursery GC");
            scheduler.schedule_common_work::<GenImmixNurseryGCWorkContext<VM>>(self);
        } else {
            crate::plan::immix::Immix::schedule_immix_full_heap_collection::<
                GenImmix<VM>,
                GenImmixMatureGCWorkContext<VM, TRACE_KIND_FAST>,
                GenImmixMatureGCWorkContext<VM, TRACE_KIND_DEFRAG>,
            >(self, &self.immix_space, scheduler);
        }
    }

    fn get_allocator_mapping(&self) -> &'static EnumMap<AllocationSemantics, AllocatorSelector> {
        &super::mutator::ALLOCATOR_MAPPING
    }

    fn prepare(&mut self, tls: VMWorkerThread) {
        let full_heap = !self.gen.is_current_gc_nursery();
        self.gen.prepare(tls);
        if full_heap {
            self.immix_space.prepare(
                full_heap,
                crate::policy::immix::defrag::PlanStatsForDefrag::collect(self),
            );
        }
    }

    fn release(&mut self, tls: VMWorkerThread) {
        let full_heap = !self.gen.is_current_gc_nursery();
        self.gen.release(tls);
        if full_heap {
            let did_defrag = self.immix_space.release(full_heap);
            self.last_gc_was_defrag.store(did_defrag, Ordering::Relaxed);
        } else {
            self.last_gc_was_defrag.store(false, Ordering::Relaxed);
        }
        self.last_gc_was_full_heap
            .store(full_heap, Ordering::Relaxed);
    }

    fn end_of_gc(&mut self, _tls: VMWorkerThread) {
        self.gen
            .set_next_gc_full_heap(CommonGenPlan::should_next_gc_be_full_heap(self));
    }

    fn get_collection_reserved_pages(&self) -> usize {
        self.gen.get_collection_reserved_pages() + self.immix_space.defrag_headroom_pages()
    }

    fn get_used_pages(&self) -> usize {
        self.gen.get_used_pages() + self.immix_space.reserved_pages()
    }

    /// Return the number of pages available for allocation. Assuming all future allocations goes to nursery.
    fn get_available_pages(&self) -> usize {
        // super.get_available_pages() / 2 to reserve pages for copying
        (self
            .get_total_pages()
            .saturating_sub(self.get_reserved_pages()))
            >> 1
    }

    fn base(&self) -> &BasePlan<VM> {
        &self.gen.common.base
    }

    fn base_mut(&mut self) -> &mut BasePlan<Self::VM> {
        &mut self.gen.common.base
    }

    fn common(&self) -> &CommonPlan<VM> {
        &self.gen.common
    }

    fn generational(&self) -> Option<&dyn GenerationalPlan<VM = VM>> {
        Some(self)
    }
}

impl<VM: VMBinding> GenerationalPlan for GenImmix<VM> {
    fn is_current_gc_nursery(&self) -> bool {
        self.gen.is_current_gc_nursery()
    }

    fn is_object_in_nursery(&self, object: ObjectReference) -> bool {
        self.gen.nursery.in_space(object)
    }

    fn is_nursery_space(&self, space: &dyn Space<Self::VM>) -> bool {
        space.common().descriptor == self.gen.nursery.common().descriptor
    }

    fn is_address_in_nursery(&self, addr: Address) -> bool {
        self.gen.nursery.address_in_space(addr)
    }

    fn get_mature_physical_pages_available(&self) -> usize {
        self.immix_space.available_physical_pages()
    }

    fn get_mature_reserved_pages(&self) -> usize {
        self.immix_space.reserved_pages()
    }

    fn force_full_heap_collection(&self) {
        self.gen.force_full_heap_collection()
    }

    fn last_collection_full_heap(&self) -> bool {
        self.gen.last_collection_full_heap()
    }
}

impl<VM: VMBinding> crate::plan::generational::global::GenerationalPlanExt<VM> for GenImmix<VM> {
    fn trace_object_nursery<Q: ObjectQueue>(
        &self,
        queue: &mut Q,
        object: ObjectReference,
        worker: &mut GCWorker<VM>,
    ) -> ObjectReference {
        self.gen.trace_object_nursery(queue, object, worker)
    }
}

impl<VM: VMBinding> GenImmix<VM> {
    pub fn new(args: CreateGeneralPlanArgs<VM>) -> Self {
        let mut plan_args = CreateSpecificPlanArgs {
            global_args: args,
            constraints: &GENIMMIX_CONSTRAINTS,
            global_side_metadata_specs:
                crate::plan::generational::new_generational_global_metadata_specs::<VM>(),
        };
        let immix_space = ImmixSpace::new(
            plan_args.get_space_args("immix_mature", true, VMRequest::discontiguous()),
            ImmixSpaceArgs {
                reset_log_bit_in_major_gc: false,
                // We don't need to unlog objects at tracing. Instead, we unlog objects at copying.
                // Any object is moved into the mature space, or is copied inside the mature space. We will unlog it.
                unlog_object_when_traced: false,
                // In GenImmix, young objects are not allocated in ImmixSpace directly.
                mixed_age: false,
            },
        );

        let genimmix = GenImmix {
            gen: CommonGenPlan::new(plan_args),
            immix_space,
            last_gc_was_defrag: AtomicBool::new(false),
            last_gc_was_full_heap: AtomicBool::new(false),
        };

        genimmix.verify_side_metadata_sanity();

        genimmix
    }

    fn requires_full_heap_collection(&self) -> bool {
        self.gen.requires_full_heap_collection(self)
    }
}<|MERGE_RESOLUTION|>--- conflicted
+++ resolved
@@ -103,10 +103,6 @@
     #[allow(clippy::branches_sharing_code)]
     fn schedule_collection(&'static self, scheduler: &GCWorkScheduler<Self::VM>) {
         let is_full_heap = self.requires_full_heap_collection();
-<<<<<<< HEAD
-
-=======
->>>>>>> 29d482cf
         if !is_full_heap {
             debug!("Nursery GC");
             scheduler.schedule_common_work::<GenImmixNurseryGCWorkContext<VM>>(self);
