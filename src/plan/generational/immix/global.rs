use super::gc_work::GenImmixMatureGCWorkContext;
use super::gc_work::GenImmixNurseryGCWorkContext;
use crate::plan::generational::global::CommonGenPlan;
use crate::plan::generational::global::GenerationalPlan;
use crate::plan::global::BasePlan;
use crate::plan::global::CommonPlan;
use crate::plan::global::CreateGeneralPlanArgs;
use crate::plan::global::CreateSpecificPlanArgs;
use crate::plan::AllocationSemantics;
use crate::plan::Plan;
use crate::plan::PlanConstraints;
use crate::policy::gc_work::TraceKind;
use crate::policy::immix::ImmixSpace;
use crate::policy::immix::ImmixSpaceArgs;
use crate::policy::immix::{TRACE_KIND_DEFRAG, TRACE_KIND_FAST};
use crate::policy::space::Space;
use crate::scheduler::GCWorkScheduler;
use crate::scheduler::GCWorker;
use crate::util::alloc::allocators::AllocatorSelector;
use crate::util::copy::*;
use crate::util::heap::gc_trigger::SpaceStats;
use crate::util::heap::VMRequest;
use crate::util::Address;
use crate::util::ObjectReference;
use crate::util::VMWorkerThread;
use crate::vm::*;
use crate::ObjectQueue;

use enum_map::EnumMap;
use std::sync::atomic::AtomicBool;
use std::sync::atomic::Ordering;

use mmtk_macros::{HasSpaces, PlanTraceObject};

/// Generational immix. This implements the functionality of a two-generation copying
/// collector where the higher generation is an immix space.
/// See the PLDI'08 paper by Blackburn and McKinley for a description
/// of the algorithm: <http://doi.acm.org/10.1145/1375581.1375586>.
#[derive(HasSpaces, PlanTraceObject)]
pub struct GenImmix<VM: VMBinding> {
    /// Generational plan, which includes a nursery space and operations related with nursery.
    #[parent]
    pub gen: CommonGenPlan<VM>,
    /// An immix space as the mature space.
    #[post_scan]
    #[space]
    #[copy_semantics(CopySemantics::Mature)]
    pub immix_space: ImmixSpace<VM>,
    /// Whether the last GC was a defrag GC for the immix space.
    pub last_gc_was_defrag: AtomicBool,
    /// Whether the last GC was a full heap GC
    pub last_gc_was_full_heap: AtomicBool,
}

/// The plan constraints for the generational immix plan.
pub const GENIMMIX_CONSTRAINTS: PlanConstraints = PlanConstraints {
    // The maximum object size that can be allocated without LOS is restricted by the max immix object size.
    // This might be too restrictive, as our default allocator is bump pointer (nursery allocator) which
    // can allocate objects larger than max immix object size. However, for copying, we haven't implemented
    // copying to LOS so we always copy from nursery to the mature immix space. In this case, we should not
    // allocate objects larger than the max immix object size to nursery as well.
    // TODO: We may want to fix this, as this possibly has negative performance impact.
    max_non_los_default_alloc_bytes: crate::util::rust_util::min_of_usize(
        crate::policy::immix::MAX_IMMIX_OBJECT_SIZE,
        crate::plan::generational::GEN_CONSTRAINTS.max_non_los_default_alloc_bytes,
    ),
    ..crate::plan::generational::GEN_CONSTRAINTS
};

impl<VM: VMBinding> Plan for GenImmix<VM> {
    fn constraints(&self) -> &'static PlanConstraints {
        &GENIMMIX_CONSTRAINTS
    }

    fn create_copy_config(&'static self) -> CopyConfig<Self::VM> {
        use enum_map::enum_map;
        CopyConfig {
            copy_mapping: enum_map! {
                CopySemantics::PromoteToMature => CopySelector::ImmixHybrid(0),
                CopySemantics::Mature => CopySelector::ImmixHybrid(0),
                _ => CopySelector::Unused,
            },
            space_mapping: vec![(CopySelector::ImmixHybrid(0), &self.immix_space)],
            constraints: &GENIMMIX_CONSTRAINTS,
        }
    }

    fn last_collection_was_exhaustive(&self) -> bool {
        self.last_gc_was_full_heap.load(Ordering::Relaxed)
            && self
                .immix_space
                .is_last_gc_exhaustive(self.last_gc_was_defrag.load(Ordering::Relaxed))
    }

    fn collection_required(&self, space_full: bool, space: Option<SpaceStats<Self::VM>>) -> bool
    where
        Self: Sized,
    {
        self.gen.collection_required(self, space_full, space)
    }

    // GenImmixMatureProcessEdges<VM, { TraceKind::Defrag }> and GenImmixMatureProcessEdges<VM, { TraceKind::Fast }>
    // are different types. However, it seems clippy does not recognize the constant type parameter and thinks we have identical blocks
    // in different if branches.
    #[allow(clippy::if_same_then_else)]
    #[allow(clippy::branches_sharing_code)]
    fn schedule_collection(&'static self, scheduler: &GCWorkScheduler<Self::VM>) {
        let is_full_heap = self.requires_full_heap_collection();
        probe!(mmtk, gen_full_heap, is_full_heap);

        if !is_full_heap {
            info!("Nursery GC");
            scheduler.schedule_common_work::<GenImmixNurseryGCWorkContext<VM>>(self);
        } else {
            info!("Full heap GC");
            crate::plan::immix::Immix::schedule_immix_full_heap_collection::<
                GenImmix<VM>,
                GenImmixMatureGCWorkContext<VM, TRACE_KIND_FAST>,
                GenImmixMatureGCWorkContext<VM, TRACE_KIND_DEFRAG>,
            >(self, &self.immix_space, scheduler);
        }
    }

    fn get_allocator_mapping(&self) -> &'static EnumMap<AllocationSemantics, AllocatorSelector> {
        &super::mutator::ALLOCATOR_MAPPING
    }

    fn prepare(&mut self, tls: VMWorkerThread) {
        let full_heap = !self.gen.is_current_gc_nursery();
        self.gen.prepare(tls);
        if full_heap {
            self.immix_space.prepare(
                full_heap,
                Some(crate::policy::immix::defrag::StatsForDefrag::new(self)),
            );
        }
    }

    fn release(&mut self, tls: VMWorkerThread) {
        let full_heap = !self.gen.is_current_gc_nursery();
        self.gen.release(tls);
        if full_heap {
            self.immix_space.release(full_heap);
        }
        self.last_gc_was_full_heap
            .store(full_heap, Ordering::Relaxed);
    }

    fn end_of_gc(&mut self, _tls: VMWorkerThread) {
        self.gen
            .set_next_gc_full_heap(CommonGenPlan::should_next_gc_be_full_heap(self));

        let did_defrag = self.immix_space.end_of_gc();
        self.last_gc_was_defrag.store(did_defrag, Ordering::Relaxed);
    }

    fn current_gc_may_move_object(&self) -> bool {
        if self.is_current_gc_nursery() {
            true
        } else {
            self.immix_space.in_defrag()
        }
    }

    fn get_collection_reserved_pages(&self) -> usize {
        self.gen.get_collection_reserved_pages() + self.immix_space.defrag_headroom_pages()
    }

    fn get_used_pages(&self) -> usize {
        self.gen.get_used_pages() + self.immix_space.reserved_pages()
    }

    /// Return the number of pages available for allocation. Assuming all future allocations goes to nursery.
    fn get_available_pages(&self) -> usize {
        // super.get_available_pages() / 2 to reserve pages for copying
        (self
            .get_total_pages()
            .saturating_sub(self.get_reserved_pages()))
            >> 1
    }

    fn base(&self) -> &BasePlan<VM> {
        &self.gen.common.base
    }

    fn base_mut(&mut self) -> &mut BasePlan<Self::VM> {
        &mut self.gen.common.base
    }

    fn common(&self) -> &CommonPlan<VM> {
        &self.gen.common
    }

    fn generational(&self) -> Option<&dyn GenerationalPlan<VM = VM>> {
        Some(self)
    }
}

impl<VM: VMBinding> GenerationalPlan for GenImmix<VM> {
    fn is_current_gc_nursery(&self) -> bool {
        self.gen.is_current_gc_nursery()
    }

    fn is_object_in_nursery(&self, object: ObjectReference) -> bool {
        self.gen.nursery.in_space(object)
    }

    fn is_address_in_nursery(&self, addr: Address) -> bool {
        self.gen.nursery.address_in_space(addr)
    }

    fn get_mature_physical_pages_available(&self) -> usize {
        self.immix_space.available_physical_pages()
    }

    fn get_mature_reserved_pages(&self) -> usize {
        self.immix_space.reserved_pages()
    }

    fn force_full_heap_collection(&self) {
        self.gen.force_full_heap_collection()
    }

    fn last_collection_full_heap(&self) -> bool {
        self.gen.last_collection_full_heap()
    }
}

impl<VM: VMBinding> crate::plan::generational::global::GenerationalPlanExt<VM> for GenImmix<VM> {
    fn trace_object_nursery<Q: ObjectQueue, const KIND: TraceKind>(
        &self,
        queue: &mut Q,
        object: ObjectReference,
        worker: &mut GCWorker<VM>,
    ) -> ObjectReference {
        self.gen
            .trace_object_nursery::<Q, KIND>(queue, object, worker)
    }
}

impl<VM: VMBinding> GenImmix<VM> {
    pub fn new(args: CreateGeneralPlanArgs<VM>) -> Self {
        let mut plan_args = CreateSpecificPlanArgs {
            global_args: args,
            constraints: &GENIMMIX_CONSTRAINTS,
            global_side_metadata_specs:
                crate::plan::generational::new_generational_global_metadata_specs::<VM>(),
        };
        let immix_space = ImmixSpace::new(
            plan_args.get_space_args("immix_mature", true, false, VMRequest::discontiguous()),
            ImmixSpaceArgs {
                // We need to unlog objects at tracing time since we currently clear all log bits during a major GC
                unlog_object_when_traced: true,
                // In GenImmix, young objects are not allocated in ImmixSpace directly.
                #[cfg(feature = "vo_bit")]
                mixed_age: false,
<<<<<<< HEAD
                never_move_objects: cfg!(feature = "immix_non_moving"),
=======
                never_move_objects: false,
>>>>>>> 74dadfd1
            },
        );

        let genimmix = GenImmix {
            gen: CommonGenPlan::new(plan_args),
            immix_space,
            last_gc_was_defrag: AtomicBool::new(false),
            last_gc_was_full_heap: AtomicBool::new(false),
        };

        genimmix.verify_side_metadata_sanity();

        genimmix
    }

    fn requires_full_heap_collection(&self) -> bool {
        self.gen.requires_full_heap_collection(self)
    }
}<|MERGE_RESOLUTION|>--- conflicted
+++ resolved
@@ -254,11 +254,7 @@
                 // In GenImmix, young objects are not allocated in ImmixSpace directly.
                 #[cfg(feature = "vo_bit")]
                 mixed_age: false,
-<<<<<<< HEAD
-                never_move_objects: cfg!(feature = "immix_non_moving"),
-=======
                 never_move_objects: false,
->>>>>>> 74dadfd1
             },
         );
 
