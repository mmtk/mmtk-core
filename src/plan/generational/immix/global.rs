use super::gc_work::GenImmixMatureGCWorkContext;
use super::gc_work::GenImmixNurseryGCWorkContext;
use crate::plan::generational::global::CommonGenPlan;
use crate::plan::generational::global::GenerationalPlan;
use crate::plan::global::BasePlan;
use crate::plan::global::CommonPlan;
use crate::plan::global::CreateGeneralPlanArgs;
use crate::plan::global::CreateSpecificPlanArgs;
use crate::plan::AllocationSemantics;
use crate::plan::Plan;
use crate::plan::PlanConstraints;
use crate::policy::gc_work::TraceKind;
use crate::policy::immix::ImmixSpace;
use crate::policy::immix::ImmixSpaceArgs;
use crate::policy::immix::{TRACE_KIND_DEFRAG, TRACE_KIND_FAST};
use crate::policy::space::Space;
use crate::scheduler::GCWorkScheduler;
use crate::scheduler::GCWorker;
use crate::util::alloc::allocators::AllocatorSelector;
use crate::util::copy::*;
use crate::util::heap::gc_trigger::SpaceStats;
use crate::util::heap::VMRequest;
use crate::util::Address;
use crate::util::ObjectReference;
use crate::util::VMWorkerThread;
use crate::vm::*;
use crate::ObjectQueue;

use enum_map::EnumMap;
use std::sync::atomic::AtomicBool;
use std::sync::atomic::Ordering;

use mmtk_macros::{HasSpaces, PlanTraceObject};

/// Generational immix. This implements the functionality of a two-generation copying
/// collector where the higher generation is an immix space.
/// See the PLDI'08 paper by Blackburn and McKinley for a description
/// of the algorithm: <http://doi.acm.org/10.1145/1375581.1375586>.
#[derive(HasSpaces, PlanTraceObject)]
pub struct GenImmix<VM: VMBinding> {
    /// Generational plan, which includes a nursery space and operations related with nursery.
    #[parent]
    pub gen: CommonGenPlan<VM>,
    /// An immix space as the mature space.
    #[post_scan]
    #[space]
    #[copy_semantics(CopySemantics::Mature)]
    pub immix_space: ImmixSpace<VM>,
    /// Whether the last GC was a defrag GC for the immix space.
    pub last_gc_was_defrag: AtomicBool,
    /// Whether the last GC was a full heap GC
    pub last_gc_was_full_heap: AtomicBool,
}

/// The plan constraints for the generational immix plan.
pub const GENIMMIX_CONSTRAINTS: PlanConstraints = PlanConstraints {
    // The maximum object size that can be allocated without LOS is restricted by the max immix object size.
    // This might be too restrictive, as our default allocator is bump pointer (nursery allocator) which
    // can allocate objects larger than max immix object size. However, for copying, we haven't implemented
    // copying to LOS so we always copy from nursery to the mature immix space. In this case, we should not
    // allocate objects larger than the max immix object size to nursery as well.
    // TODO: We may want to fix this, as this possibly has negative performance impact.
    max_non_los_default_alloc_bytes: crate::util::rust_util::min_of_usize(
        crate::policy::immix::MAX_IMMIX_OBJECT_SIZE,
        crate::plan::generational::GEN_CONSTRAINTS.max_non_los_default_alloc_bytes,
    ),
    ..crate::plan::generational::GEN_CONSTRAINTS
};

impl<VM: VMBinding> Plan for GenImmix<VM> {
    fn constraints(&self) -> &'static PlanConstraints {
        &GENIMMIX_CONSTRAINTS
    }

    fn create_copy_config(&'static self) -> CopyConfig<Self::VM> {
        use enum_map::enum_map;
        CopyConfig {
            copy_mapping: enum_map! {
                CopySemantics::PromoteToMature => CopySelector::ImmixHybrid(0),
                CopySemantics::Mature => CopySelector::ImmixHybrid(0),
                _ => CopySelector::Unused,
            },
            space_mapping: vec![(CopySelector::ImmixHybrid(0), &self.immix_space)],
            constraints: &GENIMMIX_CONSTRAINTS,
        }
    }

    fn last_collection_was_exhaustive(&self) -> bool {
        self.last_gc_was_full_heap.load(Ordering::Relaxed)
            && self
                .immix_space
                .is_last_gc_exhaustive(self.last_gc_was_defrag.load(Ordering::Relaxed))
    }

    fn collection_required(&self, space_full: bool, space: Option<SpaceStats<Self::VM>>) -> bool
    where
        Self: Sized,
    {
        self.gen.collection_required(self, space_full, space)
    }

    // GenImmixMatureProcessEdges<VM, { TraceKind::Defrag }> and GenImmixMatureProcessEdges<VM, { TraceKind::Fast }>
    // are different types. However, it seems clippy does not recognize the constant type parameter and thinks we have identical blocks
    // in different if branches.
    #[allow(clippy::if_same_then_else)]
    #[allow(clippy::branches_sharing_code)]
    fn schedule_collection(&'static self, scheduler: &GCWorkScheduler<Self::VM>) {
        let is_full_heap = self.requires_full_heap_collection();
        probe!(mmtk, gen_full_heap, is_full_heap);

        if !is_full_heap {
            info!("Nursery GC");
            scheduler.schedule_common_work::<GenImmixNurseryGCWorkContext<VM>>(self);
        } else {
            info!("Full heap GC");
            crate::plan::immix::Immix::schedule_immix_full_heap_collection::<
                GenImmix<VM>,
                GenImmixMatureGCWorkContext<VM, TRACE_KIND_FAST>,
                GenImmixMatureGCWorkContext<VM, TRACE_KIND_DEFRAG>,
            >(self, &self.immix_space, scheduler);
        }
    }

    fn get_allocator_mapping(&self) -> &'static EnumMap<AllocationSemantics, AllocatorSelector> {
        &super::mutator::ALLOCATOR_MAPPING
    }

    fn prepare(&mut self, tls: VMWorkerThread) {
        let full_heap = !self.gen.is_current_gc_nursery();
        self.gen.prepare(tls);
        if full_heap {
            if VM::VMObjectModel::GLOBAL_LOG_BIT_SPEC.is_on_side() {
                self.immix_space.clear_side_log_bits();
            }
            self.immix_space.prepare(
                full_heap,
                Some(crate::policy::immix::defrag::StatsForDefrag::new(self)),
            );
        }
    }

    fn release(&mut self, tls: VMWorkerThread) {
        let full_heap = !self.gen.is_current_gc_nursery();
        self.gen.release(tls);
        if full_heap {
            self.immix_space.release(full_heap);
        }
        self.last_gc_was_full_heap
            .store(full_heap, Ordering::Relaxed);
    }

    fn end_of_gc(&mut self, tls: VMWorkerThread) {
        let next_gc_full_heap = CommonGenPlan::should_next_gc_be_full_heap(self);
        self.gen.end_of_gc(tls, next_gc_full_heap);

        let did_defrag = self.immix_space.end_of_gc();
        self.last_gc_was_defrag.store(did_defrag, Ordering::Relaxed);
    }

    fn current_gc_may_move_object(&self) -> bool {
        if self.is_current_gc_nursery() {
            true
        } else {
            self.immix_space.in_defrag()
        }
    }

    fn get_collection_reserved_pages(&self) -> usize {
        self.gen.get_collection_reserved_pages() + self.immix_space.defrag_headroom_pages()
    }

    fn get_used_pages(&self) -> usize {
        self.gen.get_used_pages() + self.immix_space.reserved_pages()
    }

    /// Return the number of pages available for allocation. Assuming all future allocations goes to nursery.
    fn get_available_pages(&self) -> usize {
        // super.get_available_pages() / 2 to reserve pages for copying
        (self
            .get_total_pages()
            .saturating_sub(self.get_reserved_pages()))
            >> 1
    }

    fn base(&self) -> &BasePlan<VM> {
        &self.gen.common.base
    }

    fn base_mut(&mut self) -> &mut BasePlan<Self::VM> {
        &mut self.gen.common.base
    }

    fn common(&self) -> &CommonPlan<VM> {
        &self.gen.common
    }

    fn generational(&self) -> Option<&dyn GenerationalPlan<VM = VM>> {
        Some(self)
    }
}

impl<VM: VMBinding> GenerationalPlan for GenImmix<VM> {
    fn is_current_gc_nursery(&self) -> bool {
        self.gen.is_current_gc_nursery()
    }

    fn is_object_in_nursery(&self, object: ObjectReference) -> bool {
        self.gen.nursery.in_space(object)
    }

    fn is_address_in_nursery(&self, addr: Address) -> bool {
        self.gen.nursery.address_in_space(addr)
    }

    fn get_mature_physical_pages_available(&self) -> usize {
        self.immix_space.available_physical_pages()
    }

    fn get_mature_reserved_pages(&self) -> usize {
        self.immix_space.reserved_pages()
    }

    fn force_full_heap_collection(&self) {
        self.gen.force_full_heap_collection()
    }

    fn last_collection_full_heap(&self) -> bool {
        self.gen.last_collection_full_heap()
    }
}

impl<VM: VMBinding> crate::plan::generational::global::GenerationalPlanExt<VM> for GenImmix<VM> {
    fn trace_object_nursery<Q: ObjectQueue, const KIND: TraceKind>(
        &self,
        queue: &mut Q,
        object: ObjectReference,
        worker: &mut GCWorker<VM>,
    ) -> ObjectReference {
        self.gen
            .trace_object_nursery::<Q, KIND>(queue, object, worker)
    }
}

impl<VM: VMBinding> GenImmix<VM> {
    pub fn new(args: CreateGeneralPlanArgs<VM>) -> Self {
        let mut plan_args = CreateSpecificPlanArgs {
            global_args: args,
            constraints: &GENIMMIX_CONSTRAINTS,
            global_side_metadata_specs:
                crate::plan::generational::new_generational_global_metadata_specs::<VM>(),
        };
        let immix_space = ImmixSpace::new(
            plan_args.get_mature_space_args(
                "immix_mature",
                true,
                false,
                VMRequest::discontiguous(),
            ),
            ImmixSpaceArgs {
<<<<<<< HEAD
                // We need to unlog objects at tracing time since we currently clear all log bits during a major GC
                // unlog_object_when_traced: true,
=======
>>>>>>> e058ceeb
                // In GenImmix, young objects are not allocated in ImmixSpace directly.
                mixed_age: false,
                never_move_objects: false,
            },
        );

        let genimmix = GenImmix {
            gen: CommonGenPlan::new(plan_args),
            immix_space,
            last_gc_was_defrag: AtomicBool::new(false),
            last_gc_was_full_heap: AtomicBool::new(false),
        };

        genimmix.verify_side_metadata_sanity();

        genimmix
    }

    fn requires_full_heap_collection(&self) -> bool {
        self.gen.requires_full_heap_collection(self)
    }
}<|MERGE_RESOLUTION|>--- conflicted
+++ resolved
@@ -257,11 +257,6 @@
                 VMRequest::discontiguous(),
             ),
             ImmixSpaceArgs {
-<<<<<<< HEAD
-                // We need to unlog objects at tracing time since we currently clear all log bits during a major GC
-                // unlog_object_when_traced: true,
-=======
->>>>>>> e058ceeb
                 // In GenImmix, young objects are not allocated in ImmixSpace directly.
                 mixed_age: false,
                 never_move_objects: false,
