use crate::plan::global::CommonPlan;
use crate::plan::global::CreateSpecificPlanArgs;
use crate::plan::ObjectQueue;
use crate::plan::Plan;
use crate::policy::copyspace::CopySpace;
use crate::policy::space::Space;
use crate::scheduler::*;
use crate::util::copy::CopySemantics;
use crate::util::heap::VMRequest;
use crate::util::statistics::counter::EventCounter;
use crate::util::Address;
use crate::util::ObjectReference;
use crate::util::VMWorkerThread;
use crate::vm::{ObjectModel, VMBinding};
use std::sync::atomic::AtomicBool;
use std::sync::atomic::Ordering;
use std::sync::{Arc, Mutex};

use mmtk_macros::{HasSpaces, PlanTraceObject};

/// Common implementation for generational plans. Each generational plan
/// should include this type, and forward calls to it where possible.
#[derive(HasSpaces, PlanTraceObject)]
pub struct CommonGenPlan<VM: VMBinding> {
    /// The nursery space.
    #[space]
    #[copy_semantics(CopySemantics::PromoteToMature)]
    pub nursery: CopySpace<VM>,
    /// The common plan.
    #[parent]
    pub common: CommonPlan<VM>,
    /// Is this GC full heap?
    pub gc_full_heap: AtomicBool,
    /// Is next GC full heap?
    pub next_gc_full_heap: AtomicBool,
    pub full_heap_gc_count: Arc<Mutex<EventCounter>>,
}

impl<VM: VMBinding> CommonGenPlan<VM> {
    pub fn new(mut args: CreateSpecificPlanArgs<VM>) -> Self {
        let nursery = CopySpace::new(
            args.get_space_args(
                "nursery",
                true,
                VMRequest::fixed_extent(args.global_args.options.get_max_nursery_bytes(), false),
            ),
            true,
        );
        let common = CommonPlan::new(args);

        let full_heap_gc_count = common.base.stats.new_event_counter("majorGC", true, true);

        CommonGenPlan {
            nursery,
            common,
            gc_full_heap: AtomicBool::default(),
            next_gc_full_heap: AtomicBool::new(false),
            full_heap_gc_count,
        }
    }

<<<<<<< HEAD
    /// Verify side metadata specs used in the spaces in Gen.
    pub fn verify_side_metadata_sanity(&self, sanity: &mut SideMetadataSanity) {
        self.common.verify_side_metadata_sanity(sanity);
        self.nursery.verify_side_metadata_sanity(sanity);
    }

    /// Get spaces in generation plans
    pub fn get_spaces(&self) -> Vec<&dyn Space<VM>> {
        let mut ret = self.common.get_spaces();
        ret.push(&self.nursery);
        ret
    }

    pub(crate) fn for_each_space_mut(&mut self, f: &mut dyn FnMut(&mut dyn Space<VM>)) {
        self.common.for_each_space_mut(f);
        f(&mut self.nursery);
    }

=======
>>>>>>> 14a26b1b
    /// Prepare Gen. This should be called by a single thread in GC prepare work.
    pub fn prepare(&mut self, tls: VMWorkerThread) {
        let full_heap = !self.is_current_gc_nursery();
        if full_heap {
            self.full_heap_gc_count.lock().unwrap().inc();
        }
        self.common.prepare(tls, full_heap);
        self.nursery.prepare(true);
        self.nursery
            .set_copy_for_sft_trace(Some(CopySemantics::PromoteToMature));
    }

    /// Release Gen. This should be called by a single thread in GC release work.
    pub fn release(&mut self, tls: VMWorkerThread) {
        let full_heap = !self.is_current_gc_nursery();
        self.common.release(tls, full_heap);
        self.nursery.release();
    }

    /// Independent of how many pages remain in the page budget (a function of heap size), we must
    /// ensure we never exhaust virtual memory. Therefore we must never let the nursery grow to the
    /// extent that it can't be copied into the mature space.
    ///
    /// Returns `true` if the nursery has grown to the extent that it may not be able to be copied
    /// into the mature space.
    fn virtual_memory_exhausted(plan: &dyn GenerationalPlan<VM = VM>) -> bool {
        ((plan.get_collection_reserved_pages() as f64
            * VM::VMObjectModel::VM_WORST_CASE_COPY_EXPANSION) as usize)
            > plan.get_mature_physical_pages_available()
    }

    /// Check if we need a GC based on the nursery space usage. This method may mark
    /// the following GC as a full heap GC.
    pub fn collection_required<P: Plan<VM = VM>>(
        &self,
        plan: &P,
        space_full: bool,
        space: Option<&dyn Space<VM>>,
    ) -> bool {
        let cur_nursery = self.nursery.reserved_pages();
        let max_nursery = self.common.base.options.get_max_nursery_pages();
        let nursery_full = cur_nursery >= max_nursery;
        trace!(
            "nursery_full = {:?} (nursery = {}, max_nursery = {})",
            nursery_full,
            cur_nursery,
            max_nursery,
        );

        if nursery_full {
            return true;
        }

        if Self::virtual_memory_exhausted(plan.generational().unwrap()) {
            return true;
        }

        // Is the GC triggered by nursery?
        // - if space is none, it is not. Return false immediately.
        // - if space is some, we further check its descriptor.
        let is_triggered_by_nursery = space.map_or(false, |s| {
            s.common().descriptor == self.nursery.common().descriptor
        });
        // If space is full and the GC is not triggered by nursery, next GC will be full heap GC.
        if space_full && !is_triggered_by_nursery {
            self.next_gc_full_heap.store(true, Ordering::SeqCst);
        }

        self.common.base.collection_required(plan, space_full)
    }

    pub fn force_full_heap_collection(&self) {
        self.next_gc_full_heap.store(true, Ordering::SeqCst);
    }

    pub fn last_collection_full_heap(&self) -> bool {
        self.gc_full_heap.load(Ordering::Relaxed)
    }

    /// Check if we should do a full heap GC. It returns true if we should have a full heap GC.
    /// It also sets gc_full_heap based on the result.
    pub fn requires_full_heap_collection<P: Plan<VM = VM>>(&self, plan: &P) -> bool {
        // Allow the same 'true' block for if-else.
        // The conditions are complex, and it is easier to read if we put them to separate if blocks.
        #[allow(clippy::if_same_then_else, clippy::needless_bool)]
        let is_full_heap = if crate::plan::generational::FULL_NURSERY_GC {
            trace!("full heap: forced full heap");
            // For barrier overhead measurements, we always do full gc in nursery collections.
            true
        } else if self
            .common
            .base
            .user_triggered_collection
            .load(Ordering::SeqCst)
            && *self.common.base.options.full_heap_system_gc
        {
            trace!("full heap: user triggered");
            // User triggered collection, and we force full heap for user triggered collection
            true
        } else if self.next_gc_full_heap.load(Ordering::SeqCst)
            || self
                .common
                .base
                .cur_collection_attempts
                .load(Ordering::SeqCst)
                > 1
        {
            trace!(
                "full heap: next_gc_full_heap = {}, cur_collection_attempts = {}",
                self.next_gc_full_heap.load(Ordering::SeqCst),
                self.common
                    .base
                    .cur_collection_attempts
                    .load(Ordering::SeqCst)
            );
            // Forces full heap collection
            true
        } else if Self::virtual_memory_exhausted(plan.generational().unwrap()) {
            trace!("full heap: virtual memory exhausted");
            true
        } else {
            // We use an Appel-style nursery. The default GC (even for a "heap-full" collection)
            // for generational GCs should be a nursery GC. A full-heap GC should only happen if
            // there is not enough memory available for allocating into the nursery (i.e. the
            // available pages in the nursery are less than the minimum nursery pages), if the
            // virtual memory has been exhausted, or if it is an emergency GC.
            false
        };

        self.gc_full_heap.store(is_full_heap, Ordering::SeqCst);

        info!(
            "{}",
            if is_full_heap {
                "Full heap GC"
            } else {
                "Nursery GC"
            }
        );

        is_full_heap
    }

    /// Trace objects for spaces in generational and common plans for a full heap GC.
    #[allow(unused)] // We now use `PlanTraceObject`, and this mehtod is not used.
    pub fn trace_object_full_heap<Q: ObjectQueue>(
        &self,
        queue: &mut Q,
        object: ObjectReference,
        worker: &mut GCWorker<VM>,
    ) -> ObjectReference {
        if self.nursery.in_space(object) {
            return self.nursery.trace_object::<Q>(
                queue,
                object,
                Some(CopySemantics::PromoteToMature),
                worker,
            );
        }
        self.common.trace_object::<Q>(queue, object, worker)
    }

    /// Trace objects for spaces in generational and common plans for a nursery GC.
    pub fn trace_object_nursery<Q: ObjectQueue>(
        &self,
        queue: &mut Q,
        object: ObjectReference,
        worker: &mut GCWorker<VM>,
    ) -> ObjectReference {
        // Evacuate nursery objects
        if self.nursery.in_space(object) {
            return self.nursery.trace_object::<Q>(
                queue,
                object,
                Some(CopySemantics::PromoteToMature),
                worker,
            );
        }
        // We may alloc large object into LOS as nursery objects. Trace them here.
        if self.common.get_los().in_space(object) {
            return self.common.get_los().trace_object::<Q>(queue, object);
        }
        object
    }

    /// Is the current GC a nursery GC?
    pub fn is_current_gc_nursery(&self) -> bool {
        !self.gc_full_heap.load(Ordering::SeqCst)
    }

    /// Check a plan to see if the next GC should be a full heap GC.
    ///
    /// Note that this function should be called after all spaces have been released. This is
    /// required as we may get incorrect values since this function uses
    /// [`get_available_pages`](crate::plan::Plan::get_available_pages)
    /// whose value depends on which spaces have been released.
    pub fn should_next_gc_be_full_heap(plan: &dyn Plan<VM = VM>) -> bool {
        let available = plan.get_available_pages();
        let min_nursery = plan.base().options.get_min_nursery_pages();
        let next_gc_full_heap = available < min_nursery;
        trace!(
            "next gc will be full heap? {}, available pages = {}, min nursery = {}",
            next_gc_full_heap,
            available,
            min_nursery
        );
        next_gc_full_heap
    }

    /// Set next_gc_full_heap to the given value.
    pub fn set_next_gc_full_heap(&self, next_gc_full_heap: bool) {
        self.next_gc_full_heap
            .store(next_gc_full_heap, Ordering::SeqCst);
    }

    /// Get pages reserved for the collection by a generational plan. A generational plan should
    /// add their own reservation with the value returned by this method.
    pub fn get_collection_reserved_pages(&self) -> usize {
        self.nursery.reserved_pages()
    }

    /// Get pages used by a generational plan. A generational plan should add their own used pages
    /// with the value returned by this method.
    pub fn get_used_pages(&self) -> usize {
        self.nursery.reserved_pages() + self.common.get_used_pages()
    }
}

/// This trait includes methods that are specific to generational plans. This trait needs
/// to be object safe.
pub trait GenerationalPlan: Plan {
    /// Is the current GC a nursery GC? If a GC is not a nursery GC, it will be a full heap GC.
    /// This should only be called during GC.
    fn is_current_gc_nursery(&self) -> bool;

    /// Is the object in the nursery?
    fn is_object_in_nursery(&self, object: ObjectReference) -> bool;

    /// Is the address in the nursery? As we only know addresses rather than object references, the
    /// implementation cannot access per-object metadata. If the plan does not have knowledge whether
    /// the address is in nursery or not (e.g. mature/nursery objects share the same space and are
    /// only differentiated by object metadata), the implementation should return `false` as a more
    /// conservative result.
    fn is_address_in_nursery(&self, addr: Address) -> bool;

    /// Return the number of pages available for allocation into the mature space.
    fn get_mature_physical_pages_available(&self) -> usize;

    /// Return the number of used pages in the mature space.
    fn get_mature_reserved_pages(&self) -> usize;

    /// Return whether last GC is a full GC.
    fn last_collection_full_heap(&self) -> bool;

    /// Force the next collection to be full heap.
    fn force_full_heap_collection(&self);
}

/// This trait is the extension trait for [`GenerationalPlan`] (see Rust's extension trait pattern).
/// Generally any method should be put to [`GenerationalPlan`] if possible while keeping [`GenerationalPlan`]
/// object safe. In this case, generic methods will be put to this extension trait.
pub trait GenerationalPlanExt<VM: VMBinding>: GenerationalPlan<VM = VM> {
    /// Trace an object in nursery collection. If the object is in nursery, we should call `trace_object`
    /// on the space. Otherwise, we can just return the object.
    fn trace_object_nursery<Q: ObjectQueue>(
        &self,
        queue: &mut Q,
        object: ObjectReference,
        worker: &mut GCWorker<VM>,
    ) -> ObjectReference;
}

/// Is current GC only collecting objects allocated since last GC? This method can be called
/// with any plan (generational or not). For non generational plans, it will always return false.
pub fn is_nursery_gc<VM: VMBinding>(plan: &dyn Plan<VM = VM>) -> bool {
    plan.generational()
        .map_or(false, |plan| plan.is_current_gc_nursery())
}<|MERGE_RESOLUTION|>--- conflicted
+++ resolved
@@ -59,27 +59,6 @@
         }
     }
 
-<<<<<<< HEAD
-    /// Verify side metadata specs used in the spaces in Gen.
-    pub fn verify_side_metadata_sanity(&self, sanity: &mut SideMetadataSanity) {
-        self.common.verify_side_metadata_sanity(sanity);
-        self.nursery.verify_side_metadata_sanity(sanity);
-    }
-
-    /// Get spaces in generation plans
-    pub fn get_spaces(&self) -> Vec<&dyn Space<VM>> {
-        let mut ret = self.common.get_spaces();
-        ret.push(&self.nursery);
-        ret
-    }
-
-    pub(crate) fn for_each_space_mut(&mut self, f: &mut dyn FnMut(&mut dyn Space<VM>)) {
-        self.common.for_each_space_mut(f);
-        f(&mut self.nursery);
-    }
-
-=======
->>>>>>> 14a26b1b
     /// Prepare Gen. This should be called by a single thread in GC prepare work.
     pub fn prepare(&mut self, tls: VMWorkerThread) {
         let full_heap = !self.is_current_gc_nursery();
