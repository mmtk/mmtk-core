--- conflicted
+++ resolved
@@ -192,11 +192,7 @@
                 worker,
             );
         }
-<<<<<<< HEAD
-        self.common.trace_object::<T>(trace, object, worker)
-=======
-        self.common.trace_object::<Q>(queue, object)
->>>>>>> f78de4ed
+        self.common.trace_object::<Q>(queue, object, worker)
     }
 
     /// Trace objects for spaces in generational and common plans for a nursery GC.
