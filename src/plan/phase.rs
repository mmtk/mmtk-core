use crate::plan;
use crate::plan::phase::Phase::*;
use crate::plan::phase::Schedule::*;
use crate::plan::{CollectorContext, MutatorContext, ParallelCollector, Plan};
use crate::util::statistics::phase_timer::PhaseTimer;
use crate::util::statistics::stats::Stats;
use crate::util::statistics::{Counter, Timer};
use crate::util::OpaquePointer;
use crate::vm::ActivePlan;
use crate::vm::VMBinding;
use std::sync::atomic::AtomicBool;
use std::sync::atomic::Ordering;
use std::sync::Arc;
use std::sync::Mutex;

#[derive(Clone, PartialEq, Debug)]
pub enum Schedule {
    Global,
    Collector,
    Mutator,
    Concurrent,
    Placeholder,
    Complex,
    Empty,
}

#[derive(Clone, Debug)]
pub enum Phase {
    // Phases
    SetCollectionKind,
    Initiate,
    Prepare,
    PrepareStacks,
    StackRoots,
    Roots,
    Closure,
    SoftRefs,
    WeakRefs,
    Finalizable,
    WeakTrackRefs,
    PhantomRefs,
    Forward,
    ForwardRefs,
    ForwardFinalizable,
    Release,
    Complete,
    // Sanity placeholder
    PreSanityPlaceholder,
    PostSanityPlaceholder,
    // Sanity phases
    SanitySetPreGC,
    SanitySetPostGC,
    SanityPrepare,
    SanityRoots,
    SanityCopyRoots,
    SanityBuildTable,
    SanityCheckTable,
    SanityRelease,
    // G1 phases
    CollectionSetSelection,
    EvacuatePrepare,
    EvacuateClosure,
    EvacuateRelease,
    // Complex phases
    Complex(Vec<ScheduledPhase>, usize, Option<Arc<Mutex<Timer>>>),
    // associated cursor
    // No phases are left
    Empty,
}

impl Phase {
    pub fn is_empty(&self) -> bool {
        match *self {
            Phase::Empty => true,
            _ => false,
        }
    }
}

#[derive(Clone, Debug)]
pub struct ScheduledPhase {
    schedule: Schedule,
    phase: Phase,
}

impl ScheduledPhase {
    pub const EMPTY: Self = ScheduledPhase {
        schedule: Schedule::Empty,
        phase: Phase::Empty,
    };

    pub fn new(schedule: Schedule, phase: Phase) -> Self {
        ScheduledPhase { schedule, phase }
    }
}

pub struct PhaseManager {
    even_mutator_reset_rendezvous: AtomicBool,
    odd_mutator_reset_rendezvous: AtomicBool,

    phase_stack: Mutex<Vec<ScheduledPhase>>,
    even_scheduled_phase: Mutex<ScheduledPhase>,
    odd_scheduled_phase: Mutex<ScheduledPhase>,
    start_complex_timer: Mutex<Option<Arc<Mutex<Timer>>>>,
    stop_complex_timer: Mutex<Option<Arc<Mutex<Timer>>>>,
    phase_timer: PhaseTimer,

    // TODO: Some plan may want to change the phase. We need to figure out a pattern to allow it.
    pub collection_phase: Phase,
}

impl PhaseManager {
    pub fn new(stats: &Stats) -> Self {
        PhaseManager {
            even_mutator_reset_rendezvous: AtomicBool::new(false),
            odd_mutator_reset_rendezvous: AtomicBool::new(false),

            phase_stack: Mutex::new(vec![]),
            even_scheduled_phase: Mutex::new(ScheduledPhase::EMPTY),
            odd_scheduled_phase: Mutex::new(ScheduledPhase::EMPTY),
            start_complex_timer: Mutex::new(None),
            stop_complex_timer: Mutex::new(None),
            phase_timer: PhaseTimer::new(stats),

            collection_phase: PhaseManager::define_phase_collection(stats),
        }
    }

    fn define_phase_prepare_stacks(_stats: &Stats) -> Phase {
        Phase::Complex(
            vec![
                ScheduledPhase::new(Mutator, PrepareStacks),
                ScheduledPhase::new(Global, PrepareStacks),
            ],
            0,
            None,
        )
    }

    fn define_phase_init(stats: &Stats) -> Phase {
        Phase::Complex(
            vec![
                ScheduledPhase::new(Global, SetCollectionKind),
                ScheduledPhase::new(Global, Initiate),
                ScheduledPhase::new(Placeholder, PreSanityPlaceholder),
            ],
            0,
            Some(stats.new_timer("init", false, true)),
        )
    }

    fn define_phase_root_closure(stats: &Stats) -> Phase {
        Phase::Complex(
            vec![
                ScheduledPhase::new(Mutator, Prepare),
                ScheduledPhase::new(Global, Prepare),
                ScheduledPhase::new(Collector, Prepare),
                ScheduledPhase::new(
                    Schedule::Complex,
                    PhaseManager::define_phase_prepare_stacks(stats),
                ),
                ScheduledPhase::new(Collector, StackRoots),
                ScheduledPhase::new(Global, StackRoots),
                ScheduledPhase::new(Collector, Roots),
                ScheduledPhase::new(Global, Roots),
                ScheduledPhase::new(Global, Closure),
                ScheduledPhase::new(Collector, Closure),
            ],
            0,
            None,
        )
    }

    fn define_phase_ref_type_closure(_stats: &Stats) -> Phase {
        Phase::Complex(
            vec![
                ScheduledPhase::new(Collector, SoftRefs),
                ScheduledPhase::new(Global, Closure),
                ScheduledPhase::new(Collector, Closure),
                ScheduledPhase::new(Collector, WeakRefs),
                ScheduledPhase::new(Collector, Finalizable),
                ScheduledPhase::new(Global, Closure),
                ScheduledPhase::new(Collector, Closure),
                ScheduledPhase::new(Placeholder, WeakTrackRefs),
                ScheduledPhase::new(Collector, PhantomRefs),
            ],
            0,
            None,
        )
    }

    fn define_phase_forward(_stats: &Stats) -> Phase {
        Phase::Complex(
            vec![
                ScheduledPhase::new(Placeholder, Forward),
                ScheduledPhase::new(Collector, ForwardRefs),
                ScheduledPhase::new(Collector, ForwardFinalizable),
            ],
            0,
            None,
        )
    }

    fn define_phase_complete_closure(_stats: &Stats) -> Phase {
        Phase::Complex(
            vec![
                ScheduledPhase::new(Mutator, Release),
                ScheduledPhase::new(Collector, Release),
                ScheduledPhase::new(Global, Release),
            ],
            0,
            None,
        )
    }

    fn define_phase_finish(stats: &Stats) -> Phase {
        Phase::Complex(
            vec![
                ScheduledPhase::new(Placeholder, PostSanityPlaceholder),
                ScheduledPhase::new(Collector, Complete),
                ScheduledPhase::new(Global, Complete),
            ],
            0,
            Some(stats.new_timer("finish", false, true)),
        )
    }

    fn define_phase_collection(stats: &Stats) -> Phase {
        Phase::Complex(
            vec![
                ScheduledPhase::new(Schedule::Complex, PhaseManager::define_phase_init(stats)),
                ScheduledPhase::new(
                    Schedule::Complex,
                    PhaseManager::define_phase_root_closure(stats),
                ),
                ScheduledPhase::new(
                    Schedule::Complex,
                    PhaseManager::define_phase_ref_type_closure(stats),
                ),
                ScheduledPhase::new(Schedule::Complex, PhaseManager::define_phase_forward(stats)),
                ScheduledPhase::new(
                    Schedule::Complex,
                    PhaseManager::define_phase_complete_closure(stats),
                ),
                ScheduledPhase::new(Schedule::Complex, PhaseManager::define_phase_finish(stats)),
            ],
            0,
            None,
        )
    }

    // It seems we never use the following functions for defining sanity checking phases.
    // FIXME: We need to check if sanity cehcking works or not.

    #[allow(unused)]
    fn define_phase_sanity_build(stats: &Stats) -> Phase {
        Phase::Complex(
            vec![
                ScheduledPhase::new(Global, SanityPrepare),
                ScheduledPhase::new(Collector, SanityPrepare),
                ScheduledPhase::new(
                    Schedule::Complex,
                    PhaseManager::define_phase_prepare_stacks(stats),
                ),
                ScheduledPhase::new(Collector, SanityRoots),
                ScheduledPhase::new(Global, SanityRoots),
                ScheduledPhase::new(Collector, SanityCopyRoots),
                ScheduledPhase::new(Global, SanityBuildTable),
            ],
            0,
            None,
        )
    }

    #[allow(unused)]
    fn define_phase_sanity_check(stats: &Stats) -> Phase {
        Phase::Complex(
            vec![
                ScheduledPhase::new(Global, SanityCheckTable),
                ScheduledPhase::new(Collector, SanityRelease),
                ScheduledPhase::new(Global, SanityRelease),
            ],
            0,
            None,
        )
    }

    #[allow(unused)]
    fn define_phase_pre_sanity(stats: &Stats) -> Phase {
        Phase::Complex(
            vec![
                ScheduledPhase::new(Global, SanitySetPreGC),
                ScheduledPhase::new(
                    Schedule::Complex,
                    PhaseManager::define_phase_sanity_build(stats),
                ),
                ScheduledPhase::new(
                    Schedule::Complex,
                    PhaseManager::define_phase_sanity_check(stats),
                ),
            ],
            0,
            None,
        )
    }

    #[allow(unused)]
    fn define_phase_post_sanity(stats: &Stats) -> Phase {
        Phase::Complex(
            vec![
                ScheduledPhase::new(Global, SanitySetPostGC),
                ScheduledPhase::new(
                    Schedule::Complex,
                    PhaseManager::define_phase_sanity_build(stats),
                ),
                ScheduledPhase::new(
                    Schedule::Complex,
                    PhaseManager::define_phase_sanity_check(stats),
                ),
            ],
            0,
            None,
        )
    }

    // FIXME: It's probably unsafe to call most of these functions, because tls
    pub fn begin_new_phase_stack<VM: VMBinding>(
        &self,
        tls: OpaquePointer,
        scheduled_phase: ScheduledPhase,
    ) {
        let order = unsafe { VM::VMActivePlan::collector(tls).rendezvous() };

        if order == 0 {
            self.push_scheduled_phase(scheduled_phase);
        }

        self.process_phase_stack::<VM>(tls, false);
    }

    pub fn continue_phase_stack<VM: VMBinding>(&self, tls: OpaquePointer) {
        self.process_phase_stack::<VM>(tls, true);
    }

    fn resume_complex_timers(&self) {
        let stack = self.phase_stack.lock().unwrap();
        for cp in (*stack).iter().rev() {
            self.phase_timer.start_timer(&cp.phase);
        }
    }

    fn process_phase_stack<VM: VMBinding>(&self, tls: OpaquePointer, resume: bool) {
        let mut resume = resume;
        let plan = VM::VMActivePlan::global();
        let collector = unsafe { VM::VMActivePlan::collector(tls) };
        let order = collector.rendezvous();
        let primary = order == 0;
        if primary && resume {
<<<<<<< HEAD
            plan.common()
                .set_gc_status(plan::global::GcStatus::GcProper);
=======
            plan.base().set_gc_status(plan::plan::GcStatus::GcProper);
>>>>>>> 4d11f483
        }
        let mut is_even_phase = true;
        if primary {
            // FIXME allowConcurrentPhase
            let next_phase = self.get_next_phase();
            self.set_next_phase(false, next_phase, false);
        }
        collector.rendezvous();
        loop {
            let cp = self.get_current_phase(is_even_phase);
            let schedule = cp.schedule;
            let phase = cp.phase;
            if phase.is_empty() {
                break;
            }
            if primary {
                if resume {
                    self.resume_complex_timers();
                }
                self.phase_timer.start_timer(&phase);
                {
                    let mut start_complex_timer = self.start_complex_timer.lock().unwrap();
                    if let Some(ref timer) = *start_complex_timer {
                        timer.lock().unwrap().start();
                        *start_complex_timer = None;
                    }
                }
            }
            match schedule {
                Schedule::Global => {
                    debug!("Execute {:?} as Global...", phase);
                    if primary {
                        unsafe { plan.collection_phase(tls, &phase) }
                    }
                }
                Schedule::Collector => {
                    debug!("Execute {:?} as Collector...", phase);
                    collector.collection_phase(tls, &phase, primary)
                }
                Schedule::Mutator => {
                    debug!("Execute {:?} as Mutator...", phase);
                    while let Some(mutator) = VM::VMActivePlan::get_next_mutator() {
                        mutator.collection_phase(tls, &phase, primary);
                    }
                }
                Schedule::Concurrent => unimplemented!(),
                _ => panic!("Invalid schedule in Phase.process_phase_stack"),
            }

            if primary {
                let next = self.get_next_phase();
                let needs_reset_rendezvous = !next.phase.is_empty()
                    && (schedule == Schedule::Mutator && next.schedule == Schedule::Mutator);
                self.set_next_phase(is_even_phase, next, needs_reset_rendezvous);
            }

            collector.rendezvous();

            if primary && schedule == Schedule::Mutator {
                VM::VMActivePlan::reset_mutator_iterator();
            }

            if self.needs_mutator_reset_rendevous(is_even_phase) {
                collector.rendezvous();
            }

            if primary {
                self.phase_timer.stop_timer(&phase);
                {
                    let mut stop_complex_timer = self.stop_complex_timer.lock().unwrap();
                    if let Some(ref timer) = *stop_complex_timer {
                        timer.lock().unwrap().stop();
                        *stop_complex_timer = None;
                    }
                }
            }
            is_even_phase = !is_even_phase;
            resume = false;
        }
    }

    fn get_current_phase(&self, is_even_phase: bool) -> ScheduledPhase {
        if is_even_phase {
            (*self.even_scheduled_phase.lock().unwrap()).clone()
        } else {
            (*self.odd_scheduled_phase.lock().unwrap()).clone()
        }
    }

    fn get_next_phase(&self) -> ScheduledPhase {
        let mut stack = self.phase_stack.lock().unwrap();
        while !stack.is_empty() {
            let mut scheduled_phase = stack.pop().unwrap();
            match scheduled_phase.schedule {
                Schedule::Placeholder => {}
                Schedule::Global => {
                    return scheduled_phase;
                }
                Schedule::Collector => {
                    return scheduled_phase;
                }
                Schedule::Mutator => {
                    return scheduled_phase;
                }
                Schedule::Concurrent => unimplemented!(),
                Schedule::Complex => {
                    let mut internal_phase = ScheduledPhase::EMPTY;
                    // FIXME start complex timer
                    if let Phase::Complex(ref v, ref mut cursor, ref timer_opt) =
                        scheduled_phase.phase
                    {
                        trace!("Complex phase: {:?} with cursor: {:?}", v, cursor);
                        if *cursor == 0 {
                            if let Some(ref t) = timer_opt {
                                let mut start_complex_timer =
                                    self.start_complex_timer.lock().unwrap();
                                *start_complex_timer = Some(t.clone());
                            }
                        }
                        if *cursor < v.len() {
                            internal_phase = v[*cursor].clone();
                            *cursor += 1;
                        } else {
                            if let Some(ref t) = timer_opt {
                                let mut stop_complex_timer =
                                    self.stop_complex_timer.lock().unwrap();
                                *stop_complex_timer = Some(t.clone());
                            }
                            trace!("Finished processing phase");
                        }
                    } else {
                        panic!("Complex schedule should be paired with complex phase");
                    }
                    if !internal_phase.phase.is_empty() {
                        stack.push(scheduled_phase);
                        stack.push(internal_phase);
                    }
                    // FIXME stop complex timer
                }
                _ => {
                    panic!("Invalid phase type encountered");
                }
            }
        }
        ScheduledPhase::EMPTY
    }

    fn set_next_phase(
        &self,
        is_even_phase: bool,
        scheduled_phase: ScheduledPhase,
        needs_reset_rendezvous: bool,
    ) {
        if is_even_phase {
            *self.odd_scheduled_phase.lock().unwrap() = scheduled_phase;
            self.even_mutator_reset_rendezvous
                .store(needs_reset_rendezvous, Ordering::Relaxed);
        } else {
            *self.even_scheduled_phase.lock().unwrap() = scheduled_phase;
            self.odd_mutator_reset_rendezvous
                .store(needs_reset_rendezvous, Ordering::Relaxed);
        }
    }

    pub fn push_scheduled_phase(&self, scheduled_phase: ScheduledPhase) {
        self.phase_stack.lock().unwrap().push(scheduled_phase);
    }

    fn needs_mutator_reset_rendevous(&self, is_even_phase: bool) -> bool {
        if is_even_phase {
            self.even_mutator_reset_rendezvous.load(Ordering::Relaxed)
        } else {
            self.odd_mutator_reset_rendezvous.load(Ordering::Relaxed)
        }
    }
}<|MERGE_RESOLUTION|>--- conflicted
+++ resolved
@@ -356,12 +356,7 @@
         let order = collector.rendezvous();
         let primary = order == 0;
         if primary && resume {
-<<<<<<< HEAD
-            plan.common()
-                .set_gc_status(plan::global::GcStatus::GcProper);
-=======
-            plan.base().set_gc_status(plan::plan::GcStatus::GcProper);
->>>>>>> 4d11f483
+            plan.base().set_gc_status(plan::global::GcStatus::GcProper);
         }
         let mut is_even_phase = true;
         if primary {
