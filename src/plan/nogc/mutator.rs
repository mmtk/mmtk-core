--- conflicted
+++ resolved
@@ -12,12 +12,7 @@
 
 lazy_static! {
     pub static ref ALLOCATOR_MAPPING: EnumMap<AllocationType, AllocatorSelector> = enum_map! {
-<<<<<<< HEAD
-        AllocationType::Default | AllocationType::Code | AllocationType::ReadOnly => AllocatorSelector::FreeList(0),
-        AllocationType::Los | AllocationType::Immortal => AllocatorSelector::BumpPointer(0),
-=======
         AllocationType::Default | AllocationType::Immortal | AllocationType::Code | AllocationType::LargeCode | AllocationType::ReadOnly | AllocationType::Los => AllocatorSelector::BumpPointer(0),
->>>>>>> 2640ce13
     };
 }
 
