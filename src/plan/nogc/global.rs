--- conflicted
+++ resolved
@@ -71,19 +71,11 @@
         &self.base
     }
 
-<<<<<<< HEAD
-    fn prepare(&mut self, _tls: OpaquePointer) {
+    fn prepare(&mut self, _tls: VMWorkerThread) {
         unreachable!()
     }
 
-    fn release(&mut self, _tls: OpaquePointer) {
-=======
-    fn prepare(&self, _tls: VMWorkerThread) {
-        unreachable!()
-    }
-
-    fn release(&self, _tls: VMWorkerThread) {
->>>>>>> e750dfe5
+    fn release(&mut self, _tls: VMWorkerThread) {
         unreachable!()
     }
 
