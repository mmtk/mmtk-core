--- conflicted
+++ resolved
@@ -88,17 +88,9 @@
         // The blocks are not identical, clippy is wrong. Probably it does not recognize the constant type parameter.
         #[allow(clippy::if_same_then_else)]
         if in_defrag {
-<<<<<<< HEAD
-            info!("Defrag GC");
-            scheduler.schedule_common_work::<ImmixGCWorkContext<VM, { TraceKind::Defrag }>>(self);
-        } else {
-            info!("Fast GC");
-            scheduler.schedule_common_work::<ImmixGCWorkContext<VM, { TraceKind::Fast }>>(self);
-=======
             scheduler.schedule_common_work::<ImmixGCWorkContext<VM, TRACE_KIND_DEFRAG>>(self);
         } else {
             scheduler.schedule_common_work::<ImmixGCWorkContext<VM, TRACE_KIND_FAST>>(self);
->>>>>>> be96a270
         }
     }
 
