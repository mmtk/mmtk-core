use super::gc_work::ImmixGCWorkContext;
use super::mutator::ALLOCATOR_MAPPING;
use crate::plan::global::BasePlan;
use crate::plan::global::CommonPlan;
use crate::plan::global::CreateGeneralPlanArgs;
use crate::plan::global::CreateSpecificPlanArgs;
use crate::plan::AllocationSemantics;
use crate::plan::Plan;
use crate::plan::PlanConstraints;
use crate::policy::immix::ImmixSpaceArgs;
use crate::policy::immix::{TRACE_KIND_DEFRAG, TRACE_KIND_FAST};
use crate::policy::space::Space;
use crate::scheduler::*;
use crate::util::alloc::allocators::AllocatorSelector;
use crate::util::copy::*;
use crate::util::heap::gc_trigger::SpaceStats;
use crate::util::heap::VMRequest;
use crate::util::metadata::side_metadata::SideMetadataContext;
use crate::vm::VMBinding;
use crate::{policy::immix::ImmixSpace, util::opaque_pointer::VMWorkerThread};
use std::sync::atomic::AtomicBool;

use atomic::Ordering;
use enum_map::EnumMap;

use mmtk_macros::{HasSpaces, PlanTraceObject};

#[derive(HasSpaces, PlanTraceObject)]
pub struct Immix<VM: VMBinding> {
    #[post_scan]
    #[space]
    #[copy_semantics(CopySemantics::DefaultCopy)]
    pub immix_space: ImmixSpace<VM>,
    #[parent]
    pub common: CommonPlan<VM>,
    last_gc_was_defrag: AtomicBool,
}

/// The plan constraints for the immix plan.
pub const IMMIX_CONSTRAINTS: PlanConstraints = PlanConstraints {
    // If we disable moving in Immix, this is a non-moving plan.
    moves_objects: !cfg!(feature = "immix_non_moving"),
    // Max immix object size is half of a block.
    max_non_los_default_alloc_bytes: crate::policy::immix::MAX_IMMIX_OBJECT_SIZE,
    ..PlanConstraints::default()
};

impl<VM: VMBinding> Plan for Immix<VM> {
    fn collection_required(&self, space_full: bool, _space: Option<SpaceStats<Self::VM>>) -> bool {
        self.base().collection_required(self, space_full)
    }

    fn last_collection_was_exhaustive(&self) -> bool {
        self.immix_space
            .is_last_gc_exhaustive(self.last_gc_was_defrag.load(Ordering::Relaxed))
    }

    fn constraints(&self) -> &'static PlanConstraints {
        &IMMIX_CONSTRAINTS
    }

    fn create_copy_config(&'static self) -> CopyConfig<Self::VM> {
        use enum_map::enum_map;
        CopyConfig {
            copy_mapping: enum_map! {
                CopySemantics::DefaultCopy => CopySelector::Immix(0),
                _ => CopySelector::Unused,
            },
            space_mapping: vec![(CopySelector::Immix(0), &self.immix_space)],
            constraints: &IMMIX_CONSTRAINTS,
        }
    }

    fn schedule_collection(&'static self, scheduler: &GCWorkScheduler<VM>) {
        Self::schedule_immix_full_heap_collection::<
            Immix<VM>,
            ImmixGCWorkContext<VM, TRACE_KIND_FAST>,
            ImmixGCWorkContext<VM, TRACE_KIND_DEFRAG>,
        >(self, &self.immix_space, scheduler)
    }

    fn get_allocator_mapping(&self) -> &'static EnumMap<AllocationSemantics, AllocatorSelector> {
        &ALLOCATOR_MAPPING
    }

    fn prepare(&mut self, tls: VMWorkerThread) {
        self.common.prepare(tls, true);
        self.immix_space.prepare(
            true,
            Some(crate::policy::immix::defrag::StatsForDefrag::new(self)),
        );
    }

    fn release(&mut self, tls: VMWorkerThread) {
        self.common.release(tls, true);
        // release the collected region
        self.immix_space.release(true);
    }

    fn end_of_gc(&mut self, tls: VMWorkerThread) {
        self.last_gc_was_defrag
            .store(self.immix_space.end_of_gc(), Ordering::Relaxed);
        self.common.end_of_gc(tls);
    }

    fn current_gc_may_move_object(&self) -> bool {
        self.immix_space.in_defrag()
    }

    fn get_collection_reserved_pages(&self) -> usize {
        self.immix_space.defrag_headroom_pages()
    }

    fn get_used_pages(&self) -> usize {
        self.immix_space.reserved_pages() + self.common.get_used_pages()
    }

    fn base(&self) -> &BasePlan<VM> {
        &self.common.base
    }

    fn base_mut(&mut self) -> &mut BasePlan<Self::VM> {
        &mut self.common.base
    }

    fn common(&self) -> &CommonPlan<VM> {
        &self.common
    }
}

impl<VM: VMBinding> Immix<VM> {
    pub fn new(args: CreateGeneralPlanArgs<VM>) -> Self {
        let plan_args = CreateSpecificPlanArgs {
            global_args: args,
            constraints: &IMMIX_CONSTRAINTS,
            global_side_metadata_specs: SideMetadataContext::new_global_specs(&[]),
        };
        Self::new_with_args(
            plan_args,
            ImmixSpaceArgs {
<<<<<<< HEAD
                // unlog_object_when_traced: false,
                #[cfg(feature = "vo_bit")]
=======
>>>>>>> e058ceeb
                mixed_age: false,
                never_move_objects: false,
            },
        )
    }

    pub fn new_with_args(
        mut plan_args: CreateSpecificPlanArgs<VM>,
        space_args: ImmixSpaceArgs,
    ) -> Self {
        let immix = Immix {
            immix_space: ImmixSpace::new(
                if space_args.mixed_age {
                    plan_args.get_mixed_age_space_args(
                        "immix",
                        true,
                        false,
                        VMRequest::discontiguous(),
                    )
                } else {
                    plan_args.get_normal_space_args(
                        "immix",
                        true,
                        false,
                        VMRequest::discontiguous(),
                    )
                },
                space_args,
            ),
            common: CommonPlan::new(plan_args),
            last_gc_was_defrag: AtomicBool::new(false),
        };

        immix.verify_side_metadata_sanity();

        immix
    }

    /// Schedule a full heap immix collection. This method is used by immix/genimmix/stickyimmix
    /// to schedule a full heap collection. A plan must call set_collection_kind and set_gc_status before this method.
    pub(crate) fn schedule_immix_full_heap_collection<
        PlanType: Plan<VM = VM>,
        FastContext: GCWorkContext<VM = VM, PlanType = PlanType>,
        DefragContext: GCWorkContext<VM = VM, PlanType = PlanType>,
    >(
        plan: &'static DefragContext::PlanType,
        immix_space: &ImmixSpace<VM>,
        scheduler: &GCWorkScheduler<VM>,
    ) {
        let in_defrag = immix_space.decide_whether_to_defrag(
            plan.base().global_state.is_emergency_collection(),
            true,
            plan.base()
                .global_state
                .cur_collection_attempts
                .load(Ordering::SeqCst),
            plan.base().global_state.is_user_triggered_collection(),
            *plan.base().options.full_heap_system_gc,
        );

        if in_defrag {
            scheduler.schedule_common_work::<DefragContext>(plan);
        } else {
            scheduler.schedule_common_work::<FastContext>(plan);
        }
    }

    pub(in crate::plan) fn set_last_gc_was_defrag(&self, defrag: bool, order: Ordering) {
        self.last_gc_was_defrag.store(defrag, order)
    }
}<|MERGE_RESOLUTION|>--- conflicted
+++ resolved
@@ -138,11 +138,6 @@
         Self::new_with_args(
             plan_args,
             ImmixSpaceArgs {
-<<<<<<< HEAD
-                // unlog_object_when_traced: false,
-                #[cfg(feature = "vo_bit")]
-=======
->>>>>>> e058ceeb
                 mixed_age: false,
                 never_move_objects: false,
             },
