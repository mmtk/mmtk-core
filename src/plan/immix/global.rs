--- conflicted
+++ resolved
@@ -38,12 +38,8 @@
 
 /// The plan constraints for the immix plan.
 pub const IMMIX_CONSTRAINTS: PlanConstraints = PlanConstraints {
-<<<<<<< HEAD
-    moves_objects: true,
-=======
     // If we disable moving in Immix, this is a non-moving plan.
     moves_objects: !cfg!(feature = "immix_non_moving"),
->>>>>>> 74dadfd1
     // Max immix object size is half of a block.
     max_non_los_default_alloc_bytes: crate::policy::immix::MAX_IMMIX_OBJECT_SIZE,
     needs_prepare_mutator: false,
@@ -145,11 +141,7 @@
                 unlog_object_when_traced: false,
                 #[cfg(feature = "vo_bit")]
                 mixed_age: false,
-<<<<<<< HEAD
-                never_move_objects: cfg!(feature = "immix_non_moving"),
-=======
                 never_move_objects: false,
->>>>>>> 74dadfd1
             },
         )
     }
