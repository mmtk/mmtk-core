//! VM-to-MMTk interface: safe Rust APIs.
//!
//! This module provides a safe Rust API for mmtk-core.
//! We expect the VM binding to inherit and extend this API by:
//! 1. adding their VM-specific functions
//! 2. exposing the functions to native if necessary. And the VM binding needs to manage the unsafety
//!    for exposing this safe API to FFI.
//!
//! For example, for mutators, this API provides a `Box<Mutator>`, and requires a `&mut Mutator` for allocation.
//! A VM binding can borrow a mutable reference directly from `Box<Mutator>`, and call `alloc()`. Alternatively,
//! it can turn the `Box` pointer to a native pointer (`*mut Mutator`), and forge a mut reference from the native
//! pointer. Either way, the VM binding code needs to guarantee the safety.

use crate::mmtk::MMTK;
use crate::plan::AllocationSemantics;
use crate::plan::{Mutator, MutatorContext};
use crate::scheduler::WorkBucketStage;
use crate::scheduler::{GCWork, GCWorker};
use crate::util::alloc::allocators::AllocatorSelector;
use crate::util::constants::{LOG_BYTES_IN_PAGE, MIN_OBJECT_SIZE};
use crate::util::heap::layout::vm_layout_constants::HEAP_END;
use crate::util::heap::layout::vm_layout_constants::HEAP_START;
use crate::util::opaque_pointer::*;
use crate::util::{Address, ObjectReference};
use crate::vm::Collection;
use crate::vm::VMBinding;
use std::sync::atomic::Ordering;

/// Run the main loop for the GC controller thread. This method does not return.
///
/// Arguments:
/// * `mmtk`: A reference to an MMTk instance.
/// * `tls`: The thread that will be used as the GC controller.
pub fn start_control_collector<VM: VMBinding>(mmtk: &MMTK<VM>, tls: VMWorkerThread) {
    mmtk.plan.base().control_collector_context.run(tls);
}

/// Initialize an MMTk instance. A VM should call this method after creating an [MMTK](../mmtk/struct.MMTK.html)
/// instance but before using any of the methods provided in MMTk. This method will attempt to initialize a
/// logger. If the VM would like to use its own logger, it should initialize the logger before calling this method.
/// Note that, to allow MMTk to do GC properly, `initialize_collection()` needs to be called after this call when
/// the VM's thread system is ready to spawn GC workers.
///
/// Arguments:
/// * `mmtk`: A reference to an MMTk instance to initialize.
/// * `heap_size`: The heap size for the MMTk instance in bytes.
pub fn gc_init<VM: VMBinding>(mmtk: &'static mut MMTK<VM>, heap_size: usize) {
    match crate::util::logger::try_init() {
        Ok(_) => debug!("MMTk initialized the logger."),
        Err(_) => debug!(
            "MMTk failed to initialize the logger. Possibly a logger has been initialized by user."
        ),
    }
    #[cfg(all(feature = "perf_counter", target_os = "linux"))]
    {
        use std::fs::File;
        use std::io::Read;
        let mut status = File::open("/proc/self/status").unwrap();
        let mut contents = String::new();
        status.read_to_string(&mut contents).unwrap();
        for line in contents.lines() {
            let split: Vec<&str> = line.split('\t').collect();
            if split[0] == "Threads:" {
                let threads = split[1].parse::<i32>().unwrap();
                if threads != 1 {
                    warn!("Current process has {} threads, process-wide perf event measurement will only include child threads spawned from this thread", threads);
                }
            }
        }
    }
    assert!(heap_size > 0, "Invalid heap size");
    mmtk.plan
        .gc_init(heap_size, &crate::VM_MAP, &mmtk.scheduler);
    info!("Initialized MMTk with {:?}", *mmtk.options.plan);
    #[cfg(feature = "extreme_assertions")]
    warn!("The feature 'extreme_assertions' is enabled. MMTk will run expensive run-time checks. Slow performance should be expected.");
}

/// Request MMTk to create a mutator for the given thread. For performance reasons, A VM should
/// store the returned mutator in a thread local storage that can be accessed efficiently.
///
/// Arguments:
/// * `mmtk`: A reference to an MMTk instance.
/// * `tls`: The thread that will be associated with the mutator.
pub fn bind_mutator<VM: VMBinding>(
    mmtk: &'static MMTK<VM>,
    tls: VMMutatorThread,
) -> Box<Mutator<VM>> {
    crate::plan::create_mutator(tls, mmtk)
}

/// Reclaim a mutator that is no longer needed.
///
/// Arguments:
/// * `mutator`: A reference to the mutator to be destroyed.
pub fn destroy_mutator<VM: VMBinding>(mutator: Box<Mutator<VM>>) {
    drop(mutator);
}

/// Flush the mutator's local states.
///
/// Arguments:
/// * `mutator`: A reference to the mutator.
pub fn flush_mutator<VM: VMBinding>(mutator: &mut Mutator<VM>) {
    mutator.flush()
}

/// Allocate memory for an object. For performance reasons, a VM should
/// implement the allocation fast-path on their side rather than just calling this function.
///
/// Arguments:
/// * `mutator`: The mutator to perform this allocation request.
/// * `size`: The number of bytes required for the object.
/// * `align`: Required alignment for the object.
/// * `offset`: Offset associated with the alignment.
/// * `semantics`: The allocation semantic required for the allocation.
pub fn alloc<VM: VMBinding>(
    mutator: &mut Mutator<VM>,
    size: usize,
    align: usize,
    offset: isize,
    semantics: AllocationSemantics,
) -> Address {
    // MMTk has assumptions about minimal object size.
    // We need to make sure that all allocations comply with the min object size.
    // Ideally, we check the allocation size, and if it is smaller, we transparently allocate the min
    // object size (the VM does not need to know this). However, for the VM bindings we support at the moment,
    // their object sizes are all larger than MMTk's min object size, so we simply put an assertion here.
    // If you plan to use MMTk with a VM with its object size smaller than MMTk's min object size, you should
    // meet the min object size in the fastpath.
    debug_assert!(size >= MIN_OBJECT_SIZE);
    mutator.alloc(size, align, offset, semantics)
}

/// Perform post-allocation actions, usually initializing object metadata. For many allocators none are
/// required. For performance reasons, a VM should implement the post alloc fast-path on their side
/// rather than just calling this function.
///
/// Arguments:
/// * `mutator`: The mutator to perform post-alloc actions.
/// * `refer`: The newly allocated object.
/// * `bytes`: The size of the space allocated for the object (in bytes).
/// * `semantics`: The allocation semantics used for the allocation.
pub fn post_alloc<VM: VMBinding>(
    mutator: &mut Mutator<VM>,
    refer: ObjectReference,
    bytes: usize,
    semantics: AllocationSemantics,
) {
    mutator.post_alloc(refer, bytes, semantics);
}

/// Return an AllocatorSelector for the given allocation semantic. This method is provided
/// so that VM compilers may call it to help generate allocation fast-path.
///
/// Arguments:
/// * `mmtk`: The reference to an MMTk instance.
/// * `semantics`: The allocation semantic to query.
pub fn get_allocator_mapping<VM: VMBinding>(
    mmtk: &MMTK<VM>,
    semantics: AllocationSemantics,
) -> AllocatorSelector {
    mmtk.plan.get_allocator_mapping()[semantics]
}

/// Run the main loop of a GC worker. This method does not return.
///
/// Arguments:
/// * `tls`: The thread that will be used as the GC worker.
/// * `worker`: A reference to the GC worker.
/// * `mmtk`: A reference to an MMTk instance.
pub fn start_worker<VM: VMBinding>(
    tls: VMWorkerThread,
    worker: &mut GCWorker<VM>,
    mmtk: &'static MMTK<VM>,
) {
<<<<<<< HEAD
    worker.init(tls);
    worker.set_local(mmtk.plan.create_worker_local(tls));
    worker.run(mmtk);
=======
    worker.run(tls, mmtk);
>>>>>>> 4851e7ac
}

/// Initialize the scheduler and GC workers that are required for doing garbage collections.
/// This is a mandatory call for a VM during its boot process once its thread system
/// is ready. This should only be called once. This call will invoke Collection::spawn_worker_thread()
/// to create GC threads.
///
/// Arguments:
/// * `mmtk`: A reference to an MMTk instance.
/// * `tls`: The thread that wants to enable the collection. This value will be passed back to the VM in
///   Collection::spawn_worker_thread() so that the VM knows the context.
pub fn initialize_collection<VM: VMBinding>(mmtk: &'static MMTK<VM>, tls: VMThread) {
    assert!(
        !mmtk.plan.is_initialized(),
        "MMTk collection has been initialized (was initialize_collection() already called before?)"
    );
    mmtk.scheduler.initialize(*mmtk.options.threads, mmtk, tls);
    VM::VMCollection::spawn_worker_thread(tls, None); // spawn controller thread
    mmtk.plan.base().initialized.store(true, Ordering::SeqCst);
}

/// Allow MMTk to trigger garbage collection when heap is full. This should only be used in pair with disable_collection().
/// See the comments on disable_collection(). If disable_collection() is not used, there is no need to call this function at all.
/// Note this call is not thread safe, only one VM thread should call this.
///
/// Arguments:
/// * `mmtk`: A reference to an MMTk instance.
pub fn enable_collection<VM: VMBinding>(mmtk: &'static MMTK<VM>) {
    debug_assert!(
        !mmtk.plan.should_trigger_gc_when_heap_is_full(),
        "enable_collection() is called when GC is already enabled."
    );
    mmtk.plan
        .base()
        .trigger_gc_when_heap_is_full
        .store(true, Ordering::SeqCst);
}

/// Disallow MMTk to trigger garbage collection. When collection is disabled, you can still allocate through MMTk. But MMTk will
/// not trigger a GC even if the heap is full. In such a case, the allocation will exceed the MMTk's heap size (the soft heap limit).
/// However, there is no guarantee that the physical allocation will succeed, and if it succeeds, there is no guarantee that further allocation
/// will keep succeeding. So if a VM disables collection, it needs to allocate with careful consideration to make sure that the physical memory
/// allows the amount of allocation. We highly recommend not using this method. However, we support this to accomodate some VMs that require this
/// behavior. This call does not disable explicit GCs (through handle_user_collection_request()).
/// Note this call is not thread safe, only one VM thread should call this.
///
/// Arguments:
/// * `mmtk`: A reference to an MMTk instance.
pub fn disable_collection<VM: VMBinding>(mmtk: &'static MMTK<VM>) {
    debug_assert!(
        mmtk.plan.should_trigger_gc_when_heap_is_full(),
        "disable_collection() is called when GC is not enabled."
    );
    mmtk.plan
        .base()
        .trigger_gc_when_heap_is_full
        .store(false, Ordering::SeqCst);
}

/// Process MMTk run-time options. Returns true if the option is processed successfully.
/// We expect that only one thread should call `process()` or `process_bulk()` before `gc_init()` is called.
///
/// Arguments:
/// * `mmtk`: A reference to an MMTk instance.
/// * `name`: The name of the option.
/// * `value`: The value of the option (as a string).
pub fn process<VM: VMBinding>(mmtk: &'static MMTK<VM>, name: &str, value: &str) -> bool {
    unsafe { mmtk.options.process(name, value) }
}

/// Process multiple MMTk run-time options. Returns true if all the options are processed successfully.
/// We expect that only one thread should call `process()` or `process_bulk()` before `gc_init()` is called.
///
/// Arguments:
/// * `mmtk`: A reference to an MMTk instance.
/// * `options`: a string that is key value pairs separated by white spaces, e.g. "threads=1 stress_factor=4096"
pub fn process_bulk<VM: VMBinding>(mmtk: &'static MMTK<VM>, options: &str) -> bool {
    unsafe { mmtk.options.process_bulk(options) }
}

/// Return used memory in bytes.
///
/// Arguments:
/// * `mmtk`: A reference to an MMTk instance.
pub fn used_bytes<VM: VMBinding>(mmtk: &MMTK<VM>) -> usize {
    mmtk.plan.get_pages_used() << LOG_BYTES_IN_PAGE
}

/// Return free memory in bytes.
///
/// Arguments:
/// * `mmtk`: A reference to an MMTk instance.
pub fn free_bytes<VM: VMBinding>(mmtk: &MMTK<VM>) -> usize {
    mmtk.plan.get_free_pages() << LOG_BYTES_IN_PAGE
}

/// Return the starting address of the heap. *Note that currently MMTk uses
/// a fixed address range as heap.*
pub fn starting_heap_address() -> Address {
    HEAP_START
}

/// Return the ending address of the heap. *Note that currently MMTk uses
/// a fixed address range as heap.*
pub fn last_heap_address() -> Address {
    HEAP_END
}

/// Return the total memory in bytes.
///
/// Arguments:
/// * `mmtk`: A reference to an MMTk instance.
pub fn total_bytes<VM: VMBinding>(mmtk: &MMTK<VM>) -> usize {
    mmtk.plan.get_total_pages() << LOG_BYTES_IN_PAGE
}

/// Trigger a garbage collection as requested by the user.
///
/// Arguments:
/// * `mmtk`: A reference to an MMTk instance.
/// * `tls`: The thread that triggers this collection request.
pub fn handle_user_collection_request<VM: VMBinding>(mmtk: &MMTK<VM>, tls: VMMutatorThread) {
    mmtk.plan.handle_user_collection_request(tls, false);
}

/// Is the object alive?
///
/// Arguments:
/// * `object`: The object reference to query.
pub fn is_live_object(object: ObjectReference) -> bool {
    object.is_live()
}

/// Is the object in the mapped memory? The runtime can use this function to check
/// if an object is in MMTk heap.
///
/// Arguments:
/// * `object`: The object reference to query.
pub fn is_mapped_object(object: ObjectReference) -> bool {
    object.is_mapped()
}

/// Is the address in the mapped memory? The runtime can use this function to check
/// if an address is mapped by MMTk. Note that this is different than is_mapped_object().
/// For malloc spaces, MMTk does not map those addresses (malloc does the mmap), so
/// this function will return false, but is_mapped_object will return true if the address
/// is actually a valid object in malloc spaces. To check if an object is in our heap,
/// the runtime should always use is_mapped_object(). This function is_mapped_address()
/// may get removed at some point.
///
/// Arguments:
/// * `address`: The address to query.
// TODO: Do we really need this function? Can a runtime always use is_mapped_object()?
pub fn is_mapped_address(address: Address) -> bool {
    address.is_mapped()
}

/// Check that if a garbage collection is in progress and if the given
/// object is not movable.  If it is movable error messages are
/// logged and the system exits.
///
/// Arguments:
/// * `mmtk`: A reference to an MMTk instance.
/// * `object`: The object to check.
pub fn modify_check<VM: VMBinding>(mmtk: &MMTK<VM>, object: ObjectReference) {
    mmtk.plan.modify_check(object);
}

/// Add a reference to the list of weak references.
///
/// Arguments:
/// * `mmtk`: A reference to an MMTk instance.
/// * `reff`: The weak reference to add.
/// * `referent`: The object that the reference points to.
pub fn add_weak_candidate<VM: VMBinding>(
    mmtk: &MMTK<VM>,
    reff: ObjectReference,
    referent: ObjectReference,
) {
    mmtk.reference_processors
        .add_weak_candidate::<VM>(reff, referent);
}

/// Add a reference to the list of soft references.
///
/// Arguments:
/// * `mmtk`: A reference to an MMTk instance.
/// * `reff`: The soft reference to add.
/// * `referent`: The object that the reference points to.
pub fn add_soft_candidate<VM: VMBinding>(
    mmtk: &MMTK<VM>,
    reff: ObjectReference,
    referent: ObjectReference,
) {
    mmtk.reference_processors
        .add_soft_candidate::<VM>(reff, referent);
}

/// Add a reference to the list of phantom references.
///
/// Arguments:
/// * `mmtk`: A reference to an MMTk instance.
/// * `reff`: The phantom reference to add.
/// * `referent`: The object that the reference points to.
pub fn add_phantom_candidate<VM: VMBinding>(
    mmtk: &MMTK<VM>,
    reff: ObjectReference,
    referent: ObjectReference,
) {
    mmtk.reference_processors
        .add_phantom_candidate::<VM>(reff, referent);
}

/// Generic hook to allow benchmarks to be harnessed. We do a full heap
/// GC, and then start recording statistics for MMTk.
///
/// Arguments:
/// * `mmtk`: A reference to an MMTk instance.
/// * `tls`: The thread that calls the function (and triggers a collection).
pub fn harness_begin<VM: VMBinding>(mmtk: &MMTK<VM>, tls: VMMutatorThread) {
    mmtk.harness_begin(tls);
}

/// Generic hook to allow benchmarks to be harnessed. We stop collecting
/// statistics, and print stats values.
///
/// Arguments:
/// * `mmtk`: A reference to an MMTk instance.
pub fn harness_end<VM: VMBinding>(mmtk: &'static MMTK<VM>) {
    mmtk.harness_end();
}

/// Register a finalizable object. MMTk will retain the liveness of
/// the object even if it is not reachable from the program.
/// Note that finalization upon exit is not supported.
///
/// Arguments:
/// * `mmtk`: A reference to an MMTk instance
/// * `object`: The object that has a finalizer
pub fn add_finalizer<VM: VMBinding>(mmtk: &'static MMTK<VM>, object: ObjectReference) {
    if *mmtk.options.no_finalizer {
        warn!("add_finalizer() is called when no_finalizer = true");
    }

    mmtk.finalizable_processor.lock().unwrap().add(object);
}

/// Get an object that is ready for finalization. After each GC, if any registered object is not
/// alive, this call will return one of the objects. MMTk will retain the liveness of those objects
/// until they are popped through this call. Once an object is popped, it is the responsibility of
/// the VM to make sure they are properly finalized before reclaimed by the GC. This call is non-blocking,
/// and will return None if no object is ready for finalization.
///
/// Arguments:
/// * `mmtk`: A reference to an MMTk instance.
pub fn get_finalized_object<VM: VMBinding>(mmtk: &'static MMTK<VM>) -> Option<ObjectReference> {
    if *mmtk.options.no_finalizer {
        warn!("get_object_for_finalization() is called when no_finalizer = true");
    }

    mmtk.finalizable_processor
        .lock()
        .unwrap()
        .get_ready_object()
}

/// Get the number of workers. MMTk spawns worker threads for the 'threads' defined in the options.
/// So the number of workers is derived from the threads option. Note the feature single_worker overwrites
/// the threads option, and force one worker thread.
///
/// Arguments:
/// * `mmtk`: A reference to an MMTk instance.
pub fn num_of_workers<VM: VMBinding>(mmtk: &'static MMTK<VM>) -> usize {
    mmtk.scheduler.num_workers()
}

/// Add a work packet to the given work bucket. Note that this simply adds the work packet to the given
/// work bucket, and the scheduler will decide when to execute the work packet.
///
/// Arguments:
/// * `mmtk`: A reference to an MMTk instance.
/// * `bucket`: Which work bucket to add this packet to.
/// * `packet`: The work packet to be added.
pub fn add_work_packet<VM: VMBinding, W: GCWork<VM>>(
    mmtk: &'static MMTK<VM>,
    bucket: WorkBucketStage,
    packet: W,
) {
    mmtk.scheduler.work_buckets[bucket].add(packet)
}

/// Bulk add a number of work packets to the given work bucket. Note that this simply adds the work packets
/// to the given work bucket, and the scheduler will decide when to execute the work packets.
///
/// Arguments:
/// * `mmtk`: A reference to an MMTk instance.
/// * `bucket`: Which work bucket to add these packets to.
/// * `packet`: The work packets to be added.
pub fn add_work_packets<VM: VMBinding>(
    mmtk: &'static MMTK<VM>,
    bucket: WorkBucketStage,
    packets: Vec<Box<dyn GCWork<VM>>>,
) {
    mmtk.scheduler.work_buckets[bucket].bulk_add(packets)
}

/// Add a callback to be notified after the transitive closure is finished.
/// The callback should return true if it add more work packets to the closure bucket.
pub fn on_closure_end<VM: VMBinding>(mmtk: &'static MMTK<VM>, f: Box<dyn Send + Fn() -> bool>) {
    mmtk.scheduler.on_closure_end(f)
}<|MERGE_RESOLUTION|>--- conflicted
+++ resolved
@@ -174,13 +174,7 @@
     worker: &mut GCWorker<VM>,
     mmtk: &'static MMTK<VM>,
 ) {
-<<<<<<< HEAD
-    worker.init(tls);
-    worker.set_local(mmtk.plan.create_worker_local(tls));
-    worker.run(mmtk);
-=======
     worker.run(tls, mmtk);
->>>>>>> 4851e7ac
 }
 
 /// Initialize the scheduler and GC workers that are required for doing garbage collections.
