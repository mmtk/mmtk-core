--- conflicted
+++ resolved
@@ -128,14 +128,10 @@
         //       Otherwise, for generational GCs, workers will receive and process
         //       newly generated remembered-sets from those open buckets.
         //       But these remsets should be preserved until next GC.
-<<<<<<< HEAD
-        EndOfGC {
+        let mut end_of_gc = EndOfGC {
             elapsed: gc_start.elapsed(),
-        }
-        .do_work_with_stat(&mut self.coordinator_worker, self.mmtk);
-=======
-        self.initiate_coordinator_work(&mut EndOfGC, false);
->>>>>>> 0fb520a6
+        };
+        self.initiate_coordinator_work(&mut end_of_gc, false);
 
         self.scheduler.debug_assert_all_buckets_deactivated();
     }
