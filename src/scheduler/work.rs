use super::worker::*;
use crate::mmtk::MMTK;
use crate::vm::VMBinding;
#[cfg(feature = "work_packet_stats")]
use std::any::{type_name, TypeId};

/// A special kind of work that will execute on the coordinator (i.e. controller) thread
///
/// The coordinator thread holds the global monitor lock when executing `CoordinatorWork`s.
/// So, directly adding new work to any buckets will cause dead lock.
/// For this case, use `WorkBucket::add_with_priority_unsync` instead.
pub trait CoordinatorWork<VM: VMBinding>: 'static + Send + GCWork<VM> {}

pub trait GCWork<VM: VMBinding>: 'static + Send {
    /// Define the work for this packet. However, this is not supposed to be called directly.
    /// Usually `do_work_with_stat()` should be used.
    fn do_work(&mut self, worker: &mut GCWorker<VM>, mmtk: &'static MMTK<VM>);

    /// Do work and collect statistics. This internally calls `do_work()`. In most cases,
    /// this should be called rather than `do_work()` so that MMTk can correctly collect
    /// statistics for the work packets.
    /// If the feature "work_packet_stats" is not enabled, this call simply forwards the call
    /// to `do_work()`.
    #[inline]
    fn do_work_with_stat(&mut self, worker: &mut GCWorker<VM>, mmtk: &'static MMTK<VM>) {
        debug!("{}", std::any::type_name::<Self>());
<<<<<<< HEAD

        #[cfg(feature = "work_packet_stats")]
        // Start collecting statistics
=======
        debug_assert!(!worker.tls.0.0.is_null(), "TLS must be set correctly for a GC worker before the worker does any work. GC Worker {} has no valid tls.", worker.ordinal);
>>>>>>> 0d298137
        let stat = worker
            .stat
            .measure_work(TypeId::of::<Self>(), type_name::<Self>(), mmtk);

        // Do the actual work
        self.do_work(worker, mmtk);

        #[cfg(feature = "work_packet_stats")]
        // Finish collecting statistics
        stat.end_of_work(&mut worker.stat);
    }
}

use super::gc_work::ProcessEdgesWork;
use crate::plan::Plan;

/// This trait provides a group of associated types that are needed to
/// create GC work packets for a certain plan. For example, `GCWorkScheduler.schedule_common_work()`
/// needs this trait to schedule different work packets. For certain plans,
/// they may need to provide several types that implement this trait, e.g. one for
/// nursery GC, one for mature GC.
pub trait GCWorkContext {
    type VM: VMBinding;
    type PlanType: Plan<VM = Self::VM>;
    type ProcessEdgesWorkType: ProcessEdgesWork<VM = Self::VM>;
}<|MERGE_RESOLUTION|>--- conflicted
+++ resolved
@@ -24,13 +24,10 @@
     #[inline]
     fn do_work_with_stat(&mut self, worker: &mut GCWorker<VM>, mmtk: &'static MMTK<VM>) {
         debug!("{}", std::any::type_name::<Self>());
-<<<<<<< HEAD
+        debug_assert!(!worker.tls.0.0.is_null(), "TLS must be set correctly for a GC worker before the worker does any work. GC Worker {} has no valid tls.", worker.ordinal);
 
-        #[cfg(feature = "work_packet_stats")]
+       #[cfg(feature = "work_packet_stats")]
         // Start collecting statistics
-=======
-        debug_assert!(!worker.tls.0.0.is_null(), "TLS must be set correctly for a GC worker before the worker does any work. GC Worker {} has no valid tls.", worker.ordinal);
->>>>>>> 0d298137
         let stat = worker
             .stat
             .measure_work(TypeId::of::<Self>(), type_name::<Self>(), mmtk);
