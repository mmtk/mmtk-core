use super::worker::*;
use super::*;
use crate::mmtk::MMTK;
use crate::vm::VMBinding;
use std::any::{type_name, TypeId};

pub trait Work<C: Context>: 'static + Send {
    fn do_work(&mut self, worker: &mut Worker<C>, context: &'static C);
    #[inline]
    fn do_work_with_stat(&mut self, worker: &mut Worker<C>, context: &'static C) {
        let stat = worker
            .stat
<<<<<<< HEAD
            .measure_work(TypeId::of::<Self>(), type_name::<Self>());
        // println!("{} START", type_name::<Self>());
=======
            .measure_work(TypeId::of::<Self>(), type_name::<Self>(), context);
>>>>>>> a8499062
        self.do_work(worker, context);
        // println!("{} END", type_name::<Self>());
        stat.end_of_work(&mut worker.stat);
    }
}

/// A special kind of work that will execute on the coordinator (i.e. controller) thread
///
/// The coordinator thread holds the global monitor lock when executing `CoordinatorWork`s.
/// So, directly adding new work to any buckets will cause dead lock.
/// For this case, use `WorkBucket::add_with_priority_unsync` instead.
pub trait CoordinatorWork<C: Context>: 'static + Send + Work<C> {}

pub trait GCWork<VM: VMBinding>: 'static + Send + Work<MMTK<VM>> {
    fn do_work(&mut self, worker: &mut GCWorker<VM>, mmtk: &'static MMTK<VM>);
}

impl<VM: VMBinding, W: GCWork<VM>> Work<MMTK<VM>> for W {
    #[inline(always)]
    default fn do_work(&mut self, worker: &mut Worker<MMTK<VM>>, mmtk: &'static MMTK<VM>) {
        trace!("GCWork.do_work() {}", std::any::type_name::<W>());
        GCWork::do_work(self, worker, mmtk)
    }
}<|MERGE_RESOLUTION|>--- conflicted
+++ resolved
@@ -10,12 +10,7 @@
     fn do_work_with_stat(&mut self, worker: &mut Worker<C>, context: &'static C) {
         let stat = worker
             .stat
-<<<<<<< HEAD
-            .measure_work(TypeId::of::<Self>(), type_name::<Self>());
-        // println!("{} START", type_name::<Self>());
-=======
             .measure_work(TypeId::of::<Self>(), type_name::<Self>(), context);
->>>>>>> a8499062
         self.do_work(worker, context);
         // println!("{} END", type_name::<Self>());
         stat.end_of_work(&mut worker.stat);
