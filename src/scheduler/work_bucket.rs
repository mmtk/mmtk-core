use super::worker_monitor::WorkerMonitor;
use super::*;
use crate::vm::VMBinding;
use crossbeam::deque::{Injector, Steal, Worker};
use enum_map::Enum;
use std::sync::atomic::{AtomicBool, Ordering};
use std::sync::{Arc, Mutex};

<<<<<<< HEAD
pub struct BucketQueue<VM: VMBinding> {
    // queue: Injector<Box<dyn GCWork<VM>>>,
    queue: std::sync::RwLock<Injector<Box<dyn GCWork<VM>>>>,
=======
pub(super) struct BucketQueue<VM: VMBinding> {
    queue: Injector<Box<dyn GCWork<VM>>>,
>>>>>>> 6eb1328b
}

impl<VM: VMBinding> BucketQueue<VM> {
    fn new() -> Self {
        Self {
            queue: std::sync::RwLock::new(Injector::new()),
        }
    }

    fn is_empty(&self) -> bool {
        self.queue.read().unwrap().is_empty()
    }

    fn steal_batch_and_pop(
        &self,
        dest: &Worker<Box<dyn GCWork<VM>>>,
    ) -> Steal<Box<dyn GCWork<VM>>> {
        self.queue.read().unwrap().steal_batch_and_pop(dest)
    }

    fn push(&self, w: Box<dyn GCWork<VM>>) {
        self.queue.read().unwrap().push(w);
    }

    fn push_all(&self, ws: Vec<Box<dyn GCWork<VM>>>) {
        for w in ws {
            self.queue.read().unwrap().push(w);
        }
    }
}

use std::fmt;
impl<VM: VMBinding> fmt::Debug for BucketQueue<VM> {
    fn fmt(&self, f: &mut fmt::Formatter<'_>) -> fmt::Result {
        let mut items = Vec::new();

        {
            let queue = self.queue.write().unwrap();
            // Drain queue by stealing until empty
            loop {
                match queue.steal() {
                    crossbeam::deque::Steal::Success(work) => {
                        items.push(work);
                    }
                    crossbeam::deque::Steal::Retry => continue,
                    crossbeam::deque::Steal::Empty => break,
                }
            }
        }

        // Format collected items (just type names or Debug, depending on GCWork)
        let debug_items: Vec<String> = items
            .iter()
            .map(|i| i.get_type_name().to_string()) // placeholder since GCWork isn’t Debug
            .collect();

        // Push items back into the queue
        {
            let queue = self.queue.write().unwrap();
            for work in items {
                queue.push(work);
            }
        }

        f.debug_struct("BucketQueue")
            .field("queue", &debug_items)
            .finish()
    }

    /// Dump all the packets in this queue for debugging purpose.
    /// This function may dump items from the queue temporarily, thus should only be called when it is safe to do so
    /// (e.g. when the execution has failed already and the system is going to panic).
    pub fn debug_dump_packets(&self) -> Vec<String> {
        let mut items = Vec::new();

        {
            // Drain queue by stealing until empty
            loop {
                match self.queue.steal() {
                    crossbeam::deque::Steal::Success(work) => {
                        items.push(work);
                    }
                    crossbeam::deque::Steal::Retry => continue,
                    crossbeam::deque::Steal::Empty => break,
                }
            }
        }

        // Format collected items (just type names or Debug, depending on GCWork)
        let debug_items: Vec<String> = items
            .iter()
            .map(|i| i.get_type_name().to_string()) // placeholder since GCWork isn’t Debug
            .collect();

        // Push items back into the queue
        {
            for work in items {
                self.queue.push(work);
            }
        }

        debug_items
    }
}

pub type BucketOpenCondition<VM> = Box<dyn (Fn(&GCWorkScheduler<VM>) -> bool) + Send>;

pub struct WorkBucket<VM: VMBinding> {
<<<<<<< HEAD
    // Whether this bucket has been opened.
    open: AtomicBool,
    pub stage: WorkBucketStage,
    pub queue: BucketQueue<VM>,
    pub prioritized_queue: Option<BucketQueue<VM>>,
=======
    /// Whether this bucket has been opened. Work from an open bucket can be fetched by workers.
    open: AtomicBool,
    /// Whether this bucket is enabled.
    /// A disabled work bucket will behave as if it does not exist in terms of scheduling,
    /// except that users can add work to a disabled bucket, and enable it later to allow those
    /// work to be scheduled.
    enabled: AtomicBool,
    /// The stage name of this bucket.
    stage: WorkBucketStage,
    queue: BucketQueue<VM>,
    prioritized_queue: Option<BucketQueue<VM>>,
>>>>>>> 6eb1328b
    monitor: Arc<WorkerMonitor>,
    /// The open condition for a bucket. If this is `Some`, the bucket will be open
    /// when the condition is met. If this is `None`, the bucket needs to be open manually.
    can_open: Option<BucketOpenCondition<VM>>,
    /// After this bucket is open and all pending work packets (including the packets in this
    /// bucket) are drained, this work packet, if exists, will be added to this bucket.  When this
    /// happens, it will prevent opening subsequent work packets.
    ///
    /// The sentinel work packet may set another work packet as the new sentinel which will be
    /// added to this bucket again after all pending work packets are drained.  This may happend
    /// again and again, causing the GC to stay at the same stage and drain work packets in a loop.
    ///
    /// This is useful for handling weak references that may expand the transitive closure
    /// recursively, such as ephemerons and Java-style SoftReference and finalizers.  Sentinels
    /// can be used repeatedly to discover and process more such objects.
    sentinel: Mutex<Option<Box<dyn GCWork<VM>>>>,

    // A disabled work bucket will behave as if it does not exist in terms of scheduling,
    // except that users can add work to a disabled bucket, and enable it later to allow those
    // work to be scheduled.
    disable: AtomicBool,
}

impl<VM: VMBinding> WorkBucket<VM> {
<<<<<<< HEAD
    pub(crate) fn new(stage: WorkBucketStage, open: bool, monitor: Arc<WorkerMonitor>) -> Self {
        Self {
            open: AtomicBool::new(open),
=======
    pub(crate) fn new(stage: WorkBucketStage, monitor: Arc<WorkerMonitor>) -> Self {
        Self {
            open: AtomicBool::new(stage.is_open_by_default()),
            enabled: AtomicBool::new(stage.is_enabled_by_default()),
>>>>>>> 6eb1328b
            stage,
            queue: BucketQueue::new(),
            prioritized_queue: None,
            monitor,
            can_open: None,
            sentinel: Mutex::new(None),
            disable: AtomicBool::new(false),
        }
    }

<<<<<<< HEAD
    pub fn set_as_enabled(&self) {
        self.disable.store(false, Ordering::SeqCst)
    }

    pub fn set_as_disabled(&self) {
        self.disable.store(true, Ordering::SeqCst)
    }

    pub fn is_disabled(&self) -> bool {
        self.disable.load(Ordering::Relaxed)
=======
    pub fn set_enabled(&self, enabled: bool) {
        self.enabled.store(enabled, Ordering::SeqCst)
    }

    pub fn is_enabled(&self) -> bool {
        self.enabled.load(Ordering::Relaxed)
>>>>>>> 6eb1328b
    }

    pub fn enable_prioritized_queue(&mut self) {
        self.prioritized_queue = Some(BucketQueue::new());
    }

<<<<<<< HEAD
    pub fn replace_queue(
        &self,
        new_queue: Injector<Box<dyn GCWork<VM>>>,
    ) -> Injector<Box<dyn GCWork<VM>>> {
        let mut queue = self.queue.queue.write().unwrap();
        std::mem::replace::<Injector<Box<dyn GCWork<VM>>>>(&mut queue, new_queue)
    }

    pub fn replace_queue_prioritized(
        &self,
        new_queue: Injector<Box<dyn GCWork<VM>>>,
    ) -> Injector<Box<dyn GCWork<VM>>> {
        let mut queue = self
            .prioritized_queue
            .as_ref()
            .unwrap()
            .queue
            .write()
            .unwrap();
        std::mem::replace::<Injector<Box<dyn GCWork<VM>>>>(&mut queue, new_queue)
    }

    fn notify_one_worker(&self) {
        // If the bucket is not activated, don't notify anyone.
        if !self.is_open() {
=======
    fn notify_one_worker(&self) {
        // If the bucket is not open, don't notify anyone.
        if !self.is_open() || !self.is_enabled() {
>>>>>>> 6eb1328b
            return;
        }
        // Notify one if there're any parked workers.
        self.monitor.notify_work_available(false);
    }

    pub fn notify_all_workers(&self) {
<<<<<<< HEAD
        // If the bucket is not activated, don't notify anyone.
        if !self.is_open() {
=======
        // If the bucket is not open, don't notify anyone.
        if !self.is_open() || !self.is_enabled() {
>>>>>>> 6eb1328b
            return;
        }
        // Notify all if there're any parked workers.
        self.monitor.notify_work_available(true);
    }

    pub fn is_open(&self) -> bool {
        self.open.load(Ordering::SeqCst)
    }

<<<<<<< HEAD
    /// Enable the bucket
=======
    /// Open the bucket
>>>>>>> 6eb1328b
    pub fn open(&self) {
        self.open.store(true, Ordering::SeqCst);
    }

    /// Test if the bucket is drained
    pub fn is_empty(&self) -> bool {
        self.queue.is_empty()
            && self
                .prioritized_queue
                .as_ref()
                .map(|q| q.is_empty())
                .unwrap_or(true)
    }

    pub fn is_drained(&self) -> bool {
<<<<<<< HEAD
        self.is_disabled() || (self.is_open() && self.is_empty())
    }

    /// Disable the bucket
    pub fn close(&self) {
        debug_assert!(self.queue.is_empty(), "Bucket {:?} not drained before close", self.stage);
=======
        !self.is_enabled() || (self.is_open() && self.is_empty())
    }

    /// Close the bucket
    pub fn close(&self) {
        debug_assert!(
            self.queue.is_empty(),
            "Bucket {:?} not drained before close",
            self.stage
        );
>>>>>>> 6eb1328b
        self.open.store(false, Ordering::Relaxed);
    }

    /// Add a work packet to this bucket
    /// Panic if this bucket cannot receive prioritized packets.
    pub fn add_prioritized(&self, work: Box<dyn GCWork<VM>>) {
        self.prioritized_queue.as_ref().unwrap().push(work);
        self.notify_one_worker();
    }

    /// Add a work packet to this bucket
    pub fn add<W: GCWork<VM>>(&self, work: W) {
        self.queue.push(Box::new(work));
        self.notify_one_worker();
    }

    /// Add a work packet to this bucket
    pub fn add_boxed(&self, work: Box<dyn GCWork<VM>>) {
        self.queue.push(work);
        self.notify_one_worker();
    }

    /// Add a work packet to this bucket, but do not notify any workers.
    /// This is useful when the current thread is holding the mutex of `WorkerMonitor` which is
    /// used for notifying workers.  This usually happens if the current thread is the last worker
    /// parked.
    pub(crate) fn add_no_notify<W: GCWork<VM>>(&self, work: W) {
        self.queue.push(Box::new(work));
    }

    /// Like [`WorkBucket::add_no_notify`], but the work is boxed.
    pub(crate) fn add_boxed_no_notify(&self, work: Box<dyn GCWork<VM>>) {
        self.queue.push(work);
    }

    /// Add multiple packets with a higher priority.
    /// Panic if this bucket cannot receive prioritized packets.
    pub fn bulk_add_prioritized(&self, work_vec: Vec<Box<dyn GCWork<VM>>>) {
        self.prioritized_queue.as_ref().unwrap().push_all(work_vec);
<<<<<<< HEAD
        if self.is_open() {
            self.notify_all_workers();
        }
=======
        self.notify_all_workers();
>>>>>>> 6eb1328b
    }

    /// Add multiple packets
    pub fn bulk_add(&self, work_vec: Vec<Box<dyn GCWork<VM>>>) {
        if work_vec.is_empty() {
            return;
        }
        self.queue.push_all(work_vec);
<<<<<<< HEAD
        if self.is_open() {
            self.notify_all_workers();
        }
=======
        self.notify_all_workers();
>>>>>>> 6eb1328b
    }

    /// Get a work packet from this bucket
    pub fn poll(&self, worker: &Worker<Box<dyn GCWork<VM>>>) -> Steal<Box<dyn GCWork<VM>>> {
<<<<<<< HEAD
        if self.is_disabled() || !self.is_open() || self.is_empty() {
=======
        if !self.is_enabled() || !self.is_open() || self.is_empty() {
>>>>>>> 6eb1328b
            return Steal::Empty;
        }
        if let Some(prioritized_queue) = self.prioritized_queue.as_ref() {
            prioritized_queue
                .steal_batch_and_pop(worker)
                .or_else(|| self.queue.steal_batch_and_pop(worker))
        } else {
            self.queue.steal_batch_and_pop(worker)
        }
    }

    pub fn set_open_condition(
        &mut self,
        pred: impl Fn(&GCWorkScheduler<VM>) -> bool + Send + 'static,
    ) {
        self.can_open = Some(Box::new(pred));
    }

    pub fn set_sentinel(&self, new_sentinel: Box<dyn GCWork<VM>>) {
        let mut sentinel = self.sentinel.lock().unwrap();
        *sentinel = Some(new_sentinel);
    }

    pub fn has_sentinel(&self) -> bool {
        let sentinel = self.sentinel.lock().unwrap();
        sentinel.is_some()
    }

    pub fn update(&self, scheduler: &GCWorkScheduler<VM>) -> bool {
        if let Some(can_open) = self.can_open.as_ref() {
            if !self.is_open() && can_open(scheduler) {
                debug!("Opening work bucket: {:?}", self.stage);
                self.open();
                return true;
            }
        }
        false
    }

    pub fn maybe_schedule_sentinel(&self) -> bool {
        debug_assert!(
            self.is_open(),
            "Attempted to schedule sentinel work while bucket is not open"
        );
        let maybe_sentinel = {
            let mut sentinel = self.sentinel.lock().unwrap();
            sentinel.take()
        };
        if let Some(work) = maybe_sentinel {
            // We don't need to notify other workers because this function is called by the last
            // parked worker.  After this function returns, the caller will notify workers because
            // more work packets become available.
            self.add_boxed_no_notify(work);
            true
        } else {
            false
        }
    }

    pub(super) fn get_queue(&self) -> &BucketQueue<VM> {
        &self.queue
    }

    pub(super) fn get_stage(&self) -> WorkBucketStage {
        self.stage
    }
}

/// This enum defines all the work bucket types. The scheduler
/// will instantiate a work bucket for each stage defined here.
#[derive(Debug, Enum, Copy, Clone, Eq, PartialEq)]
pub enum WorkBucketStage {
    /// This bucket is always open.
    Unconstrained,
<<<<<<< HEAD
=======
    /// This bucket is intended for concurrent work. Though some concurrent work may be put and executed in the unconstrained bucket,
    /// work in the unconstrained bucket will always be consumed during STW. Users can disable this bucket
    /// and cache some concurrent work during STW, and only enable this bucket and allow concurrent execution once a STW is done.
>>>>>>> 6eb1328b
    Concurrent,
    /// Preparation work.  Plans, spaces, GC workers, mutators, etc. should be prepared for GC at
    /// this stage.
    Prepare,
    /// Clear the VO bit metadata.  Mainly used by ImmixSpace.
    #[cfg(feature = "vo_bit")]
    ClearVOBits,
    /// Compute the transtive closure starting from transitively pinning (TP) roots following only strong references.
    /// No objects in this closure are allow to move.
    TPinningClosure,
    /// Trace (non-transitively) pinning roots. Objects pointed by those roots must not move, but their children may. To ensure correctness, these must be processed after TPinningClosure
    PinningRootsTrace,
    /// Compute the transtive closure following only strong references.
    Closure,
    /// Handle Java-style soft references, and potentially expand the transitive closure.
    SoftRefClosure,
    /// Handle Java-style weak references.
    WeakRefClosure,
    /// Resurrect Java-style finalizable objects, and potentially expand the transitive closure.
    FinalRefClosure,
    /// Handle Java-style phantom references.
    PhantomRefClosure,
    /// Let the VM handle VM-specific weak data structures, including weak references, weak
    /// collections, table of finalizable objects, ephemerons, etc.  Potentially expand the
    /// transitive closure.
    ///
    /// NOTE: This stage is intended to replace the Java-specific weak reference handling stages
    /// above.
    VMRefClosure,
    /// Compute the forwarding addresses of objects (mark-compact-only).
    CalculateForwarding,
    /// Scan roots again to initiate another transitive closure to update roots and reference
    /// after computing the forwarding addresses (mark-compact-only).
    SecondRoots,
    /// Update Java-style weak references after computing forwarding addresses (mark-compact-only).
    ///
    /// NOTE: This stage should be updated to adapt to the VM-side reference handling.  It shall
    /// be kept after removing `{Soft,Weak,Final,Phantom}RefClosure`.
    RefForwarding,
    /// Update the list of Java-style finalization cadidates and finalizable objects after
    /// computing forwarding addresses (mark-compact-only).
    FinalizableForwarding,
    /// Let the VM handle the forwarding of reference fields in any VM-specific weak data
    /// structures, including weak references, weak collections, table of finalizable objects,
    /// ephemerons, etc., after computing forwarding addresses (mark-compact-only).
    ///
    /// NOTE: This stage is intended to replace Java-specific forwarding phases above.
    VMRefForwarding,
    /// Compact objects (mark-compact-only).
    Compact,
    /// Work packets that should be done just before GC shall go here.  This includes releasing
    /// resources and setting states in plans, spaces, GC workers, mutators, etc.
    Release,
    /// Resume mutators and end GC.
    Final,
}

impl WorkBucketStage {
<<<<<<< HEAD
    /// The first stop-the-world bucket.
    pub fn first_stw_stage() -> Self {
        WorkBucketStage::Prepare
    }

    pub fn is_stw(&self) -> bool {
        !self.is_concurrent()
    }

    pub fn is_concurrent(&self) -> bool {
        matches!(self, WorkBucketStage::Unconstrained | WorkBucketStage::Concurrent)
=======
    /// The first stop-the-world stage. This stage has no open condition, and will be opened manually
    /// once all the mutators threads are stopped.
    pub const FIRST_STW_STAGE: Self = WorkBucketStage::Prepare;

    /// Is this the first stop-the-world stage? See [`Self::FIRST_STW_STAGE`].
    pub const fn is_first_stw_stage(&self) -> bool {
        matches!(self, &WorkBucketStage::FIRST_STW_STAGE)
    }

    /// Is this stage always open?
    pub const fn is_always_open(&self) -> bool {
        matches!(self, WorkBucketStage::Unconstrained)
    }

    /// Is this stage open by default?
    pub const fn is_open_by_default(&self) -> bool {
        matches!(
            self,
            WorkBucketStage::Unconstrained | WorkBucketStage::Concurrent
        )
    }

    /// Is this stage enabled by default?
    pub const fn is_enabled_by_default(&self) -> bool {
        !matches!(self, WorkBucketStage::Concurrent)
    }

    /// Is this stage sequentially opened? All the stop-the-world stages, except the first one, are sequentially opened.
    pub const fn is_sequentially_opened(&self) -> bool {
        self.is_stw() && !self.is_first_stw_stage()
    }

    /// Is this stage a stop-the-world stage?
    pub const fn is_stw(&self) -> bool {
        !self.is_concurrent()
    }

    /// Is this stage concurrent (which may be executed during mutator time)?
    pub const fn is_concurrent(&self) -> bool {
        matches!(
            self,
            WorkBucketStage::Unconstrained | WorkBucketStage::Concurrent
        )
>>>>>>> 6eb1328b
    }
}<|MERGE_RESOLUTION|>--- conflicted
+++ resolved
@@ -6,81 +6,36 @@
 use std::sync::atomic::{AtomicBool, Ordering};
 use std::sync::{Arc, Mutex};
 
-<<<<<<< HEAD
-pub struct BucketQueue<VM: VMBinding> {
-    // queue: Injector<Box<dyn GCWork<VM>>>,
-    queue: std::sync::RwLock<Injector<Box<dyn GCWork<VM>>>>,
-=======
 pub(super) struct BucketQueue<VM: VMBinding> {
     queue: Injector<Box<dyn GCWork<VM>>>,
->>>>>>> 6eb1328b
 }
 
 impl<VM: VMBinding> BucketQueue<VM> {
     fn new() -> Self {
         Self {
-            queue: std::sync::RwLock::new(Injector::new()),
+            queue: Injector::new(),
         }
     }
 
     fn is_empty(&self) -> bool {
-        self.queue.read().unwrap().is_empty()
+        self.queue.is_empty()
     }
 
     fn steal_batch_and_pop(
         &self,
         dest: &Worker<Box<dyn GCWork<VM>>>,
     ) -> Steal<Box<dyn GCWork<VM>>> {
-        self.queue.read().unwrap().steal_batch_and_pop(dest)
+        self.queue.steal_batch_and_pop(dest)
     }
 
     fn push(&self, w: Box<dyn GCWork<VM>>) {
-        self.queue.read().unwrap().push(w);
+        self.queue.push(w);
     }
 
     fn push_all(&self, ws: Vec<Box<dyn GCWork<VM>>>) {
         for w in ws {
-            self.queue.read().unwrap().push(w);
-        }
-    }
-}
-
-use std::fmt;
-impl<VM: VMBinding> fmt::Debug for BucketQueue<VM> {
-    fn fmt(&self, f: &mut fmt::Formatter<'_>) -> fmt::Result {
-        let mut items = Vec::new();
-
-        {
-            let queue = self.queue.write().unwrap();
-            // Drain queue by stealing until empty
-            loop {
-                match queue.steal() {
-                    crossbeam::deque::Steal::Success(work) => {
-                        items.push(work);
-                    }
-                    crossbeam::deque::Steal::Retry => continue,
-                    crossbeam::deque::Steal::Empty => break,
-                }
-            }
-        }
-
-        // Format collected items (just type names or Debug, depending on GCWork)
-        let debug_items: Vec<String> = items
-            .iter()
-            .map(|i| i.get_type_name().to_string()) // placeholder since GCWork isn’t Debug
-            .collect();
-
-        // Push items back into the queue
-        {
-            let queue = self.queue.write().unwrap();
-            for work in items {
-                queue.push(work);
-            }
-        }
-
-        f.debug_struct("BucketQueue")
-            .field("queue", &debug_items)
-            .finish()
+            self.queue.push(w);
+        }
     }
 
     /// Dump all the packets in this queue for debugging purpose.
@@ -122,13 +77,6 @@
 pub type BucketOpenCondition<VM> = Box<dyn (Fn(&GCWorkScheduler<VM>) -> bool) + Send>;
 
 pub struct WorkBucket<VM: VMBinding> {
-<<<<<<< HEAD
-    // Whether this bucket has been opened.
-    open: AtomicBool,
-    pub stage: WorkBucketStage,
-    pub queue: BucketQueue<VM>,
-    pub prioritized_queue: Option<BucketQueue<VM>>,
-=======
     /// Whether this bucket has been opened. Work from an open bucket can be fetched by workers.
     open: AtomicBool,
     /// Whether this bucket is enabled.
@@ -140,7 +88,6 @@
     stage: WorkBucketStage,
     queue: BucketQueue<VM>,
     prioritized_queue: Option<BucketQueue<VM>>,
->>>>>>> 6eb1328b
     monitor: Arc<WorkerMonitor>,
     /// The open condition for a bucket. If this is `Some`, the bucket will be open
     /// when the condition is met. If this is `None`, the bucket needs to be open manually.
@@ -157,90 +104,37 @@
     /// recursively, such as ephemerons and Java-style SoftReference and finalizers.  Sentinels
     /// can be used repeatedly to discover and process more such objects.
     sentinel: Mutex<Option<Box<dyn GCWork<VM>>>>,
-
-    // A disabled work bucket will behave as if it does not exist in terms of scheduling,
-    // except that users can add work to a disabled bucket, and enable it later to allow those
-    // work to be scheduled.
-    disable: AtomicBool,
 }
 
 impl<VM: VMBinding> WorkBucket<VM> {
-<<<<<<< HEAD
-    pub(crate) fn new(stage: WorkBucketStage, open: bool, monitor: Arc<WorkerMonitor>) -> Self {
-        Self {
-            open: AtomicBool::new(open),
-=======
     pub(crate) fn new(stage: WorkBucketStage, monitor: Arc<WorkerMonitor>) -> Self {
         Self {
             open: AtomicBool::new(stage.is_open_by_default()),
             enabled: AtomicBool::new(stage.is_enabled_by_default()),
->>>>>>> 6eb1328b
             stage,
             queue: BucketQueue::new(),
             prioritized_queue: None,
             monitor,
             can_open: None,
             sentinel: Mutex::new(None),
-            disable: AtomicBool::new(false),
-        }
-    }
-
-<<<<<<< HEAD
-    pub fn set_as_enabled(&self) {
-        self.disable.store(false, Ordering::SeqCst)
-    }
-
-    pub fn set_as_disabled(&self) {
-        self.disable.store(true, Ordering::SeqCst)
-    }
-
-    pub fn is_disabled(&self) -> bool {
-        self.disable.load(Ordering::Relaxed)
-=======
+        }
+    }
+
     pub fn set_enabled(&self, enabled: bool) {
         self.enabled.store(enabled, Ordering::SeqCst)
     }
 
     pub fn is_enabled(&self) -> bool {
         self.enabled.load(Ordering::Relaxed)
->>>>>>> 6eb1328b
     }
 
     pub fn enable_prioritized_queue(&mut self) {
         self.prioritized_queue = Some(BucketQueue::new());
     }
 
-<<<<<<< HEAD
-    pub fn replace_queue(
-        &self,
-        new_queue: Injector<Box<dyn GCWork<VM>>>,
-    ) -> Injector<Box<dyn GCWork<VM>>> {
-        let mut queue = self.queue.queue.write().unwrap();
-        std::mem::replace::<Injector<Box<dyn GCWork<VM>>>>(&mut queue, new_queue)
-    }
-
-    pub fn replace_queue_prioritized(
-        &self,
-        new_queue: Injector<Box<dyn GCWork<VM>>>,
-    ) -> Injector<Box<dyn GCWork<VM>>> {
-        let mut queue = self
-            .prioritized_queue
-            .as_ref()
-            .unwrap()
-            .queue
-            .write()
-            .unwrap();
-        std::mem::replace::<Injector<Box<dyn GCWork<VM>>>>(&mut queue, new_queue)
-    }
-
-    fn notify_one_worker(&self) {
-        // If the bucket is not activated, don't notify anyone.
-        if !self.is_open() {
-=======
     fn notify_one_worker(&self) {
         // If the bucket is not open, don't notify anyone.
         if !self.is_open() || !self.is_enabled() {
->>>>>>> 6eb1328b
             return;
         }
         // Notify one if there're any parked workers.
@@ -248,13 +142,8 @@
     }
 
     pub fn notify_all_workers(&self) {
-<<<<<<< HEAD
-        // If the bucket is not activated, don't notify anyone.
-        if !self.is_open() {
-=======
         // If the bucket is not open, don't notify anyone.
         if !self.is_open() || !self.is_enabled() {
->>>>>>> 6eb1328b
             return;
         }
         // Notify all if there're any parked workers.
@@ -265,11 +154,7 @@
         self.open.load(Ordering::SeqCst)
     }
 
-<<<<<<< HEAD
-    /// Enable the bucket
-=======
     /// Open the bucket
->>>>>>> 6eb1328b
     pub fn open(&self) {
         self.open.store(true, Ordering::SeqCst);
     }
@@ -285,14 +170,6 @@
     }
 
     pub fn is_drained(&self) -> bool {
-<<<<<<< HEAD
-        self.is_disabled() || (self.is_open() && self.is_empty())
-    }
-
-    /// Disable the bucket
-    pub fn close(&self) {
-        debug_assert!(self.queue.is_empty(), "Bucket {:?} not drained before close", self.stage);
-=======
         !self.is_enabled() || (self.is_open() && self.is_empty())
     }
 
@@ -303,7 +180,6 @@
             "Bucket {:?} not drained before close",
             self.stage
         );
->>>>>>> 6eb1328b
         self.open.store(false, Ordering::Relaxed);
     }
 
@@ -343,13 +219,7 @@
     /// Panic if this bucket cannot receive prioritized packets.
     pub fn bulk_add_prioritized(&self, work_vec: Vec<Box<dyn GCWork<VM>>>) {
         self.prioritized_queue.as_ref().unwrap().push_all(work_vec);
-<<<<<<< HEAD
-        if self.is_open() {
-            self.notify_all_workers();
-        }
-=======
         self.notify_all_workers();
->>>>>>> 6eb1328b
     }
 
     /// Add multiple packets
@@ -358,22 +228,12 @@
             return;
         }
         self.queue.push_all(work_vec);
-<<<<<<< HEAD
-        if self.is_open() {
-            self.notify_all_workers();
-        }
-=======
         self.notify_all_workers();
->>>>>>> 6eb1328b
     }
 
     /// Get a work packet from this bucket
     pub fn poll(&self, worker: &Worker<Box<dyn GCWork<VM>>>) -> Steal<Box<dyn GCWork<VM>>> {
-<<<<<<< HEAD
-        if self.is_disabled() || !self.is_open() || self.is_empty() {
-=======
         if !self.is_enabled() || !self.is_open() || self.is_empty() {
->>>>>>> 6eb1328b
             return Steal::Empty;
         }
         if let Some(prioritized_queue) = self.prioritized_queue.as_ref() {
@@ -448,12 +308,9 @@
 pub enum WorkBucketStage {
     /// This bucket is always open.
     Unconstrained,
-<<<<<<< HEAD
-=======
     /// This bucket is intended for concurrent work. Though some concurrent work may be put and executed in the unconstrained bucket,
     /// work in the unconstrained bucket will always be consumed during STW. Users can disable this bucket
     /// and cache some concurrent work during STW, and only enable this bucket and allow concurrent execution once a STW is done.
->>>>>>> 6eb1328b
     Concurrent,
     /// Preparation work.  Plans, spaces, GC workers, mutators, etc. should be prepared for GC at
     /// this stage.
@@ -512,19 +369,6 @@
 }
 
 impl WorkBucketStage {
-<<<<<<< HEAD
-    /// The first stop-the-world bucket.
-    pub fn first_stw_stage() -> Self {
-        WorkBucketStage::Prepare
-    }
-
-    pub fn is_stw(&self) -> bool {
-        !self.is_concurrent()
-    }
-
-    pub fn is_concurrent(&self) -> bool {
-        matches!(self, WorkBucketStage::Unconstrained | WorkBucketStage::Concurrent)
-=======
     /// The first stop-the-world stage. This stage has no open condition, and will be opened manually
     /// once all the mutators threads are stopped.
     pub const FIRST_STW_STAGE: Self = WorkBucketStage::Prepare;
@@ -568,6 +412,5 @@
             self,
             WorkBucketStage::Unconstrained | WorkBucketStage::Concurrent
         )
->>>>>>> 6eb1328b
     }
 }