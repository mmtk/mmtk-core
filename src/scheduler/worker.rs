use super::stat::WorkerLocalStat;
use super::work_bucket::*;
use super::*;
use crate::mmtk::MMTK;
use crate::util::copy::GCWorkerCopyContext;
use crate::util::opaque_pointer::*;
use crate::vm::{Collection, GCThreadContext, VMBinding};
use atomic_refcell::{AtomicRef, AtomicRefCell, AtomicRefMut};
use crossbeam::deque::{self, Stealer};
use crossbeam::queue::ArrayQueue;
use std::sync::atomic::{AtomicUsize, Ordering};
use std::sync::mpsc::Sender;
use std::sync::{Arc, Mutex};

/// Represents the ID of a GC worker thread.
pub type ThreadId = usize;

/// The part shared between a GCWorker and the scheduler.
/// This structure is used for communication, e.g. adding new work packets.
pub struct GCWorkerShared<VM: VMBinding> {
    /// Worker-local statistics data.
    stat: AtomicRefCell<WorkerLocalStat<VM>>,
    /// A queue of GCWork that can only be processed by the owned thread.
    ///
    /// Note: Currently, designated work cannot be added from the GC controller thread, or
    /// there will be synchronization problems.  If it is necessary to do so, we need to
    /// update the code in `GCWorkScheduler::poll_slow` for proper synchornization.
    pub designated_work: ArrayQueue<Box<dyn GCWork<VM>>>,
    /// Handle for stealing packets from the current worker
    pub stealer: Option<Stealer<Box<dyn GCWork<VM>>>>,
}

impl<VM: VMBinding> GCWorkerShared<VM> {
    pub fn new(stealer: Option<Stealer<Box<dyn GCWork<VM>>>>) -> Self {
        Self {
            stat: Default::default(),
            designated_work: ArrayQueue::new(16),
            stealer,
        }
    }
}

/// A GC worker.  This part is privately owned by a worker thread.
/// The GC controller also has an embedded `GCWorker` because it may also execute work packets.
pub struct GCWorker<VM: VMBinding> {
    /// The VM-specific thread-local state of the GC thread.
    pub tls: VMWorkerThread,
<<<<<<< HEAD
    /// The ordinal of the worker, numbered from 0 to the number of workers minus one.
    /// 0 if it is the embedded worker of the GC controller thread.
    pub ordinal: ThreadId,
=======
    /// The ordinal of the worker, numbered from 0 to the number of workers minus one. The ordinal
    /// is usize::MAX if it is the embedded worker of the GC controller thread.
    pub ordinal: usize,
>>>>>>> f9f6aec0
    /// The reference to the scheduler.
    scheduler: Arc<GCWorkScheduler<VM>>,
    /// The copy context, used to implement copying GC.
    copy: GCWorkerCopyContext<VM>,
    /// The sending end of the channel to send message to the controller thread.
    pub sender: Sender<CoordinatorMessage<VM>>,
    /// The reference to the MMTk instance.
    pub mmtk: &'static MMTK<VM>,
    /// True if this struct is the embedded GCWorker of the controller thread.
    /// False if this struct belongs to a standalone GCWorker thread.
    is_coordinator: bool,
    /// Reference to the shared part of the GC worker.  It is used for synchronization.
    pub shared: Arc<GCWorkerShared<VM>>,
    /// Local work packet queue.
    pub local_work_buffer: deque::Worker<Box<dyn GCWork<VM>>>,
}

unsafe impl<VM: VMBinding> Sync for GCWorkerShared<VM> {}
unsafe impl<VM: VMBinding> Send for GCWorkerShared<VM> {}

// Error message for borrowing `GCWorkerShared::stat`.
const STAT_BORROWED_MSG: &str = "GCWorkerShared.stat is already borrowed.  This may happen if \
    the mutator calls harness_begin or harness_end while the GC is running.";

impl<VM: VMBinding> GCWorkerShared<VM> {
    pub fn borrow_stat(&self) -> AtomicRef<WorkerLocalStat<VM>> {
        self.stat.try_borrow().expect(STAT_BORROWED_MSG)
    }

    pub fn borrow_stat_mut(&self) -> AtomicRefMut<WorkerLocalStat<VM>> {
        self.stat.try_borrow_mut().expect(STAT_BORROWED_MSG)
    }
}

impl<VM: VMBinding> GCWorker<VM> {
    pub fn new(
        mmtk: &'static MMTK<VM>,
        ordinal: ThreadId,
        scheduler: Arc<GCWorkScheduler<VM>>,
        is_coordinator: bool,
        sender: Sender<CoordinatorMessage<VM>>,
        shared: Arc<GCWorkerShared<VM>>,
        local_work_buffer: deque::Worker<Box<dyn GCWork<VM>>>,
    ) -> Self {
        Self {
            tls: VMWorkerThread(VMThread::UNINITIALIZED),
            ordinal,
            // We will set this later
            copy: GCWorkerCopyContext::new_non_copy(),
            sender,
            scheduler,
            mmtk,
            is_coordinator,
            shared,
            local_work_buffer,
        }
    }

    const LOCALLY_CACHED_WORK_PACKETS: usize = 16;

    /// Add a work packet to the work queue and mark it with a higher priority.
    /// If the bucket is activated, the packet will be pushed to the local queue, otherwise it will be
    /// pushed to the global bucket with a higher priority.
    #[inline]
    pub fn add_work_prioritized(&mut self, bucket: WorkBucketStage, work: impl GCWork<VM>) {
        if !self.scheduler().work_buckets[bucket].is_activated()
            || self.local_work_buffer.len() >= Self::LOCALLY_CACHED_WORK_PACKETS
        {
            self.scheduler.work_buckets[bucket].add_prioritized(Box::new(work));
            return;
        }
        self.local_work_buffer.push(Box::new(work));
    }

    /// Add a work packet to the work queue.
    /// If the bucket is activated, the packet will be pushed to the local queue, otherwise it will be
    /// pushed to the global bucket.
    #[inline]
    pub fn add_work(&mut self, bucket: WorkBucketStage, work: impl GCWork<VM>) {
        if !self.scheduler().work_buckets[bucket].is_activated()
            || self.local_work_buffer.len() >= Self::LOCALLY_CACHED_WORK_PACKETS
        {
            self.scheduler.work_buckets[bucket].add(work);
            return;
        }
        self.local_work_buffer.push(Box::new(work));
    }

    pub fn is_coordinator(&self) -> bool {
        self.is_coordinator
    }

    pub fn scheduler(&self) -> &GCWorkScheduler<VM> {
        &self.scheduler
    }

    pub fn get_copy_context_mut(&mut self) -> &mut GCWorkerCopyContext<VM> {
        &mut self.copy
    }

    pub fn do_work(&'static mut self, mut work: impl GCWork<VM>) {
        work.do_work(self, self.mmtk);
    }

    /// Poll a ready-to-execute work packet in the following order:
    ///
    /// 1. Any packet that should be processed only by this worker.
    /// 2. Poll from the local work queue.
    /// 3. Poll from activated global work-buckets
    /// 4. Steal from other workers
    fn poll(&self) -> Box<dyn GCWork<VM>> {
        self.shared
            .designated_work
            .pop()
            .or_else(|| self.local_work_buffer.pop())
            .unwrap_or_else(|| self.scheduler().poll(self))
    }

    pub fn do_boxed_work(&'static mut self, mut work: Box<dyn GCWork<VM>>) {
        work.do_work(self, self.mmtk);
    }

    /// Entry of the worker thread. Resolve thread affinity, if it has been specified by the user.
    /// Each worker will keep polling and executing work packets in a loop.
    pub fn run(&mut self, tls: VMWorkerThread, mmtk: &'static MMTK<VM>) {
        self.scheduler.resolve_affinity(self.ordinal);
        self.tls = tls;
        self.copy = crate::plan::create_gc_worker_context(tls, mmtk);
        loop {
            let mut work = self.poll();
            work.do_work_with_stat(self, mmtk);
        }
    }
}

/// A worker group to manage all the GC workers (except the coordinator worker).
pub struct WorkerGroup<VM: VMBinding> {
    /// Shared worker data
    pub workers_shared: Vec<Arc<GCWorkerShared<VM>>>,
    parked_workers: AtomicUsize,
    unspawned_local_work_queues: Mutex<Vec<deque::Worker<Box<dyn GCWork<VM>>>>>,
}

impl<VM: VMBinding> WorkerGroup<VM> {
    /// Create a WorkerGroup
    pub fn new(num_workers: usize) -> Arc<Self> {
        let unspawned_local_work_queues = (0..num_workers)
            .map(|_| deque::Worker::new_fifo())
            .collect::<Vec<_>>();

        let workers_shared = (0..num_workers)
            .map(|i| {
                Arc::new(GCWorkerShared::<VM>::new(Some(
                    unspawned_local_work_queues[i].stealer(),
                )))
            })
            .collect::<Vec<_>>();

        Arc::new(Self {
            workers_shared,
            parked_workers: Default::default(),
            unspawned_local_work_queues: Mutex::new(unspawned_local_work_queues),
        })
    }

    /// Spawn all the worker threads
    pub fn spawn(
        &self,
        mmtk: &'static MMTK<VM>,
        sender: Sender<CoordinatorMessage<VM>>,
        tls: VMThread,
    ) {
        let mut unspawned_local_work_queues = self.unspawned_local_work_queues.lock().unwrap();
        // Spawn each worker thread.
        for (ordinal, shared) in self.workers_shared.iter().enumerate() {
            let worker = Box::new(GCWorker::new(
                mmtk,
                ordinal,
                mmtk.scheduler.clone(),
                false,
                sender.clone(),
                shared.clone(),
                unspawned_local_work_queues.pop().unwrap(),
            ));
            VM::VMCollection::spawn_gc_thread(tls, GCThreadContext::<VM>::Worker(worker));
        }
        debug_assert!(unspawned_local_work_queues.is_empty());
    }

    /// Get the number of workers in the group
    #[inline(always)]
    pub fn worker_count(&self) -> usize {
        self.workers_shared.len()
    }

    /// Increase the packed-workers counter.
    /// Called before a worker is parked.
    ///
    /// Return true if all the workers are parked.
    #[inline(always)]
    pub fn inc_parked_workers(&self) -> bool {
        let old = self.parked_workers.fetch_add(1, Ordering::SeqCst);
        debug_assert!(old < self.worker_count());
        old + 1 == self.worker_count()
    }

    /// Decrease the packed-workers counter.
    /// Called after a worker is resumed from the parked state.
    #[inline(always)]
    pub fn dec_parked_workers(&self) {
        let old = self.parked_workers.fetch_sub(1, Ordering::SeqCst);
        debug_assert!(old <= self.worker_count());
    }

    /// Get the number of parked workers in the group
    #[inline(always)]
    pub fn parked_workers(&self) -> usize {
        self.parked_workers.load(Ordering::SeqCst)
    }

    /// Check if all the workers are packed
    #[inline(always)]
    pub fn all_parked(&self) -> bool {
        self.parked_workers() == self.worker_count()
    }

    /// Return true if there're any pending designated work
    pub fn has_designated_work(&self) -> bool {
        self.workers_shared
            .iter()
            .any(|w| !w.designated_work.is_empty())
    }
}<|MERGE_RESOLUTION|>--- conflicted
+++ resolved
@@ -45,15 +45,9 @@
 pub struct GCWorker<VM: VMBinding> {
     /// The VM-specific thread-local state of the GC thread.
     pub tls: VMWorkerThread,
-<<<<<<< HEAD
-    /// The ordinal of the worker, numbered from 0 to the number of workers minus one.
-    /// 0 if it is the embedded worker of the GC controller thread.
-    pub ordinal: ThreadId,
-=======
     /// The ordinal of the worker, numbered from 0 to the number of workers minus one. The ordinal
     /// is usize::MAX if it is the embedded worker of the GC controller thread.
-    pub ordinal: usize,
->>>>>>> f9f6aec0
+    pub ordinal: ThreadId,
     /// The reference to the scheduler.
     scheduler: Arc<GCWorkScheduler<VM>>,
     /// The copy context, used to implement copying GC.
