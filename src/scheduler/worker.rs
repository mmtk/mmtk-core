use super::stat::WorkerLocalStat;
use super::work_bucket::*;
use super::*;
use crate::mmtk::MMTK;
use crate::util::OpaquePointer;
use std::ffi::c_void;
use std::sync::atomic::{AtomicBool, Ordering};
use std::sync::mpsc::Sender;
use std::sync::{Arc, Weak};

<<<<<<< HEAD
/// This struct will be accessed during trace_object(), which is performance critical.
/// However, we do not know its concrete type as the plan and its copy context is dynamically selected.
/// Instead use a void* type to store it, and during trace_object() we cast it to the correct copy context type.
#[derive(Copy, Clone)]
pub struct WorkerLocalPtr {
    data: *mut c_void,
    // Save the type name for debug builds, so we can later do type check
    #[cfg(debug_assertions)]
    ty: &'static str,
}
impl WorkerLocalPtr {
    pub const UNINITIALIZED: Self = WorkerLocalPtr {
        data: std::ptr::null_mut(),
        #[cfg(debug_assertions)]
        ty: "uninitialized",
    };

    pub fn new<W: WorkerLocal>(worker_local: W) -> Self {
        WorkerLocalPtr {
            data: Box::into_raw(Box::new(worker_local)) as *mut c_void,
            #[cfg(debug_assertions)]
            ty: std::any::type_name::<W>(),
        }
    }

    /// # Safety
    /// The user needs to guarantee that the type supplied here is the same type used to create this pointer.
    pub unsafe fn as_type<W: WorkerLocal>(&mut self) -> &mut W {
        #[cfg(debug_assertions)]
        debug_assert_eq!(self.ty, std::any::type_name::<W>());
        &mut *(self.data as *mut W)
    }
}
=======
const LOCALLY_CACHED_WORKS: usize = 1;
>>>>>>> e1ae4305

pub struct Worker<C: Context> {
    pub tls: OpaquePointer,
    pub ordinal: usize,
    pub parked: AtomicBool,
    scheduler: Arc<Scheduler<C>>,
    local: WorkerLocalPtr,
    pub local_works: WorkBucket<C>,
    pub sender: Sender<CoordinatorMessage<C>>,
    pub stat: WorkerLocalStat,
    context: Option<&'static C>,
    is_coordinator: bool,
    local_work_buffer: Vec<(WorkBucketStage, Box<dyn Work<C>>)>,
}

unsafe impl<C: Context> Sync for Worker<C> {}
unsafe impl<C: Context> Send for Worker<C> {}

pub type GCWorker<VM> = Worker<MMTK<VM>>;

impl<C: Context> Worker<C> {
    pub fn new(ordinal: usize, scheduler: Weak<Scheduler<C>>, is_coordinator: bool) -> Self {
        let scheduler = scheduler.upgrade().unwrap();
        Self {
            tls: OpaquePointer::UNINITIALIZED,
            ordinal,
            parked: AtomicBool::new(true),
            local: WorkerLocalPtr::UNINITIALIZED,
            local_works: WorkBucket::new(true, scheduler.worker_monitor.clone()),
            sender: scheduler.channel.0.clone(),
            scheduler,
            stat: Default::default(),
            context: None,
            is_coordinator,
            local_work_buffer: Vec::with_capacity(LOCALLY_CACHED_WORKS),
        }
    }

    #[inline]
    pub fn add_work(&mut self, bucket: WorkBucketStage, work: impl Work<C>) {
        if !self.scheduler().work_buckets[bucket].is_activated() {
            self.scheduler.work_buckets[bucket].add_with_priority(1000, box work);
            return;
        }
        self.local_work_buffer.push((bucket, box work));
        if self.local_work_buffer.len() > LOCALLY_CACHED_WORKS {
            self.flush();
        }
    }

    #[cold]
    fn flush(&mut self) {
        let mut buffer = Vec::with_capacity(LOCALLY_CACHED_WORKS);
        std::mem::swap(&mut buffer, &mut self.local_work_buffer);
        for (bucket, work) in buffer {
            self.scheduler.work_buckets[bucket].add_with_priority(1000, work);
        }
    }

    pub fn is_parked(&self) -> bool {
        self.parked.load(Ordering::SeqCst)
    }

    pub fn is_coordinator(&self) -> bool {
        self.is_coordinator
    }

    pub fn scheduler(&self) -> &Scheduler<C> {
        &self.scheduler
    }

    /// # Safety
    /// The user needs to guarantee that the type supplied here is the same type used to create this pointer.
    #[inline]
    pub unsafe fn local<W: 'static + WorkerLocal>(&mut self) -> &mut W {
        self.local.as_type::<W>()
    }

    pub fn set_local(&mut self, local: WorkerLocalPtr) {
        self.local = local;
    }

    pub fn init(&mut self, tls: OpaquePointer) {
        self.tls = tls;
    }

    pub fn do_work(&'static mut self, mut work: impl Work<C>) {
        work.do_work(self, self.context.unwrap());
    }

    pub fn run(&mut self, context: &'static C) {
        self.context = Some(context);
        self.parked.store(false, Ordering::SeqCst);
        loop {
            while let Some((bucket, mut work)) = self.local_work_buffer.pop() {
                debug_assert!(self.scheduler.work_buckets[bucket].is_activated());
                work.do_work_with_stat(self, context);
            }
            let mut work = self.scheduler().poll(self);
            debug_assert!(!self.is_parked());
            work.do_work_with_stat(self, context);
        }
    }
}

pub struct WorkerGroup<C: Context> {
    pub workers: Vec<Worker<C>>,
}

impl<C: Context> WorkerGroup<C> {
    pub fn new(workers: usize, scheduler: Weak<Scheduler<C>>) -> Arc<Self> {
        Arc::new(Self {
            workers: (0..workers)
                .map(|i| Worker::new(i, scheduler.clone(), false))
                .collect(),
        })
    }

    pub fn worker_count(&self) -> usize {
        self.workers.len()
    }

    pub fn parked_workers(&self) -> usize {
        self.workers.iter().filter(|w| w.is_parked()).count()
    }

    pub fn all_parked(&self) -> bool {
        self.parked_workers() == self.worker_count()
    }

    pub fn spawn_workers(&'static self, tls: OpaquePointer, context: &'static C) {
        for i in 0..self.worker_count() {
            let worker = &self.workers[i];
            C::spawn_worker(worker, tls, context);
        }
    }
}<|MERGE_RESOLUTION|>--- conflicted
+++ resolved
@@ -8,7 +8,6 @@
 use std::sync::mpsc::Sender;
 use std::sync::{Arc, Weak};
 
-<<<<<<< HEAD
 /// This struct will be accessed during trace_object(), which is performance critical.
 /// However, we do not know its concrete type as the plan and its copy context is dynamically selected.
 /// Instead use a void* type to store it, and during trace_object() we cast it to the correct copy context type.
@@ -42,9 +41,8 @@
         &mut *(self.data as *mut W)
     }
 }
-=======
+
 const LOCALLY_CACHED_WORKS: usize = 1;
->>>>>>> e1ae4305
 
 pub struct Worker<C: Context> {
     pub tls: OpaquePointer,
