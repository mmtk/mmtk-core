use super::stat::WorkerLocalStat;
use super::work_bucket::*;
use super::*;
use crate::mmtk::MMTK;
use crate::util::copy::GCWorkerCopyContext;
use crate::util::opaque_pointer::*;
use crate::vm::{Collection, GCThreadContext, VMBinding};
use atomic::Atomic;
use atomic_refcell::{AtomicRef, AtomicRefCell, AtomicRefMut};
use crossbeam::deque::{self, Stealer};
use crossbeam::queue::ArrayQueue;
use std::sync::atomic::{AtomicUsize, Ordering};
use std::sync::mpsc::Sender;
use std::sync::{Arc, Mutex};

<<<<<<< HEAD
thread_local! {
    /// Current worker's ordinal
    static WORKER_ORDINAL: Atomic<Option<usize>> = Atomic::new(None);
}

/// Get current worker ordinal. Return `None` if the current thread is not a worker.
#[inline(always)]
pub fn current_worker_ordinal() -> Option<usize> {
    WORKER_ORDINAL.with(|x| x.load(Ordering::Relaxed))
}
=======
/// Represents the ID of a GC worker thread.
pub type ThreadId = usize;
>>>>>>> 30771e1a

/// The part shared between a GCWorker and the scheduler.
/// This structure is used for communication, e.g. adding new work packets.
pub struct GCWorkerShared<VM: VMBinding> {
    /// Worker-local statistics data.
    stat: AtomicRefCell<WorkerLocalStat<VM>>,
    /// A queue of GCWork that can only be processed by the owned thread.
    ///
    /// Note: Currently, designated work cannot be added from the GC controller thread, or
    /// there will be synchronization problems.  If it is necessary to do so, we need to
    /// update the code in `GCWorkScheduler::poll_slow` for proper synchornization.
    pub designated_work: ArrayQueue<Box<dyn GCWork<VM>>>,
    /// Handle for stealing packets from the current worker
    pub stealer: Option<Stealer<Box<dyn GCWork<VM>>>>,
}

impl<VM: VMBinding> GCWorkerShared<VM> {
    pub fn new(stealer: Option<Stealer<Box<dyn GCWork<VM>>>>) -> Self {
        Self {
            stat: Default::default(),
            designated_work: ArrayQueue::new(16),
            stealer,
        }
    }
}

/// A GC worker.  This part is privately owned by a worker thread.
/// The GC controller also has an embedded `GCWorker` because it may also execute work packets.
pub struct GCWorker<VM: VMBinding> {
    /// The VM-specific thread-local state of the GC thread.
    pub tls: VMWorkerThread,
    /// The ordinal of the worker, numbered from 0 to the number of workers minus one. The ordinal
    /// is usize::MAX if it is the embedded worker of the GC controller thread.
    pub ordinal: ThreadId,
    /// The reference to the scheduler.
    scheduler: Arc<GCWorkScheduler<VM>>,
    /// The copy context, used to implement copying GC.
    copy: GCWorkerCopyContext<VM>,
    /// The sending end of the channel to send message to the controller thread.
    pub sender: Sender<CoordinatorMessage<VM>>,
    /// The reference to the MMTk instance.
    pub mmtk: &'static MMTK<VM>,
    /// True if this struct is the embedded GCWorker of the controller thread.
    /// False if this struct belongs to a standalone GCWorker thread.
    is_coordinator: bool,
    /// Reference to the shared part of the GC worker.  It is used for synchronization.
    pub shared: Arc<GCWorkerShared<VM>>,
    /// Local work packet queue.
    pub local_work_buffer: deque::Worker<Box<dyn GCWork<VM>>>,
}

unsafe impl<VM: VMBinding> Sync for GCWorkerShared<VM> {}
unsafe impl<VM: VMBinding> Send for GCWorkerShared<VM> {}

// Error message for borrowing `GCWorkerShared::stat`.
const STAT_BORROWED_MSG: &str = "GCWorkerShared.stat is already borrowed.  This may happen if \
    the mutator calls harness_begin or harness_end while the GC is running.";

impl<VM: VMBinding> GCWorkerShared<VM> {
    pub fn borrow_stat(&self) -> AtomicRef<WorkerLocalStat<VM>> {
        self.stat.try_borrow().expect(STAT_BORROWED_MSG)
    }

    pub fn borrow_stat_mut(&self) -> AtomicRefMut<WorkerLocalStat<VM>> {
        self.stat.try_borrow_mut().expect(STAT_BORROWED_MSG)
    }
}

impl<VM: VMBinding> GCWorker<VM> {
    pub fn new(
        mmtk: &'static MMTK<VM>,
        ordinal: ThreadId,
        scheduler: Arc<GCWorkScheduler<VM>>,
        is_coordinator: bool,
        sender: Sender<CoordinatorMessage<VM>>,
        shared: Arc<GCWorkerShared<VM>>,
        local_work_buffer: deque::Worker<Box<dyn GCWork<VM>>>,
    ) -> Self {
        Self {
            tls: VMWorkerThread(VMThread::UNINITIALIZED),
            ordinal,
            // We will set this later
            copy: GCWorkerCopyContext::new_non_copy(),
            sender,
            scheduler,
            mmtk,
            is_coordinator,
            shared,
            local_work_buffer,
        }
    }

    const LOCALLY_CACHED_WORK_PACKETS: usize = 16;

    /// Add a work packet to the work queue and mark it with a higher priority.
    /// If the bucket is activated, the packet will be pushed to the local queue, otherwise it will be
    /// pushed to the global bucket with a higher priority.
    #[inline]
    pub fn add_work_prioritized(&mut self, bucket: WorkBucketStage, work: impl GCWork<VM>) {
        if !self.scheduler().work_buckets[bucket].is_activated()
            || self.local_work_buffer.len() >= Self::LOCALLY_CACHED_WORK_PACKETS
        {
            self.scheduler.work_buckets[bucket].add_prioritized(Box::new(work));
            return;
        }
        self.local_work_buffer.push(Box::new(work));
    }

    /// Add a work packet to the work queue.
    /// If the bucket is activated, the packet will be pushed to the local queue, otherwise it will be
    /// pushed to the global bucket.
    #[inline]
    pub fn add_work(&mut self, bucket: WorkBucketStage, work: impl GCWork<VM>) {
        if !self.scheduler().work_buckets[bucket].is_activated()
            || self.local_work_buffer.len() >= Self::LOCALLY_CACHED_WORK_PACKETS
        {
            self.scheduler.work_buckets[bucket].add(work);
            return;
        }
        self.local_work_buffer.push(Box::new(work));
    }

    pub fn is_coordinator(&self) -> bool {
        self.is_coordinator
    }

    pub fn scheduler(&self) -> &GCWorkScheduler<VM> {
        &self.scheduler
    }

    pub fn get_copy_context_mut(&mut self) -> &mut GCWorkerCopyContext<VM> {
        &mut self.copy
    }

    pub fn do_work(&'static mut self, mut work: impl GCWork<VM>) {
        work.do_work(self, self.mmtk);
    }

    /// Poll a ready-to-execute work packet in the following order:
    ///
    /// 1. Any packet that should be processed only by this worker.
    /// 2. Poll from the local work queue.
    /// 3. Poll from activated global work-buckets
    /// 4. Steal from other workers
    fn poll(&self) -> Box<dyn GCWork<VM>> {
        self.shared
            .designated_work
            .pop()
            .or_else(|| self.local_work_buffer.pop())
            .unwrap_or_else(|| self.scheduler().poll(self))
    }

    pub fn do_boxed_work(&'static mut self, mut work: Box<dyn GCWork<VM>>) {
        work.do_work(self, self.mmtk);
    }

    /// Entry of the worker thread. Resolve thread affinity, if it has been specified by the user.
    /// Each worker will keep polling and executing work packets in a loop.
    pub fn run(&mut self, tls: VMWorkerThread, mmtk: &'static MMTK<VM>) {
<<<<<<< HEAD
        WORKER_ORDINAL.with(|x| x.store(Some(self.ordinal), Ordering::SeqCst));
=======
        self.scheduler.resolve_affinity(self.ordinal);
>>>>>>> 30771e1a
        self.tls = tls;
        self.copy = crate::plan::create_gc_worker_context(tls, mmtk);
        loop {
            let mut work = self.poll();
            work.do_work_with_stat(self, mmtk);
        }
    }
}

/// A worker group to manage all the GC workers (except the coordinator worker).
pub struct WorkerGroup<VM: VMBinding> {
    /// Shared worker data
    pub workers_shared: Vec<Arc<GCWorkerShared<VM>>>,
    parked_workers: AtomicUsize,
    unspawned_local_work_queues: Mutex<Vec<deque::Worker<Box<dyn GCWork<VM>>>>>,
}

impl<VM: VMBinding> WorkerGroup<VM> {
    /// Create a WorkerGroup
    pub fn new(num_workers: usize) -> Arc<Self> {
        let unspawned_local_work_queues = (0..num_workers)
            .map(|_| deque::Worker::new_fifo())
            .collect::<Vec<_>>();

        let workers_shared = (0..num_workers)
            .map(|i| {
                Arc::new(GCWorkerShared::<VM>::new(Some(
                    unspawned_local_work_queues[i].stealer(),
                )))
            })
            .collect::<Vec<_>>();

        Arc::new(Self {
            workers_shared,
            parked_workers: Default::default(),
            unspawned_local_work_queues: Mutex::new(unspawned_local_work_queues),
        })
    }

    /// Spawn all the worker threads
    pub fn spawn(
        &self,
        mmtk: &'static MMTK<VM>,
        sender: Sender<CoordinatorMessage<VM>>,
        tls: VMThread,
    ) {
        let mut unspawned_local_work_queues = self.unspawned_local_work_queues.lock().unwrap();
        // Spawn each worker thread.
        for (ordinal, shared) in self.workers_shared.iter().enumerate() {
            let worker = Box::new(GCWorker::new(
                mmtk,
                ordinal,
                mmtk.scheduler.clone(),
                false,
                sender.clone(),
                shared.clone(),
                unspawned_local_work_queues.pop().unwrap(),
            ));
            VM::VMCollection::spawn_gc_thread(tls, GCThreadContext::<VM>::Worker(worker));
        }
        debug_assert!(unspawned_local_work_queues.is_empty());
    }

    /// Get the number of workers in the group
    #[inline(always)]
    pub fn worker_count(&self) -> usize {
        self.workers_shared.len()
    }

    /// Increase the packed-workers counter.
    /// Called before a worker is parked.
    ///
    /// Return true if all the workers are parked.
    #[inline(always)]
    pub fn inc_parked_workers(&self) -> bool {
        let old = self.parked_workers.fetch_add(1, Ordering::SeqCst);
        debug_assert!(old < self.worker_count());
        old + 1 == self.worker_count()
    }

    /// Decrease the packed-workers counter.
    /// Called after a worker is resumed from the parked state.
    #[inline(always)]
    pub fn dec_parked_workers(&self) {
        let old = self.parked_workers.fetch_sub(1, Ordering::SeqCst);
        debug_assert!(old <= self.worker_count());
    }

    /// Get the number of parked workers in the group
    #[inline(always)]
    pub fn parked_workers(&self) -> usize {
        self.parked_workers.load(Ordering::SeqCst)
    }

    /// Check if all the workers are packed
    #[inline(always)]
    pub fn all_parked(&self) -> bool {
        self.parked_workers() == self.worker_count()
    }

    /// Return true if there're any pending designated work
    pub fn has_designated_work(&self) -> bool {
        self.workers_shared
            .iter()
            .any(|w| !w.designated_work.is_empty())
    }
}<|MERGE_RESOLUTION|>--- conflicted
+++ resolved
@@ -13,21 +13,19 @@
 use std::sync::mpsc::Sender;
 use std::sync::{Arc, Mutex};
 
-<<<<<<< HEAD
+/// Represents the ID of a GC worker thread.
+pub type ThreadId = usize;
+
 thread_local! {
     /// Current worker's ordinal
-    static WORKER_ORDINAL: Atomic<Option<usize>> = Atomic::new(None);
+    static WORKER_ORDINAL: Atomic<Option<ThreadId>> = Atomic::new(None);
 }
 
 /// Get current worker ordinal. Return `None` if the current thread is not a worker.
 #[inline(always)]
-pub fn current_worker_ordinal() -> Option<usize> {
+pub fn current_worker_ordinal() -> Option<ThreadId> {
     WORKER_ORDINAL.with(|x| x.load(Ordering::Relaxed))
 }
-=======
-/// Represents the ID of a GC worker thread.
-pub type ThreadId = usize;
->>>>>>> 30771e1a
 
 /// The part shared between a GCWorker and the scheduler.
 /// This structure is used for communication, e.g. adding new work packets.
@@ -187,11 +185,8 @@
     /// Entry of the worker thread. Resolve thread affinity, if it has been specified by the user.
     /// Each worker will keep polling and executing work packets in a loop.
     pub fn run(&mut self, tls: VMWorkerThread, mmtk: &'static MMTK<VM>) {
-<<<<<<< HEAD
         WORKER_ORDINAL.with(|x| x.store(Some(self.ordinal), Ordering::SeqCst));
-=======
         self.scheduler.resolve_affinity(self.ordinal);
->>>>>>> 30771e1a
         self.tls = tls;
         self.copy = crate::plan::create_gc_worker_context(tls, mmtk);
         loop {
