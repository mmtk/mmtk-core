--- conflicted
+++ resolved
@@ -1103,7 +1103,10 @@
         self.do_work_common(&self.buffer, worker, mmtk);
         trace!("PlanScanObjects End");
     }
-<<<<<<< HEAD
+
+    fn debug_get_size(&self) -> Option<usize> {
+        Some(self.buffer.len())
+    }
 }
 
 /// This creates work for processing pinning roots. In particular it traces the objects in these roots using I,
@@ -1225,10 +1228,5 @@
         _roots: bool,
     ) -> Self::ScanObjectsWorkType {
         panic!("unsupported!")
-=======
-
-    fn debug_get_size(&self) -> Option<usize> {
-        Some(self.buffer.len())
->>>>>>> 9f3e342b
     }
 }