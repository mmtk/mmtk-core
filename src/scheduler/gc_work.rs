--- conflicted
+++ resolved
@@ -191,47 +191,15 @@
     fn do_work(&mut self, worker: &mut GCWorker<C::VM>, mmtk: &'static MMTK<C::VM>) {
         trace!("stop_all_mutators start");
         mmtk.plan.base().prepare_for_stack_scanning();
-<<<<<<< HEAD
         <C::VM as VMBinding>::VMCollection::stop_all_mutators(worker.tls, |mutator| {
-            mmtk.scheduler.work_buckets[WorkBucketStage::Prepare].add(ScanStackRoot::<C>(mutator));
+            // TODO: The stack scanning work won't start immediately, as the `Prepare` bucket is not opened yet (the bucket is opened in notify_mutators_paused).
+            // Should we push to Unconstrained instead?
+            mmtk.scheduler.work_buckets[WorkBucketStage::Prepare]
+                .add(ScanMutatorRoots::<C>(mutator));
         });
         trace!("stop_all_mutators end");
         mmtk.scheduler.notify_mutators_paused(mmtk);
-        if <C::VM as VMBinding>::VMScanning::SCAN_MUTATORS_IN_SAFEPOINT {
-            // Prepare mutators if necessary
-            // FIXME: This test is probably redundant. JikesRVM requires to call `prepare_mutator` once after mutators are paused
-            if !mmtk.plan.base().stacks_prepared() {
-                for mutator in <C::VM as VMBinding>::VMActivePlan::mutators() {
-                    <C::VM as VMBinding>::VMCollection::prepare_mutator(
-                        worker.tls,
-                        mutator.get_tls(),
-                        mutator,
-                    );
-                }
-            }
-            // Scan mutators
-            if <C::VM as VMBinding>::VMScanning::SINGLE_THREAD_MUTATOR_SCANNING {
-                mmtk.scheduler.work_buckets[WorkBucketStage::Prepare]
-                    .add(ScanStackRoots::<C>::new());
-            } else {
-                for mutator in <C::VM as VMBinding>::VMActivePlan::mutators() {
-                    mmtk.scheduler.work_buckets[WorkBucketStage::Prepare]
-                        .add(ScanStackRoot::<C>(mutator));
-                }
-            }
-        }
         mmtk.scheduler.work_buckets[WorkBucketStage::Prepare].add(ScanVMSpecificRoots::<C>::new());
-=======
-        <E::VM as VMBinding>::VMCollection::stop_all_mutators(worker.tls, |mutator| {
-            // TODO: The stack scanning work won't start immediately, as the `Prepare` bucket is not opened yet (the bucket is opened in notify_mutators_paused).
-            // Should we push to Unconstrained instead?
-            mmtk.scheduler.work_buckets[WorkBucketStage::Prepare]
-                .add(ScanMutatorRoots::<E>(mutator));
-        });
-        trace!("stop_all_mutators end");
-        mmtk.scheduler.notify_mutators_paused(mmtk);
-        mmtk.scheduler.work_buckets[WorkBucketStage::Prepare].add(ScanVMSpecificRoots::<E>::new());
->>>>>>> 04a47feb
     }
 }
 
@@ -475,45 +443,11 @@
     }
 }
 
-<<<<<<< HEAD
-#[derive(Default)]
-pub struct ScanStackRoots<C: GCWorkContext>(PhantomData<C>);
-
-impl<C: GCWorkContext> ScanStackRoots<C> {
-    pub fn new() -> Self {
-        Self(PhantomData)
-    }
-}
-
-impl<C: GCWorkContext + 'static + Send> GCWork<C::VM> for ScanStackRoots<C> {
+pub struct ScanMutatorRoots<C : GCWorkContext>(pub &'static mut Mutator<C::VM>);
+
+impl<C : GCWorkContext + 'static> GCWork<C::VM> for ScanMutatorRoots<C> {
     fn do_work(&mut self, worker: &mut GCWorker<C::VM>, mmtk: &'static MMTK<C::VM>) {
-        trace!("ScanStackRoots");
-        let factory = ProcessEdgesWorkRootsWorkFactory::<
-            C::VM,
-            C::ProcessEdgesWorkType,
-            C::ImmovableProcessEdges,
-        >::new(mmtk);
-        <C::VM as VMBinding>::VMScanning::scan_roots_in_all_mutator_threads(worker.tls, factory);
-        <C::VM as VMBinding>::VMScanning::notify_initial_thread_scan_complete(false, worker.tls);
-        for mutator in <C::VM as VMBinding>::VMActivePlan::mutators() {
-            mutator.flush();
-        }
-        mmtk.plan.common().base.set_gc_status(GcStatus::GcProper);
-    }
-}
-
-pub struct ScanStackRoot<C: GCWorkContext>(pub &'static mut Mutator<C::VM>);
-
-impl<C: GCWorkContext + Send + 'static> GCWork<C::VM> for ScanStackRoot<C> {
-    fn do_work(&mut self, worker: &mut GCWorker<C::VM>, mmtk: &'static MMTK<C::VM>) {
-        trace!("ScanStackRoot for mutator {:?}", self.0.get_tls());
-=======
-pub struct ScanMutatorRoots<Edges: ProcessEdgesWork>(pub &'static mut Mutator<Edges::VM>);
-
-impl<E: ProcessEdgesWork> GCWork<E::VM> for ScanMutatorRoots<E> {
-    fn do_work(&mut self, worker: &mut GCWorker<E::VM>, mmtk: &'static MMTK<E::VM>) {
         trace!("ScanMutatorRoots for mutator {:?}", self.0.get_tls());
->>>>>>> 04a47feb
         let base = &mmtk.plan.base();
         let mutators = <C::VM as VMBinding>::VMActivePlan::number_of_mutators();
         let factory = ProcessEdgesWorkRootsWorkFactory::<
