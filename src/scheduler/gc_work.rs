use super::work_bucket::WorkBucketStage;
use super::*;
use crate::plan::global::GcStatus;
use crate::util::side_metadata::*;
use crate::util::*;
use crate::vm::*;
use crate::*;
use std::marker::PhantomData;
use std::mem;
use std::ops::{Deref, DerefMut};
use std::sync::atomic::Ordering;

pub struct ScheduleCollection;

impl<VM: VMBinding> GCWork<VM> for ScheduleCollection {
    fn do_work(&mut self, worker: &mut GCWorker<VM>, mmtk: &'static MMTK<VM>) {
        mmtk.plan.schedule_collection(worker.scheduler());
    }
}

impl<VM: VMBinding> CoordinatorWork<MMTK<VM>> for ScheduleCollection {}

/// The global GC Preparation Work
/// This work packet invokes prepare() for the plan (which will invoke prepare() for each space), and
/// pushes work packets for preparing mutators and collectors.
/// We should only have one such work packet per GC, before any actual GC work starts.
/// We assume this work packet is the only running work packet that accesses plan, and there should
/// be no other concurrent work packet that accesses plan (read or write). Otherwise, there may
/// be a race condition.
pub struct Prepare<P: Plan, W: CopyContext + WorkerLocal> {
    pub plan: &'static P,
    _p: PhantomData<W>,
}

impl<P: Plan, W: CopyContext + WorkerLocal> Prepare<P, W> {
    pub fn new(plan: &'static P) -> Self {
        Self {
            plan,
            _p: PhantomData,
        }
    }
}

impl<P: Plan, W: CopyContext + WorkerLocal> GCWork<P::VM> for Prepare<P, W> {
    fn do_work(&mut self, worker: &mut GCWorker<P::VM>, mmtk: &'static MMTK<P::VM>) {
        trace!("Prepare Global");
<<<<<<< HEAD
        self.plan.prepare(worker.tls, mmtk);
=======
        // We assume this is the only running work packet that accesses plan at the point of execution
        #[allow(clippy::cast_ref_to_mut)]
        let plan_mut: &mut P = unsafe { &mut *(self.plan as *const _ as *mut _) };
        plan_mut.prepare(worker.tls);

>>>>>>> 1fc73b36
        for mutator in <P::VM as VMBinding>::VMActivePlan::mutators() {
            mmtk.scheduler.work_buckets[WorkBucketStage::Prepare]
                .add(PrepareMutator::<P::VM>::new(mutator));
        }
        for w in &mmtk.scheduler.worker_group().workers {
            w.local_work_bucket.add(PrepareCollector::<W>::new());
        }
    }
}

/// The mutator GC Preparation Work
pub struct PrepareMutator<VM: VMBinding> {
    // The mutator reference has static lifetime.
    // It is safe because the actual lifetime of this work-packet will not exceed the lifetime of a GC.
    pub mutator: &'static mut Mutator<VM>,
}

impl<VM: VMBinding> PrepareMutator<VM> {
    pub fn new(mutator: &'static mut Mutator<VM>) -> Self {
        Self { mutator }
    }
}

impl<VM: VMBinding> GCWork<VM> for PrepareMutator<VM> {
    fn do_work(&mut self, worker: &mut GCWorker<VM>, _mmtk: &'static MMTK<VM>) {
        trace!("Prepare Mutator");
        self.mutator.prepare(worker.tls);
    }
}

/// The collector GC Preparation Work
#[derive(Default)]
pub struct PrepareCollector<W: CopyContext + WorkerLocal>(PhantomData<W>);

impl<W: CopyContext + WorkerLocal> PrepareCollector<W> {
    pub fn new() -> Self {
        PrepareCollector(PhantomData)
    }
}

impl<VM: VMBinding, W: CopyContext + WorkerLocal> GCWork<VM> for PrepareCollector<W> {
    fn do_work(&mut self, worker: &mut GCWorker<VM>, _mmtk: &'static MMTK<VM>) {
        trace!("Prepare Collector");
        unsafe { worker.local::<W>() }.prepare();
    }
}

/// The global GC release Work
/// This work packet invokes release() for the plan (which will invoke release() for each space), and
/// pushes work packets for releasing mutators and collectors.
/// We should only have one such work packet per GC, before any actual GC work starts.
/// We assume this work packet is the only running work packet that accesses plan, and there should
/// be no other concurrent work packet that accesses plan (read or write). Otherwise, there may
/// be a race condition.
pub struct Release<P: Plan, W: CopyContext + WorkerLocal> {
    pub plan: &'static P,
    _p: PhantomData<W>,
}

impl<P: Plan, W: CopyContext + WorkerLocal> Release<P, W> {
    pub fn new(plan: &'static P) -> Self {
        Self {
            plan,
            _p: PhantomData,
        }
    }
}

impl<P: Plan, W: CopyContext + WorkerLocal> GCWork<P::VM> for Release<P, W> {
    fn do_work(&mut self, worker: &mut GCWorker<P::VM>, mmtk: &'static MMTK<P::VM>) {
        trace!("Release Global");
<<<<<<< HEAD
        self.plan.release(worker.tls, mmtk);
=======
        // We assume this is the only running work packet that accesses plan at the point of execution
        #[allow(clippy::cast_ref_to_mut)]
        let plan_mut: &mut P = unsafe { &mut *(self.plan as *const _ as *mut _) };
        plan_mut.release(worker.tls);

>>>>>>> 1fc73b36
        for mutator in <P::VM as VMBinding>::VMActivePlan::mutators() {
            mmtk.scheduler.work_buckets[WorkBucketStage::Release]
                .add(ReleaseMutator::<P::VM>::new(mutator));
        }
        for w in &mmtk.scheduler.worker_group().workers {
            w.local_work_bucket.add(ReleaseCollector::<W>(PhantomData));
        }
        // TODO: Process weak references properly
        mmtk.reference_processors.clear();
    }
}

/// The mutator release Work
pub struct ReleaseMutator<VM: VMBinding> {
    // The mutator reference has static lifetime.
    // It is safe because the actual lifetime of this work-packet will not exceed the lifetime of a GC.
    pub mutator: &'static mut Mutator<VM>,
}

impl<VM: VMBinding> ReleaseMutator<VM> {
    pub fn new(mutator: &'static mut Mutator<VM>) -> Self {
        Self { mutator }
    }
}

impl<VM: VMBinding> GCWork<VM> for ReleaseMutator<VM> {
    fn do_work(&mut self, worker: &mut GCWorker<VM>, _mmtk: &'static MMTK<VM>) {
        trace!("Release Mutator");
        self.mutator.release(worker.tls);
    }
}

/// The collector release Work
#[derive(Default)]
pub struct ReleaseCollector<W: CopyContext + WorkerLocal>(PhantomData<W>);

impl<W: CopyContext + WorkerLocal> ReleaseCollector<W> {
    pub fn new() -> Self {
        ReleaseCollector(PhantomData)
    }
}

impl<VM: VMBinding, W: CopyContext + WorkerLocal> GCWork<VM> for ReleaseCollector<W> {
    fn do_work(&mut self, worker: &mut GCWorker<VM>, _mmtk: &'static MMTK<VM>) {
        trace!("Release Collector");
        unsafe { worker.local::<W>() }.release();
    }
}

/// Stop all mutators
///
/// Schedule a `ScanStackRoots` immediately after a mutator is paused
///
/// TODO: Smaller work granularity
#[derive(Default)]
pub struct StopMutators<ScanEdges: ProcessEdgesWork>(PhantomData<ScanEdges>);

impl<ScanEdges: ProcessEdgesWork> StopMutators<ScanEdges> {
    pub fn new() -> Self {
        Self(PhantomData)
    }
}

impl<E: ProcessEdgesWork> GCWork<E::VM> for StopMutators<E> {
    fn do_work(&mut self, worker: &mut GCWorker<E::VM>, mmtk: &'static MMTK<E::VM>) {
        if worker.is_coordinator() {
            trace!("stop_all_mutators start");
            debug_assert_eq!(mmtk.plan.base().scanned_stacks.load(Ordering::SeqCst), 0);
            <E::VM as VMBinding>::VMCollection::stop_all_mutators::<E>(worker.tls);
            trace!("stop_all_mutators end");
            mmtk.scheduler.notify_mutators_paused(mmtk);
            if <E::VM as VMBinding>::VMScanning::SCAN_MUTATORS_IN_SAFEPOINT {
                // Prepare mutators if necessary
                // FIXME: This test is probably redundant. JikesRVM requires to call `prepare_mutator` once after mutators are paused
                if !mmtk.plan.base().stacks_prepared() {
                    for mutator in <E::VM as VMBinding>::VMActivePlan::mutators() {
                        <E::VM as VMBinding>::VMCollection::prepare_mutator(
                            worker.tls,
                            mutator.get_tls(),
                            mutator,
                        );
                    }
                }
                // Scan mutators
                if <E::VM as VMBinding>::VMScanning::SINGLE_THREAD_MUTATOR_SCANNING {
                    mmtk.scheduler.work_buckets[WorkBucketStage::Prepare]
                        .add(ScanStackRoots::<E>::new());
                } else {
                    for mutator in <E::VM as VMBinding>::VMActivePlan::mutators() {
                        mmtk.scheduler.work_buckets[WorkBucketStage::Prepare]
                            .add(ScanStackRoot::<E>(mutator));
                    }
                }
            }
            mmtk.scheduler.work_buckets[WorkBucketStage::Prepare]
                .add(ScanVMSpecificRoots::<E>::new());
        } else {
            mmtk.scheduler
                .add_coordinator_work(StopMutators::<E>::new(), worker);
        }
    }
}

impl<E: ProcessEdgesWork> CoordinatorWork<MMTK<E::VM>> for StopMutators<E> {}

#[derive(Default)]
pub struct EndOfGC;

impl<VM: VMBinding> GCWork<VM> for EndOfGC {
    fn do_work(&mut self, worker: &mut GCWorker<VM>, mmtk: &'static MMTK<VM>) {
        info!("End of GC");

        #[cfg(feature = "extreme_assertions")]
        // reset the logging info at the end of each GC
        crate::util::edge_logger::reset();

        mmtk.plan.base().set_gc_status(GcStatus::NotInGC);
        <VM as VMBinding>::VMCollection::resume_mutators(worker.tls);
    }
}

impl<VM: VMBinding> CoordinatorWork<MMTK<VM>> for EndOfGC {}

#[derive(Default)]
pub struct ScanStackRoots<Edges: ProcessEdgesWork>(PhantomData<Edges>);

impl<E: ProcessEdgesWork> ScanStackRoots<E> {
    pub fn new() -> Self {
        Self(PhantomData)
    }
}

impl<E: ProcessEdgesWork> GCWork<E::VM> for ScanStackRoots<E> {
    fn do_work(&mut self, worker: &mut GCWorker<E::VM>, mmtk: &'static MMTK<E::VM>) {
        trace!("ScanStackRoots");
        <E::VM as VMBinding>::VMScanning::scan_thread_roots::<E>();
        <E::VM as VMBinding>::VMScanning::notify_initial_thread_scan_complete(false, worker.tls);
        for mutator in <E::VM as VMBinding>::VMActivePlan::mutators() {
            mutator.flush();
        }
        mmtk.plan.common().base.set_gc_status(GcStatus::GcProper);
    }
}

pub struct ScanStackRoot<Edges: ProcessEdgesWork>(pub &'static mut Mutator<Edges::VM>);

impl<E: ProcessEdgesWork> GCWork<E::VM> for ScanStackRoot<E> {
    fn do_work(&mut self, worker: &mut GCWorker<E::VM>, mmtk: &'static MMTK<E::VM>) {
        trace!("ScanStackRoot for mutator {:?}", self.0.get_tls());
        let base = &mmtk.plan.base();
        let mutators = <E::VM as VMBinding>::VMActivePlan::number_of_mutators();
        <E::VM as VMBinding>::VMScanning::scan_thread_root::<E>(
            unsafe { &mut *(self.0 as *mut _) },
            worker.tls,
        );
        self.0.flush();
        let old = base.scanned_stacks.fetch_add(1, Ordering::SeqCst);
        trace!(
            "mutator {:?} old scanned_stacks = {}, new scanned_stacks = {}",
            self.0.get_tls(),
            old,
            base.scanned_stacks.load(Ordering::Relaxed)
        );

        if old + 1 >= mutators {
            loop {
                let current = base.scanned_stacks.load(Ordering::Relaxed);
                if current < mutators {
                    break;
                } else if base.scanned_stacks.compare_exchange(
                    current,
                    current - mutators,
                    Ordering::Release,
                    Ordering::Relaxed,
                ) == Ok(current)
                {
                    trace!(
                        "mutator {:?} old scanned_stacks = {}, new scanned_stacks = {}, number_of_mutators = {}",
                        self.0.get_tls(),
                        current,
                        base.scanned_stacks.load(Ordering::Relaxed),
                        mutators
                    );
                    <E::VM as VMBinding>::VMScanning::notify_initial_thread_scan_complete(
                        false, worker.tls,
                    );
                    base.set_gc_status(GcStatus::GcProper);
                    break;
                }
            }
        }
    }
}

#[derive(Default)]
pub struct ScanVMSpecificRoots<Edges: ProcessEdgesWork>(PhantomData<Edges>);

impl<E: ProcessEdgesWork> ScanVMSpecificRoots<E> {
    pub fn new() -> Self {
        Self(PhantomData)
    }
}

impl<E: ProcessEdgesWork> GCWork<E::VM> for ScanVMSpecificRoots<E> {
    fn do_work(&mut self, _worker: &mut GCWorker<E::VM>, _mmtk: &'static MMTK<E::VM>) {
        trace!("ScanStaticRoots");
        <E::VM as VMBinding>::VMScanning::scan_vm_specific_roots::<E>();
    }
}

pub struct ProcessEdgesBase<E: ProcessEdgesWork> {
    pub edges: Vec<Address>,
    pub nodes: Vec<ObjectReference>,
    pub mmtk: &'static MMTK<E::VM>,
    // Use raw pointer for fast pointer dereferencing, instead of using `Option<&'static mut GCWorker<E::VM>>`.
    // Because a copying gc will dereference this pointer at least once for every object copy.
    worker: *mut GCWorker<E::VM>,
}

unsafe impl<E: ProcessEdgesWork> Send for ProcessEdgesBase<E> {}

impl<E: ProcessEdgesWork> ProcessEdgesBase<E> {
    // Requires an MMTk reference. Each plan-specific type that uses ProcessEdgesBase can get a static plan reference
    // at creation. This avoids overhead for dynamic dispatch or downcasting plan for each object traced.
    pub fn new(edges: Vec<Address>, mmtk: &'static MMTK<E::VM>) -> Self {
        #[cfg(feature = "extreme_assertions")]
        for edge in &edges {
            // log edge, panic if already logged
            crate::util::edge_logger::log_edge(*edge);
        }
        Self {
            edges,
            nodes: vec![],
            mmtk,
            worker: std::ptr::null_mut(),
        }
    }
    pub fn set_worker(&mut self, worker: &mut GCWorker<E::VM>) {
        self.worker = worker;
    }
    #[inline]
    pub fn worker(&self) -> &'static mut GCWorker<E::VM> {
        unsafe { &mut *self.worker }
    }
    #[inline]
    pub fn mmtk(&self) -> &'static MMTK<E::VM> {
        self.mmtk
    }
    #[inline]
    pub fn plan(&self) -> &'static dyn Plan<VM = E::VM> {
        &*self.mmtk.plan
    }
}

/// Scan & update a list of object slots
pub trait ProcessEdgesWork:
    Send + 'static + Sized + DerefMut + Deref<Target = ProcessEdgesBase<Self>>
{
    type VM: VMBinding;
    const CAPACITY: usize = 4096;
    const OVERWRITE_REFERENCE: bool = true;
    const SCAN_OBJECTS_IMMEDIATELY: bool = true;
    fn new(edges: Vec<Address>, roots: bool, mmtk: &'static MMTK<Self::VM>) -> Self;
    fn trace_object(&mut self, object: ObjectReference) -> ObjectReference;

    #[inline]
    fn process_node(&mut self, object: ObjectReference) {
        if self.nodes.is_empty() {
            self.nodes.reserve(Self::CAPACITY);
        }
        self.nodes.push(object);
        // No need to flush this `nodes` local buffer to some global pool.
        // The max length of `nodes` buffer is equal to `CAPACITY` (when every edge produces a node)
        // So maximum 1 `ScanObjects` work can be created from `nodes` buffer
    }

    #[cold]
    fn flush(&mut self) {
        let mut new_nodes = vec![];
        mem::swap(&mut new_nodes, &mut self.nodes);
        let scan_objects_work = ScanObjects::<Self>::new(new_nodes, false);

        if Self::SCAN_OBJECTS_IMMEDIATELY {
            // We execute this `scan_objects_work` immediately.
            // This is expected to be a useful optimization because,
            // say for _pmd_ with 200M heap, we're likely to have 50000~60000 `ScanObjects` work packets
            // being dispatched (similar amount to `ProcessEdgesWork`).
            // Executing these work packets now can remarkably reduce the global synchronization time.
            self.worker().do_work(scan_objects_work);
        } else {
            self.mmtk.scheduler.work_buckets[WorkBucketStage::Closure].add(scan_objects_work);
        }
    }

    #[inline]
    fn process_edge(&mut self, slot: Address) {
        let object = unsafe { slot.load::<ObjectReference>() };
        let new_object = self.trace_object(object);
        if Self::OVERWRITE_REFERENCE {
            unsafe { slot.store(new_object) };
        }
    }

    #[inline]
    fn process_edges(&mut self) {
        for i in 0..self.edges.len() {
            self.process_edge(self.edges[i])
        }
    }
}

impl<E: ProcessEdgesWork> GCWork<E::VM> for E {
    #[inline]
    default fn do_work(&mut self, worker: &mut GCWorker<E::VM>, _mmtk: &'static MMTK<E::VM>) {
        trace!("ProcessEdgesWork");
        self.set_worker(worker);
        self.process_edges();
        if !self.nodes.is_empty() {
            self.flush();
        }
        trace!("ProcessEdgesWork End");
    }
}

/// Scan & update a list of object slots
pub struct ScanObjects<Edges: ProcessEdgesWork> {
    buffer: Vec<ObjectReference>,
    #[allow(unused)]
    concurrent: bool,
    phantom: PhantomData<Edges>,
}

impl<Edges: ProcessEdgesWork> ScanObjects<Edges> {
    pub fn new(buffer: Vec<ObjectReference>, concurrent: bool) -> Self {
        Self {
            buffer,
            concurrent,
            phantom: PhantomData,
        }
    }
}

impl<E: ProcessEdgesWork> GCWork<E::VM> for ScanObjects<E> {
    fn do_work(&mut self, worker: &mut GCWorker<E::VM>, _mmtk: &'static MMTK<E::VM>) {
        trace!("ScanObjects");
        <E::VM as VMBinding>::VMScanning::scan_objects::<E>(&self.buffer, worker);
        trace!("ScanObjects End");
    }
}

pub struct ProcessModBuf<E: ProcessEdgesWork> {
    modbuf: Vec<ObjectReference>,
    phantom: PhantomData<E>,
    meta: SideMetadataSpec,
}

impl<E: ProcessEdgesWork> ProcessModBuf<E> {
    pub fn new(modbuf: Vec<ObjectReference>, meta: SideMetadataSpec) -> Self {
        Self {
            modbuf,
            meta,
            phantom: PhantomData,
        }
    }
}

impl<E: ProcessEdgesWork> GCWork<E::VM> for ProcessModBuf<E> {
    #[inline(always)]
    fn do_work(&mut self, worker: &mut GCWorker<E::VM>, mmtk: &'static MMTK<E::VM>) {
        if !self.modbuf.is_empty() {
            for obj in &self.modbuf {
                compare_exchange_atomic(self.meta, obj.to_address(), 0b0, 0b1);
            }
        }
        if mmtk.plan.in_nursery() {
            if !self.modbuf.is_empty() {
                let mut modbuf = vec![];
                ::std::mem::swap(&mut modbuf, &mut self.modbuf);
                GCWork::do_work(&mut ScanObjects::<E>::new(modbuf, false), worker, mmtk)
            }
        } else {
            // Do nothing
        }
    }
}<|MERGE_RESOLUTION|>--- conflicted
+++ resolved
@@ -44,15 +44,11 @@
 impl<P: Plan, W: CopyContext + WorkerLocal> GCWork<P::VM> for Prepare<P, W> {
     fn do_work(&mut self, worker: &mut GCWorker<P::VM>, mmtk: &'static MMTK<P::VM>) {
         trace!("Prepare Global");
-<<<<<<< HEAD
-        self.plan.prepare(worker.tls, mmtk);
-=======
         // We assume this is the only running work packet that accesses plan at the point of execution
         #[allow(clippy::cast_ref_to_mut)]
         let plan_mut: &mut P = unsafe { &mut *(self.plan as *const _ as *mut _) };
-        plan_mut.prepare(worker.tls);
-
->>>>>>> 1fc73b36
+        plan_mut.prepare(worker.tls, mmtk);
+
         for mutator in <P::VM as VMBinding>::VMActivePlan::mutators() {
             mmtk.scheduler.work_buckets[WorkBucketStage::Prepare]
                 .add(PrepareMutator::<P::VM>::new(mutator));
@@ -124,15 +120,11 @@
 impl<P: Plan, W: CopyContext + WorkerLocal> GCWork<P::VM> for Release<P, W> {
     fn do_work(&mut self, worker: &mut GCWorker<P::VM>, mmtk: &'static MMTK<P::VM>) {
         trace!("Release Global");
-<<<<<<< HEAD
-        self.plan.release(worker.tls, mmtk);
-=======
         // We assume this is the only running work packet that accesses plan at the point of execution
         #[allow(clippy::cast_ref_to_mut)]
         let plan_mut: &mut P = unsafe { &mut *(self.plan as *const _ as *mut _) };
-        plan_mut.release(worker.tls);
-
->>>>>>> 1fc73b36
+        plan_mut.release(worker.tls, mmtk);
+
         for mutator in <P::VM as VMBinding>::VMActivePlan::mutators() {
             mmtk.scheduler.work_buckets[WorkBucketStage::Release]
                 .add(ReleaseMutator::<P::VM>::new(mutator));
