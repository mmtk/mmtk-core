use super::work_bucket::WorkBucketStage;
use super::*;
use crate::plan::GcStatus;
use crate::util::metadata::*;
use crate::util::*;
use crate::vm::*;
use crate::*;
use std::marker::PhantomData;
use std::mem;
use std::ops::{Deref, DerefMut};
use std::sync::atomic::Ordering;

pub struct ScheduleCollection;

impl<VM: VMBinding> GCWork<VM> for ScheduleCollection {
    fn do_work(&mut self, worker: &mut GCWorker<VM>, mmtk: &'static MMTK<VM>) {
        mmtk.plan.schedule_collection(worker.scheduler());
    }
}

impl<VM: VMBinding> CoordinatorWork<VM> for ScheduleCollection {}

/// The global GC Preparation Work
/// This work packet invokes prepare() for the plan (which will invoke prepare() for each space), and
/// pushes work packets for preparing mutators and collectors.
/// We should only have one such work packet per GC, before any actual GC work starts.
/// We assume this work packet is the only running work packet that accesses plan, and there should
/// be no other concurrent work packet that accesses plan (read or write). Otherwise, there may
/// be a race condition.
pub struct Prepare<C: GCWorkContext> {
    pub plan: &'static C::PlanType,
}

impl<C: GCWorkContext> Prepare<C> {
    pub fn new(plan: &'static C::PlanType) -> Self {
        Self { plan }
    }
}

impl<C: GCWorkContext + 'static> GCWork<C::VM> for Prepare<C> {
    fn do_work(&mut self, worker: &mut GCWorker<C::VM>, mmtk: &'static MMTK<C::VM>) {
        trace!("Prepare Global");
        // We assume this is the only running work packet that accesses plan at the point of execution
        #[allow(clippy::cast_ref_to_mut)]
        let plan_mut: &mut C::PlanType = unsafe { &mut *(self.plan as *const _ as *mut _) };
        plan_mut.prepare(worker.tls);

        for mutator in <C::VM as VMBinding>::VMActivePlan::mutators() {
            mmtk.scheduler.work_buckets[WorkBucketStage::Prepare]
                .add(PrepareMutator::<C::VM>::new(mutator));
        }
        for w in &mmtk.scheduler.worker_group().workers {
            w.local_work_bucket
                .add(PrepareCollector::<C::CopyContextType>::new());
        }
    }
}

/// The mutator GC Preparation Work
pub struct PrepareMutator<VM: VMBinding> {
    // The mutator reference has static lifetime.
    // It is safe because the actual lifetime of this work-packet will not exceed the lifetime of a GC.
    pub mutator: &'static mut Mutator<VM>,
}

impl<VM: VMBinding> PrepareMutator<VM> {
    pub fn new(mutator: &'static mut Mutator<VM>) -> Self {
        Self { mutator }
    }
}

impl<VM: VMBinding> GCWork<VM> for PrepareMutator<VM> {
    fn do_work(&mut self, worker: &mut GCWorker<VM>, _mmtk: &'static MMTK<VM>) {
        trace!("Prepare Mutator");
        self.mutator.prepare(worker.tls);
    }
}

/// The collector GC Preparation Work
#[derive(Default)]
pub struct PrepareCollector<W: CopyContext + GCWorkerLocal>(PhantomData<W>);

impl<W: CopyContext + GCWorkerLocal> PrepareCollector<W> {
    pub fn new() -> Self {
        PrepareCollector(PhantomData)
    }
}

impl<VM: VMBinding, W: CopyContext + GCWorkerLocal> GCWork<VM> for PrepareCollector<W> {
    fn do_work(&mut self, worker: &mut GCWorker<VM>, _mmtk: &'static MMTK<VM>) {
        trace!("Prepare Collector");
        unsafe { worker.local::<W>() }.prepare();
    }
}

/// The global GC release Work
/// This work packet invokes release() for the plan (which will invoke release() for each space), and
/// pushes work packets for releasing mutators and collectors.
/// We should only have one such work packet per GC, after all actual GC work ends.
/// We assume this work packet is the only running work packet that accesses plan, and there should
/// be no other concurrent work packet that accesses plan (read or write). Otherwise, there may
/// be a race condition.
pub struct Release<C: GCWorkContext> {
    pub plan: &'static C::PlanType,
}

impl<C: GCWorkContext> Release<C> {
    pub fn new(plan: &'static C::PlanType) -> Self {
        Self { plan }
    }
}

impl<C: GCWorkContext + 'static> GCWork<C::VM> for Release<C> {
    fn do_work(&mut self, worker: &mut GCWorker<C::VM>, mmtk: &'static MMTK<C::VM>) {
        trace!("Release Global");
        <C::VM as VMBinding>::VMCollection::vm_release();
        // We assume this is the only running work packet that accesses plan at the point of execution
        #[allow(clippy::cast_ref_to_mut)]
        let plan_mut: &mut C::PlanType = unsafe { &mut *(self.plan as *const _ as *mut _) };
        plan_mut.release(worker.tls);

        for mutator in <C::VM as VMBinding>::VMActivePlan::mutators() {
            mmtk.scheduler.work_buckets[WorkBucketStage::Release]
                .add(ReleaseMutator::<C::VM>::new(mutator));
        }
        for w in &mmtk.scheduler.worker_group().workers {
            w.local_work_bucket
                .add(ReleaseCollector::<C::CopyContextType>::new());
        }
        // TODO: Process weak references properly
        mmtk.reference_processors.clear();
    }
}

/// The mutator release Work
pub struct ReleaseMutator<VM: VMBinding> {
    // The mutator reference has static lifetime.
    // It is safe because the actual lifetime of this work-packet will not exceed the lifetime of a GC.
    pub mutator: &'static mut Mutator<VM>,
}

impl<VM: VMBinding> ReleaseMutator<VM> {
    pub fn new(mutator: &'static mut Mutator<VM>) -> Self {
        Self { mutator }
    }
}

impl<VM: VMBinding> GCWork<VM> for ReleaseMutator<VM> {
    fn do_work(&mut self, worker: &mut GCWorker<VM>, _mmtk: &'static MMTK<VM>) {
        trace!("Release Mutator");
        self.mutator.release(worker.tls);
    }
}

/// The collector release Work
#[derive(Default)]
pub struct ReleaseCollector<W: CopyContext + GCWorkerLocal>(PhantomData<W>);

impl<W: CopyContext + GCWorkerLocal> ReleaseCollector<W> {
    pub fn new() -> Self {
        ReleaseCollector(PhantomData)
    }
}

impl<VM: VMBinding, W: CopyContext + GCWorkerLocal> GCWork<VM> for ReleaseCollector<W> {
    fn do_work(&mut self, worker: &mut GCWorker<VM>, _mmtk: &'static MMTK<VM>) {
        trace!("Release Collector");
        unsafe { worker.local::<W>() }.release();
    }
}

/// Stop all mutators
///
/// Schedule a `ScanStackRoots` immediately after a mutator is paused
///
/// TODO: Smaller work granularity
#[derive(Default)]
pub struct StopMutators<ScanEdges: ProcessEdgesWork>(PhantomData<ScanEdges>);

impl<ScanEdges: ProcessEdgesWork> StopMutators<ScanEdges> {
    pub fn new() -> Self {
        Self(PhantomData)
    }
}

impl<E: ProcessEdgesWork> GCWork<E::VM> for StopMutators<E> {
    fn do_work(&mut self, worker: &mut GCWorker<E::VM>, mmtk: &'static MMTK<E::VM>) {
        // If the VM requires that only the coordinator thread can stop the world,
        // we delegate the work to the coordinator.
        if <E::VM as VMBinding>::VMCollection::COORDINATOR_ONLY_STW && !worker.is_coordinator() {
            mmtk.scheduler
                .add_coordinator_work(StopMutators::<E>::new(), worker);
            return;
        }

        trace!("stop_all_mutators start");
        mmtk.plan.base().prepare_for_stack_scanning();
        <E::VM as VMBinding>::VMCollection::stop_all_mutators::<E>(worker.tls);
        trace!("stop_all_mutators end");
        mmtk.scheduler.notify_mutators_paused(mmtk);
        if <E::VM as VMBinding>::VMScanning::SCAN_MUTATORS_IN_SAFEPOINT {
            // Prepare mutators if necessary
            // FIXME: This test is probably redundant. JikesRVM requires to call `prepare_mutator` once after mutators are paused
            if !mmtk.plan.base().stacks_prepared() {
                for mutator in <E::VM as VMBinding>::VMActivePlan::mutators() {
                    <E::VM as VMBinding>::VMCollection::prepare_mutator(
                        worker.tls,
                        mutator.get_tls(),
                        mutator,
                    );
                }
            }
            // Scan mutators
            if <E::VM as VMBinding>::VMScanning::SINGLE_THREAD_MUTATOR_SCANNING {
                mmtk.scheduler.work_buckets[WorkBucketStage::Prepare]
                    .add(ScanStackRoots::<E>::new());
            } else {
                for mutator in <E::VM as VMBinding>::VMActivePlan::mutators() {
                    mmtk.scheduler.work_buckets[WorkBucketStage::Prepare]
                        .add(ScanStackRoot::<E>(mutator));
                }
            }
        }
        mmtk.scheduler.work_buckets[WorkBucketStage::Prepare].add(ScanVMSpecificRoots::<E>::new());
    }
}

impl<E: ProcessEdgesWork> CoordinatorWork<E::VM> for StopMutators<E> {}

#[derive(Default)]
pub struct EndOfGC;

impl<VM: VMBinding> GCWork<VM> for EndOfGC {
    fn do_work(&mut self, worker: &mut GCWorker<VM>, mmtk: &'static MMTK<VM>) {
        info!("End of GC");

        #[cfg(feature = "extreme_assertions")]
        if crate::util::edge_logger::should_check_duplicate_edges(&*mmtk.plan) {
            // reset the logging info at the end of each GC
            crate::util::edge_logger::reset();
        }

        if <VM as VMBinding>::VMCollection::COORDINATOR_ONLY_STW {
            assert!(worker.is_coordinator(),
                    "VM only allows coordinator to resume mutators, but the current worker is not the coordinator.");
        }

        mmtk.plan.base().set_gc_status(GcStatus::NotInGC);

        // Reset the triggering information.
        mmtk.plan.base().reset_collection_trigger();

        debug_assert_eq!(mmtk.plan.base().scanned_stacks.load(Ordering::SeqCst), 0);

        <VM as VMBinding>::VMCollection::resume_mutators(worker.tls);
    }
}

impl<VM: VMBinding> CoordinatorWork<VM> for EndOfGC {}

/// Delegate to the VM binding for reference processing.
///
/// Some VMs (e.g. v8) do not have a Java-like global weak reference storage, and the
/// processing of those weakrefs may be more complex. For such case, we delegate to the
/// VM binding to process weak references.
#[derive(Default)]
pub struct ProcessWeakRefs<E: ProcessEdgesWork>(PhantomData<E>);

impl<E: ProcessEdgesWork> ProcessWeakRefs<E> {
    pub fn new() -> Self {
        Self(PhantomData)
    }
}

impl<E: ProcessEdgesWork> GCWork<E::VM> for ProcessWeakRefs<E> {
    fn do_work(&mut self, worker: &mut GCWorker<E::VM>, _mmtk: &'static MMTK<E::VM>) {
        trace!("ProcessWeakRefs");
        <E::VM as VMBinding>::VMCollection::process_weak_refs::<E>(worker);
    }
}

#[derive(Default)]
pub struct ScanStackRoots<Edges: ProcessEdgesWork>(PhantomData<Edges>);

impl<E: ProcessEdgesWork> ScanStackRoots<E> {
    pub fn new() -> Self {
        Self(PhantomData)
    }
}

impl<E: ProcessEdgesWork> GCWork<E::VM> for ScanStackRoots<E> {
    fn do_work(&mut self, worker: &mut GCWorker<E::VM>, mmtk: &'static MMTK<E::VM>) {
        trace!("ScanStackRoots");
        <E::VM as VMBinding>::VMScanning::scan_thread_roots::<E>();
        <E::VM as VMBinding>::VMScanning::notify_initial_thread_scan_complete(false, worker.tls);
        for mutator in <E::VM as VMBinding>::VMActivePlan::mutators() {
            mutator.flush();
        }
        mmtk.plan.common().base.set_gc_status(GcStatus::GcProper);
    }
}

pub struct ScanStackRoot<Edges: ProcessEdgesWork>(pub &'static mut Mutator<Edges::VM>);

impl<E: ProcessEdgesWork> GCWork<E::VM> for ScanStackRoot<E> {
    fn do_work(&mut self, worker: &mut GCWorker<E::VM>, mmtk: &'static MMTK<E::VM>) {
        trace!("ScanStackRoot for mutator {:?}", self.0.get_tls());
        let base = &mmtk.plan.base();
        let mutators = <E::VM as VMBinding>::VMActivePlan::number_of_mutators();
        <E::VM as VMBinding>::VMScanning::scan_thread_root::<E>(
            unsafe { &mut *(self.0 as *mut _) },
            worker.tls,
        );
        self.0.flush();

<<<<<<< HEAD
        if old + 1 >= mutators {
            loop {
                let current = base.scanned_stacks.load(Ordering::Relaxed);
                if current < mutators {
                    break;
                } else if base.scanned_stacks.compare_exchange(
                    current,
                    current - mutators,
                    Ordering::Release,
                    Ordering::Relaxed,
                ) == Ok(current)
                {
                    trace!(
                        "mutator {:?} old scanned_stacks = {}, new scanned_stacks = {}, number_of_mutators = {}",
                        self.0.get_tls(),
                        current,
                        base.scanned_stacks.load(Ordering::Relaxed),
                        mutators
                    );
                    debug_assert_eq!(base.scanned_stacks.load(Ordering::SeqCst), 0);
                    <E::VM as VMBinding>::VMScanning::notify_initial_thread_scan_complete(
                        false, worker.tls,
                    );
                    base.set_gc_status(GcStatus::GcProper);
                    break;
                }
            }
=======
        if mmtk.plan.base().inform_stack_scanned(mutators) {
            <E::VM as VMBinding>::VMScanning::notify_initial_thread_scan_complete(
                false, worker.tls,
            );
            base.set_gc_status(GcStatus::GcProper);
>>>>>>> 339640fe
        }
    }
}

#[derive(Default)]
pub struct ScanVMSpecificRoots<Edges: ProcessEdgesWork>(PhantomData<Edges>);

impl<E: ProcessEdgesWork> ScanVMSpecificRoots<E> {
    pub fn new() -> Self {
        Self(PhantomData)
    }
}

impl<E: ProcessEdgesWork> GCWork<E::VM> for ScanVMSpecificRoots<E> {
    fn do_work(&mut self, _worker: &mut GCWorker<E::VM>, _mmtk: &'static MMTK<E::VM>) {
        trace!("ScanStaticRoots");
        <E::VM as VMBinding>::VMScanning::scan_vm_specific_roots::<E>();
    }
}

pub struct ProcessEdgesBase<E: ProcessEdgesWork> {
    pub edges: Vec<Address>,
    pub nodes: Vec<ObjectReference>,
    mmtk: &'static MMTK<E::VM>,
    // Use raw pointer for fast pointer dereferencing, instead of using `Option<&'static mut GCWorker<E::VM>>`.
    // Because a copying gc will dereference this pointer at least once for every object copy.
    worker: *mut GCWorker<E::VM>,
    pub roots: bool,
}

unsafe impl<E: ProcessEdgesWork> Send for ProcessEdgesBase<E> {}

impl<E: ProcessEdgesWork> ProcessEdgesBase<E> {
    // Requires an MMTk reference. Each plan-specific type that uses ProcessEdgesBase can get a static plan reference
    // at creation. This avoids overhead for dynamic dispatch or downcasting plan for each object traced.
    pub fn new(edges: Vec<Address>, roots: bool, mmtk: &'static MMTK<E::VM>) -> Self {
        #[cfg(feature = "extreme_assertions")]
        if crate::util::edge_logger::should_check_duplicate_edges(&*mmtk.plan) {
            for edge in &edges {
                // log edge, panic if already logged
                crate::util::edge_logger::log_edge(*edge);
            }
        }
        Self {
            edges,
            nodes: vec![],
            mmtk,
            worker: std::ptr::null_mut(),
            roots,
        }
    }
    pub fn set_worker(&mut self, worker: &mut GCWorker<E::VM>) {
        self.worker = worker;
    }
    #[inline]
    pub fn worker(&self) -> &'static mut GCWorker<E::VM> {
        unsafe { &mut *self.worker }
    }
    #[inline]
    pub fn mmtk(&self) -> &'static MMTK<E::VM> {
        self.mmtk
    }
    #[inline]
    pub fn plan(&self) -> &'static dyn Plan<VM = E::VM> {
        &*self.mmtk.plan
    }
    /// Pop all nodes from nodes, and clear nodes to an empty vector.
    #[inline]
    pub fn pop_nodes(&mut self) -> Vec<ObjectReference> {
        debug_assert!(
            !self.nodes.is_empty(),
            "Attempted to flush nodes in ProcessEdgesWork while nodes set is empty."
        );
        let mut new_nodes = vec![];
        mem::swap(&mut new_nodes, &mut self.nodes);
        new_nodes
    }
}

/// Scan & update a list of object slots
pub trait ProcessEdgesWork:
    Send + 'static + Sized + DerefMut + Deref<Target = ProcessEdgesBase<Self>>
{
    type VM: VMBinding;

    const CAPACITY: usize = 4096;
    const OVERWRITE_REFERENCE: bool = true;
    const SCAN_OBJECTS_IMMEDIATELY: bool = true;
    fn new(edges: Vec<Address>, roots: bool, mmtk: &'static MMTK<Self::VM>) -> Self;
    fn trace_object(&mut self, object: ObjectReference) -> ObjectReference;

    #[cfg(feature = "sanity")]
    fn cache_roots_for_sanity_gc(&mut self) {
        assert!(self.roots);
        self.mmtk()
            .sanity_checker
            .lock()
            .unwrap()
            .add_roots(self.edges.clone());
    }

    #[inline]
    fn process_node(&mut self, object: ObjectReference) {
        if self.nodes.is_empty() {
            self.nodes.reserve(Self::CAPACITY);
        }
        self.nodes.push(object);
        // No need to flush this `nodes` local buffer to some global pool.
        // The max length of `nodes` buffer is equal to `CAPACITY` (when every edge produces a node)
        // So maximum 1 `ScanObjects` work can be created from `nodes` buffer
    }

    /// Create a new scan work packet. If SCAN_OBJECTS_IMMEDIATELY, the work packet will be executed immediately, in this method.
    /// Otherwise, the work packet will be added the Closure work bucket and will be dispatched later by the scheduler.
    #[inline]
    fn new_scan_work(&mut self, work_packet: impl GCWork<Self::VM>) {
        if Self::SCAN_OBJECTS_IMMEDIATELY {
            // We execute this `scan_objects_work` immediately.
            // This is expected to be a useful optimization because,
            // say for _pmd_ with 200M heap, we're likely to have 50000~60000 `ScanObjects` work packets
            // being dispatched (similar amount to `ProcessEdgesWork`).
            // Executing these work packets now can remarkably reduce the global synchronization time.
            self.worker().do_work(work_packet);
        } else {
            self.mmtk.scheduler.work_buckets[WorkBucketStage::Closure].add(work_packet);
        }
    }

    /// Flush the nodes in ProcessEdgesBase, and create a ScanObjects work packet for it. If the node set is empty,
    /// this method will simply return with no work packet created.
    #[cold]
    fn flush(&mut self) {
        if self.nodes.is_empty() {
            return;
        }
        let scan_objects_work = ScanObjects::<Self>::new(self.pop_nodes(), false);
        self.new_scan_work(scan_objects_work);
    }

    #[inline]
    fn process_edge(&mut self, slot: Address) {
        let object = unsafe { slot.load::<ObjectReference>() };
        let new_object = self.trace_object(object);
        if Self::OVERWRITE_REFERENCE {
            unsafe { slot.store(new_object) };
        }
    }

    #[inline]
    fn process_edges(&mut self) {
        for i in 0..self.edges.len() {
            self.process_edge(self.edges[i])
        }
    }
}

impl<E: ProcessEdgesWork> GCWork<E::VM> for E {
    #[inline]
    default fn do_work(&mut self, worker: &mut GCWorker<E::VM>, _mmtk: &'static MMTK<E::VM>) {
        trace!("ProcessEdgesWork");
        self.set_worker(worker);
        self.process_edges();
        if !self.nodes.is_empty() {
            self.flush();
        }
        #[cfg(feature = "sanity")]
        if self.roots {
            self.cache_roots_for_sanity_gc();
        }
        trace!("ProcessEdgesWork End");
    }
}

/// Scan & update a list of object slots
pub struct ScanObjects<Edges: ProcessEdgesWork> {
    buffer: Vec<ObjectReference>,
    #[allow(unused)]
    concurrent: bool,
    phantom: PhantomData<Edges>,
}

impl<Edges: ProcessEdgesWork> ScanObjects<Edges> {
    pub fn new(buffer: Vec<ObjectReference>, concurrent: bool) -> Self {
        Self {
            buffer,
            concurrent,
            phantom: PhantomData,
        }
    }
}

impl<E: ProcessEdgesWork> GCWork<E::VM> for ScanObjects<E> {
    fn do_work(&mut self, worker: &mut GCWorker<E::VM>, _mmtk: &'static MMTK<E::VM>) {
        trace!("ScanObjects");
        <E::VM as VMBinding>::VMScanning::scan_objects::<E>(&self.buffer, worker);
        trace!("ScanObjects End");
    }
}

pub struct ProcessModBuf<E: ProcessEdgesWork> {
    modbuf: Vec<ObjectReference>,
    phantom: PhantomData<E>,
    meta: MetadataSpec,
}

impl<E: ProcessEdgesWork> ProcessModBuf<E> {
    pub fn new(modbuf: Vec<ObjectReference>, meta: MetadataSpec) -> Self {
        Self {
            modbuf,
            meta,
            phantom: PhantomData,
        }
    }
}

impl<E: ProcessEdgesWork> GCWork<E::VM> for ProcessModBuf<E> {
    #[inline(always)]
    fn do_work(&mut self, worker: &mut GCWorker<E::VM>, mmtk: &'static MMTK<E::VM>) {
        if !self.modbuf.is_empty() {
            for obj in &self.modbuf {
                store_metadata::<E::VM>(&self.meta, *obj, 1, None, Some(Ordering::SeqCst));
            }
        }
        if mmtk.plan.is_current_gc_nursery() {
            if !self.modbuf.is_empty() {
                let mut modbuf = vec![];
                ::std::mem::swap(&mut modbuf, &mut self.modbuf);
                GCWork::do_work(&mut ScanObjects::<E>::new(modbuf, false), worker, mmtk)
            }
        } else {
            // Do nothing
        }
    }
}<|MERGE_RESOLUTION|>--- conflicted
+++ resolved
@@ -250,8 +250,6 @@
         // Reset the triggering information.
         mmtk.plan.base().reset_collection_trigger();
 
-        debug_assert_eq!(mmtk.plan.base().scanned_stacks.load(Ordering::SeqCst), 0);
-
         <VM as VMBinding>::VMCollection::resume_mutators(worker.tls);
     }
 }
@@ -313,41 +311,11 @@
         );
         self.0.flush();
 
-<<<<<<< HEAD
-        if old + 1 >= mutators {
-            loop {
-                let current = base.scanned_stacks.load(Ordering::Relaxed);
-                if current < mutators {
-                    break;
-                } else if base.scanned_stacks.compare_exchange(
-                    current,
-                    current - mutators,
-                    Ordering::Release,
-                    Ordering::Relaxed,
-                ) == Ok(current)
-                {
-                    trace!(
-                        "mutator {:?} old scanned_stacks = {}, new scanned_stacks = {}, number_of_mutators = {}",
-                        self.0.get_tls(),
-                        current,
-                        base.scanned_stacks.load(Ordering::Relaxed),
-                        mutators
-                    );
-                    debug_assert_eq!(base.scanned_stacks.load(Ordering::SeqCst), 0);
-                    <E::VM as VMBinding>::VMScanning::notify_initial_thread_scan_complete(
-                        false, worker.tls,
-                    );
-                    base.set_gc_status(GcStatus::GcProper);
-                    break;
-                }
-            }
-=======
         if mmtk.plan.base().inform_stack_scanned(mutators) {
             <E::VM as VMBinding>::VMScanning::notify_initial_thread_scan_complete(
                 false, worker.tls,
             );
             base.set_gc_status(GcStatus::GcProper);
->>>>>>> 339640fe
         }
     }
 }
