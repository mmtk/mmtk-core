--- conflicted
+++ resolved
@@ -203,32 +203,6 @@
         });
         trace!("stop_all_mutators end");
         mmtk.scheduler.notify_mutators_paused(mmtk);
-<<<<<<< HEAD
-        if <E::VM as VMBinding>::VMScanning::SCAN_MUTATORS_IN_SAFEPOINT {
-            // Prepare mutators if necessary
-            // FIXME: This test is probably redundant. JikesRVM requires to call `prepare_mutator` once after mutators are paused
-            if !mmtk.get_plan().base().stacks_prepared() {
-                for mutator in <E::VM as VMBinding>::VMActivePlan::mutators() {
-                    <E::VM as VMBinding>::VMCollection::prepare_mutator(
-                        worker.tls,
-                        mutator.get_tls(),
-                        mutator,
-                    );
-                }
-            }
-            // Scan mutators
-            if <E::VM as VMBinding>::VMScanning::SINGLE_THREAD_MUTATOR_SCANNING {
-                mmtk.scheduler.work_buckets[WorkBucketStage::Prepare]
-                    .add(ScanStackRoots::<E>::new());
-            } else {
-                for mutator in <E::VM as VMBinding>::VMActivePlan::mutators() {
-                    mmtk.scheduler.work_buckets[WorkBucketStage::Prepare]
-                        .add(ScanStackRoot::<E>(mutator));
-                }
-            }
-        }
-=======
->>>>>>> 04a47feb
         mmtk.scheduler.work_buckets[WorkBucketStage::Prepare].add(ScanVMSpecificRoots::<E>::new());
     }
 }
@@ -472,46 +446,12 @@
     }
 }
 
-<<<<<<< HEAD
-#[derive(Default)]
-pub struct ScanStackRoots<Edges: ProcessEdgesWork>(PhantomData<Edges>);
-
-impl<E: ProcessEdgesWork> ScanStackRoots<E> {
-    pub fn new() -> Self {
-        Self(PhantomData)
-    }
-}
-
-impl<E: ProcessEdgesWork> GCWork<E::VM> for ScanStackRoots<E> {
-    fn do_work(&mut self, worker: &mut GCWorker<E::VM>, mmtk: &'static MMTK<E::VM>) {
-        trace!("ScanStackRoots");
-        let factory = ProcessEdgesWorkRootsWorkFactory::<E>::new(mmtk);
-        <E::VM as VMBinding>::VMScanning::scan_roots_in_all_mutator_threads(worker.tls, factory);
-        <E::VM as VMBinding>::VMScanning::notify_initial_thread_scan_complete(false, worker.tls);
-        for mutator in <E::VM as VMBinding>::VMActivePlan::mutators() {
-            mutator.flush();
-        }
-        mmtk.get_plan()
-            .common()
-            .base
-            .set_gc_status(GcStatus::GcProper);
-    }
-}
-
-pub struct ScanStackRoot<Edges: ProcessEdgesWork>(pub &'static mut Mutator<Edges::VM>);
-=======
 pub struct ScanMutatorRoots<Edges: ProcessEdgesWork>(pub &'static mut Mutator<Edges::VM>);
->>>>>>> 04a47feb
 
 impl<E: ProcessEdgesWork> GCWork<E::VM> for ScanMutatorRoots<E> {
     fn do_work(&mut self, worker: &mut GCWorker<E::VM>, mmtk: &'static MMTK<E::VM>) {
-<<<<<<< HEAD
-        trace!("ScanStackRoot for mutator {:?}", self.0.get_tls());
-        let base = &mmtk.get_plan().base();
-=======
         trace!("ScanMutatorRoots for mutator {:?}", self.0.get_tls());
-        let base = &mmtk.plan.base();
->>>>>>> 04a47feb
+        let base = mmtk.get_plan().base();
         let mutators = <E::VM as VMBinding>::VMActivePlan::number_of_mutators();
         let factory = ProcessEdgesWorkRootsWorkFactory::<E>::new(mmtk);
         <E::VM as VMBinding>::VMScanning::scan_roots_in_mutator_thread(
