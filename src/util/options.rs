--- conflicted
+++ resolved
@@ -899,13 +899,9 @@
     gc_trigger:             GCTriggerSelector       [|v: &GCTriggerSelector| v.validate()] = GCTriggerSelector::FixedHeapSize((crate::util::memory::get_system_total_memory() as f64 * 0.5f64) as usize),
     /// Enable transparent hugepage support for MMTk spaces via madvise (only Linux is supported)
     /// This only affects the memory for MMTk spaces.
-<<<<<<< HEAD
-    transparent_hugepages:  bool                    [|v: &bool| !v || cfg!(target_os = "linux")] = false
-=======
-    transparent_hugepages: bool                  [env_var: true, command_line: true]  [|v: &bool| !v || cfg!(target_os = "linux")] = false,
+    transparent_hugepages:  bool                    [|v: &bool| !v || cfg!(target_os = "linux")] = false,
     /// Count live bytes for objects in each space during a GC.
-    count_live_bytes_in_gc: bool                 [env_var: true, command_line: true] [always_valid] = false
->>>>>>> 2520fd6c
+    count_live_bytes_in_gc: bool                    [always_valid] = false
 }
 
 #[cfg(test)]
