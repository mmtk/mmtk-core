--- conflicted
+++ resolved
@@ -723,13 +723,10 @@
     // Set the GC trigger. This defines the heap size and how MMTk triggers a GC.
     // Default to a fixed heap size of 0.5x physical memory.
     gc_trigger     :        GCTriggerSelector    [env_var: true, command_line: true] [|v: &GCTriggerSelector| v.validate()] = GCTriggerSelector::FixedHeapSize((crate::util::memory::get_system_total_memory() as f64 * 0.5f64) as usize),
-<<<<<<< HEAD
+    // Enable transparent hugepage support via madvise (only Linux is supported)
+    transparent_hugepages: bool                  [env_var: true, command_line: true]  [|v: &bool| !v || cfg!(target_os = "linux")] = false,
     // Enable 35-bit heap address space (normally for compressed pointers)
     use_35bit_address_space: bool                [env_var: true, command_line: true]  [always_valid] = false
-=======
-    // Enable transparent hugepage support via madvise (only Linux is supported)
-    transparent_hugepages: bool                  [env_var: true, command_line: true]  [|v: &bool| !v || cfg!(target_os = "linux")] = false
->>>>>>> 4873b4ab
 }
 
 #[cfg(test)]
