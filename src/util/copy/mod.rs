use std::mem::MaybeUninit;
use std::sync::Arc;

use crate::plan::PlanConstraints;
use crate::policy::copy_context::PolicyCopyContext;
use crate::policy::copyspace::CopySpace;
use crate::policy::copyspace::CopySpaceCopyContext;
use crate::policy::immix::ImmixSpace;
use crate::policy::immix::{ImmixCopyContext, ImmixHybridCopyContext};
use crate::policy::space::Space;
use crate::util::object_forwarding;
use crate::util::opaque_pointer::VMWorkerThread;
use crate::util::{Address, ObjectReference};
use crate::vm::ObjectModel;
use crate::vm::VMBinding;
use crate::MMTK;

use enum_map::Enum;
use enum_map::EnumMap;

use super::alloc::allocator::AllocatorContext;

const MAX_COPYSPACE_COPY_ALLOCATORS: usize = 1;
const MAX_IMMIX_COPY_ALLOCATORS: usize = 1;
const MAX_IMMIX_HYBRID_COPY_ALLOCATORS: usize = 1;

type CopySpaceMapping<VM> = Vec<(CopySelector, &'static dyn Space<VM>)>;

/// A configuration for GCWorkerCopyContext.
/// Similar to a `MutatorConfig`,
/// We expect each copying plan to provide a CopyConfig.
pub struct CopyConfig<VM: VMBinding> {
    /// Mapping CopySemantics to the actual copying allocators (CopySelector)
    pub(crate) copy_mapping: EnumMap<CopySemantics, CopySelector>,
    /// Mapping copying allocators with space
    pub(crate) space_mapping: CopySpaceMapping<VM>,
    /// A reference to the plan constraints.
    /// GCWorkerCopyContext may have plan-specific behaviors dependson the plan constraints.
    pub(crate) constraints: &'static PlanConstraints,
}

impl<VM: VMBinding> Default for CopyConfig<VM> {
    fn default() -> Self {
        CopyConfig {
            copy_mapping: EnumMap::default(),
            space_mapping: vec![],
            constraints: &crate::plan::DEFAULT_PLAN_CONSTRAINTS,
        }
    }
}

/// The thread local struct for each GC worker for copying. Each GC worker should include
/// one instance of this struct for copying operations.
pub struct GCWorkerCopyContext<VM: VMBinding> {
    /// Copy allocators for CopySpace
    pub copy: [MaybeUninit<CopySpaceCopyContext<VM>>; MAX_COPYSPACE_COPY_ALLOCATORS],
    /// Copy allocators for ImmixSpace
    pub immix: [MaybeUninit<ImmixCopyContext<VM>>; MAX_IMMIX_COPY_ALLOCATORS],
    /// Copy allocators for ImmixSpace
    pub immix_hybrid: [MaybeUninit<ImmixHybridCopyContext<VM>>; MAX_IMMIX_HYBRID_COPY_ALLOCATORS],
    /// The config for the plan
    config: CopyConfig<VM>,
}

impl<VM: VMBinding> GCWorkerCopyContext<VM> {
    /// Allocate for the object for GC copying.
    ///
    /// Arguments:
    /// * `original`: The original object that will be copied.
    /// * `bytes`: The size in bytes for the allocation.
    /// * `align`: The alignment in bytes for the allocation.
    /// * `offset`: The offset in bytes for the allocation.
    /// * `semantics`: The copy semantic for this coying allocation.
    ///   It determins which copy allocator will be used for the copying.
    pub fn alloc_copy(
        &mut self,
        original: ObjectReference,
        bytes: usize,
        align: usize,
        offset: usize,
        semantics: CopySemantics,
    ) -> Address {
        #[cfg(debug_assertions)]
        if bytes > self.config.constraints.max_non_los_default_alloc_bytes {
            warn!(
                "Attempted to copy an object of {} bytes (> {}) which should be allocated with LOS and not be copied.",
                bytes, self.config.constraints.max_non_los_default_alloc_bytes
            );
        }
        match self.config.copy_mapping[semantics] {
            CopySelector::CopySpace(index) => {
                unsafe { self.copy[index as usize].assume_init_mut() }
                    .alloc_copy(original, bytes, align, offset)
            }
            CopySelector::Immix(index) => unsafe { self.immix[index as usize].assume_init_mut() }
                .alloc_copy(original, bytes, align, offset),
            CopySelector::ImmixHybrid(index) => {
                unsafe { self.immix_hybrid[index as usize].assume_init_mut() }
                    .alloc_copy(original, bytes, align, offset)
            }
            CopySelector::Unused => unreachable!(),
        }
    }

    /// Post allocation after allocating an object.
    ///
    /// Arguments:
    /// * `object`: The newly allocated object (the new object after copying).
    /// * `bytes`: The size of the object in bytes.
    /// * `semantics`: The copy semantic used for the copying.
    pub fn post_copy(&mut self, object: ObjectReference, bytes: usize, semantics: CopySemantics) {
        if VM::VMObjectModel::LOCAL_FORWARDING_BITS_SPEC.is_in_header() {
            // Clear forwarding bits if the forwarding bits are in the header.
            object_forwarding::clear_forwarding_bits::<VM>(object);
        } else {
            // We ensure no stale side forwarding bits exist before tracing.
            debug_assert!(!object_forwarding::is_forwarded_or_being_forwarded::<VM>(
                object
            ));
        }
<<<<<<< HEAD
        // If we are copying objects in mature space, we would need to mark the object as mature.
        if semantics.is_mature() && self.config.constraints.unlog_traced_object {
            // If the plan uses unlogged bit, we set the unlogged bit (the object is unlogged/mature)
            VM::VMObjectModel::GLOBAL_LOG_BIT_SPEC
                .mark_byte_as_unlogged::<VM>(object, Ordering::Relaxed);
        }
=======
>>>>>>> e058ceeb
        // Policy specific post copy.
        match self.config.copy_mapping[semantics] {
            CopySelector::CopySpace(index) => {
                unsafe { self.copy[index as usize].assume_init_mut() }.post_copy(object, bytes)
            }
            CopySelector::Immix(index) => {
                unsafe { self.immix[index as usize].assume_init_mut() }.post_copy(object, bytes)
            }
            CopySelector::ImmixHybrid(index) => {
                unsafe { self.immix_hybrid[index as usize].assume_init_mut() }
                    .post_copy(object, bytes)
            }
            CopySelector::Unused => unreachable!(),
        }
    }

    /// Prepare the copying allocators.
    pub fn prepare(&mut self) {
        // Delegate to prepare() for each policy copy context
        for (_, selector) in self.config.copy_mapping.iter() {
            match selector {
                CopySelector::CopySpace(index) => {
                    unsafe { self.copy[*index as usize].assume_init_mut() }.prepare()
                }
                CopySelector::Immix(index) => {
                    unsafe { self.immix[*index as usize].assume_init_mut() }.prepare()
                }
                CopySelector::ImmixHybrid(index) => {
                    unsafe { self.immix_hybrid[*index as usize].assume_init_mut() }.prepare()
                }
                CopySelector::Unused => {}
            }
        }
    }

    /// Release the copying allocators.
    pub fn release(&mut self) {
        // Delegate to release() for each policy copy context
        for (_, selector) in self.config.copy_mapping.iter() {
            match selector {
                CopySelector::CopySpace(index) => {
                    unsafe { self.copy[*index as usize].assume_init_mut() }.release()
                }
                CopySelector::Immix(index) => {
                    unsafe { self.immix[*index as usize].assume_init_mut() }.release()
                }
                CopySelector::ImmixHybrid(index) => {
                    unsafe { self.immix_hybrid[*index as usize].assume_init_mut() }.release()
                }
                CopySelector::Unused => {}
            }
        }
    }

    /// Create a GCWorkerCopyContext based on the configuration for a copying plan.
    ///
    /// Arguments:
    /// * `worker_tls`: The worker thread for this copy context.
    /// * `plan`: A reference to the current plan.
    /// * `config`: The configuration for the copy context.
    pub fn new(worker_tls: VMWorkerThread, mmtk: &MMTK<VM>, config: CopyConfig<VM>) -> Self {
        let mut ret = GCWorkerCopyContext {
            copy: unsafe { MaybeUninit::uninit().assume_init() },
            immix: unsafe { MaybeUninit::uninit().assume_init() },
            immix_hybrid: unsafe { MaybeUninit::uninit().assume_init() },
            config,
        };
        let context = Arc::new(AllocatorContext::new(mmtk));

        // Initiate the copy context for each policy based on the space mapping.
        for &(selector, space) in ret.config.space_mapping.iter() {
            match selector {
                CopySelector::CopySpace(index) => {
                    ret.copy[index as usize].write(CopySpaceCopyContext::new(
                        worker_tls,
                        context.clone(),
                        space.downcast_ref::<CopySpace<VM>>().unwrap(),
                    ));
                }
                CopySelector::Immix(index) => {
                    ret.immix[index as usize].write(ImmixCopyContext::new(
                        worker_tls,
                        context.clone(),
                        space.downcast_ref::<ImmixSpace<VM>>().unwrap(),
                    ));
                }
                CopySelector::ImmixHybrid(index) => {
                    ret.immix_hybrid[index as usize].write(ImmixHybridCopyContext::new(
                        worker_tls,
                        context.clone(),
                        space.downcast_ref::<ImmixSpace<VM>>().unwrap(),
                    ));
                }
                CopySelector::Unused => unreachable!(),
            }
        }

        ret
    }

    /// Create a stub GCWorkerCopyContext for non copying plans.
    pub fn new_non_copy() -> Self {
        GCWorkerCopyContext {
            copy: unsafe { MaybeUninit::uninit().assume_init() },
            immix: unsafe { MaybeUninit::uninit().assume_init() },
            immix_hybrid: unsafe { MaybeUninit::uninit().assume_init() },
            config: CopyConfig::default(),
        }
    }
}

/// CopySemantics describes the copying operation. It depends on
/// the kinds of GC, and the space. For example, in a mature/major GC in
/// a generational plan, the nursery should have `PromoteToMature` while
/// the mature space should have `Mature`.
/// This enum may be expanded in the future to describe more semantics.
#[derive(Clone, Copy, Enum, Debug)]
pub enum CopySemantics {
    /// The default copy behavior.
    DefaultCopy,
    /// Copy in nursery generation.
    Nursery,
    /// Promote an object from nursery to mature spaces.
    PromoteToMature,
    /// Copy in mature generation.
    Mature,
}

impl CopySemantics {
    /// Are we copying to a mature space?
    pub fn is_mature(&self) -> bool {
        matches!(self, CopySemantics::PromoteToMature | CopySemantics::Mature)
    }
}

#[repr(C, u8)]
#[derive(Copy, Clone, Debug, Default)]
pub(crate) enum CopySelector {
    CopySpace(u8),
    Immix(u8),
    ImmixHybrid(u8),
    #[default]
    Unused,
}<|MERGE_RESOLUTION|>--- conflicted
+++ resolved
@@ -118,15 +118,6 @@
                 object
             ));
         }
-<<<<<<< HEAD
-        // If we are copying objects in mature space, we would need to mark the object as mature.
-        if semantics.is_mature() && self.config.constraints.unlog_traced_object {
-            // If the plan uses unlogged bit, we set the unlogged bit (the object is unlogged/mature)
-            VM::VMObjectModel::GLOBAL_LOG_BIT_SPEC
-                .mark_byte_as_unlogged::<VM>(object, Ordering::Relaxed);
-        }
-=======
->>>>>>> e058ceeb
         // Policy specific post copy.
         match self.config.copy_mapping[semantics] {
             CopySelector::CopySpace(index) => {
