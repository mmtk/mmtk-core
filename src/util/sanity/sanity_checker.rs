--- conflicted
+++ resolved
@@ -196,28 +196,7 @@
         let mut sanity_checker = self.mmtk().sanity_checker.lock().unwrap();
         if !sanity_checker.refs.contains(&object) {
             // FIXME steveb consider VM-specific integrity check on reference.
-<<<<<<< HEAD
-            if !object.is_sane() {
-                panic!("Invalid reference {:?}", object);
-            }
-            // // eprintln!("s {}", object.to_address());
-
-            if object.to_address().as_usize() > 0x400000000000 {
-                eprintln!("sanity {}", object.to_address());
-            }
-
-            // if !(object.to_address().as_usize() == 0x40000000000 || crate::policy::marksweepspace::metadata::is_marked::<VM>(object, Some(Ordering::SeqCst))) {
-            
-                
-
-            // assert!(object.to_address().as_usize() == 0x40000000000 || crate::util::alloc_bit::is_alloced(object), 
-            // "Address {} was found to be alive by the danity checker but has no alloc bit", object.to_address()
-            
-        // );
-
-=======
             assert!(object.is_sane(), "Invalid reference {:?}", object);
->>>>>>> 519e8f3c
             // Object is not "marked"
             sanity_checker.refs.insert(object); // "Mark" it
             ProcessEdgesWork::process_node(self, object);
