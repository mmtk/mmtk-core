--- conflicted
+++ resolved
@@ -103,23 +103,12 @@
     #[cfg(target_pointer_width = "64")]
     let res = { address_to_contiguous_meta_address(metadata_spec, data_addr) };
 
-<<<<<<< HEAD
-    // trace!(
-    //     "address_to_meta_address(addr: {}, off: 0x{:x}, lbits: {}, lmin: {}) -> 0x{:x}",
-    //     data_addr,
-    //     metadata_spec.offset,
-    //     metadata_spec.log_num_of_bits,
-    //     metadata_spec.log_min_obj_size,
-    //     res
-    // );
-=======
     trace!(
         "address_to_meta_address({:?}, addr: {}) -> 0x{:x}",
         metadata_spec,
         data_addr,
         res
     );
->>>>>>> 2640ce13
 
     res
 }
