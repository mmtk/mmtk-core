--- conflicted
+++ resolved
@@ -101,7 +101,6 @@
 //
 // MMTk reserved PolicySpecific side metadata offsets:
 //
-<<<<<<< HEAD
 //  1 - MarkSweep Alloc bit:
 //      - Offset LOCAL_SIDE_METADATA_BASE_OFFSET
 //  2 - MarkSweep Active Page byte:
@@ -114,9 +113,7 @@
 //      - Offset after Immix block mark byte
 //  6 - Immix chumk-map mark byte:
 //      - Offset after Immix chumk-map mark byte
-=======
 //  1 - MarkSweep Active Page byte
->>>>>>> 028f4414
 //
 // --------------------------------------------------
 
