use crate::util::heap::layout::vm_layout_constants::LOG_ADDRESS_SPACE;
#[cfg(target_pointer_width = "32")]
use crate::util::heap::layout::vm_layout_constants::{BYTES_IN_CHUNK, LOG_BYTES_IN_CHUNK};
use crate::util::metadata::side_metadata::SideMetadataOffset;
use crate::util::Address;

// Global side metadata start address

// XXX: We updated the base address to start from the second 4Mb chunk for 32-bit architectures,
// as otherwise for side metadatas with a large `min_obj_size`, we were overlapping with system
// reserved addresses such as 0x0.
// XXXX: I updated the base address for 32 bit to 0x1000_0000. For what I tested on, the library
// and the malloc heap often starts at 0x800_0000. If we start the metadata from the second 4Mb chunk (i.e. the chunk `[0x40_0000, 0x80_0000)`),
// we won't be guaranteed enough space before 0x800_0000. For example, the alloc bit is 1 bit per 4 bytes
// (1 word in 32bits), and it will take the address range of [0x40_000, 0x840_0000) which clashes with
// the library/heap. So I move this to 0x1000_0000.
// This is made public, as VM bingdings may need to use this.
#[cfg(target_pointer_width = "32")]
pub const GLOBAL_SIDE_METADATA_BASE_ADDRESS: Address = unsafe { Address::from_usize(0x1000_0000) };
#[cfg(target_pointer_width = "64")]
pub const GLOBAL_SIDE_METADATA_BASE_ADDRESS: Address =
    unsafe { Address::from_usize(0x0000_0600_0000_0000usize) };

pub(crate) const GLOBAL_SIDE_METADATA_BASE_OFFSET: SideMetadataOffset =
    SideMetadataOffset::addr(GLOBAL_SIDE_METADATA_BASE_ADDRESS);

// Base address of alloc bit, public to VM bindings which may need to use this.
pub const ALLOC_SIDE_METADATA_ADDR: Address = crate::util::alloc_bit::ALLOC_SIDE_METADATA_ADDR;

/// This constant represents the worst-case ratio of source data size to global side metadata.
/// A value of 2 means the space required for global side metadata must be less than 1/4th of the source data.
/// So, a value of `n` means this ratio must be less than $2^-n$.
#[cfg(target_pointer_width = "32")]
pub(super) const LOG_GLOBAL_SIDE_METADATA_WORST_CASE_RATIO: usize = 3;
#[cfg(target_pointer_width = "64")]
pub(super) const LOG_GLOBAL_SIDE_METADATA_WORST_CASE_RATIO: usize = 1;

/// This constant represents the worst-case ratio of source data size to global+local side metadata.
/// A value of 1 means the space required for global+local side metadata must be less than 1/2nd of the source data.
/// So, a value of `n` means this ratio must be less than $2^-n$.
#[cfg(target_pointer_width = "32")]
pub(super) const LOG_LOCAL_SIDE_METADATA_WORST_CASE_RATIO: usize = 3;
#[cfg(target_pointer_width = "64")]
pub(super) const LOG_LOCAL_SIDE_METADATA_WORST_CASE_RATIO: usize = 1;

pub const LOG_MAX_GLOBAL_SIDE_METADATA_SIZE: usize =
    LOG_ADDRESS_SPACE - LOG_GLOBAL_SIDE_METADATA_WORST_CASE_RATIO;
// TODO - we should check this limit somewhere
// pub(crate) const LOG_MAX_LOCAL_SIDE_METADATA_SIZE: usize =
//     1 << (LOG_ADDRESS_SPACE - LOG_LOCAL_SIDE_METADATA_WORST_CASE_RATIO);

// Local side metadata start address

pub(crate) const LOCAL_SIDE_METADATA_BASE_ADDRESS: Address =
    GLOBAL_SIDE_METADATA_BASE_ADDRESS.add(1usize << LOG_MAX_GLOBAL_SIDE_METADATA_SIZE);

// Local side metadata start offset

#[cfg(target_pointer_width = "32")]
pub(crate) const LOCAL_SIDE_METADATA_BASE_OFFSET: SideMetadataOffset = SideMetadataOffset::rel(0);
#[cfg(target_pointer_width = "64")]
pub(crate) const LOCAL_SIDE_METADATA_BASE_OFFSET: SideMetadataOffset =
    SideMetadataOffset::addr(LOCAL_SIDE_METADATA_BASE_ADDRESS);

#[cfg(target_pointer_width = "32")]
pub(super) const CHUNK_MASK: usize = (1 << LOG_BYTES_IN_CHUNK) - 1;

#[cfg(target_pointer_width = "32")]
pub(super) const LOCAL_SIDE_METADATA_PER_CHUNK: usize =
    BYTES_IN_CHUNK >> LOG_LOCAL_SIDE_METADATA_WORST_CASE_RATIO;

/// The base address for the global side metadata space available to VM bindings, to be used for the per-object metadata.
/// VM bindings must use this to avoid overlap with core internal global side metadata.
pub const GLOBAL_SIDE_METADATA_VM_BASE_ADDRESS: Address =
    super::spec_defs::LAST_GLOBAL_SIDE_METADATA_SPEC.upper_bound_address_for_contiguous();
/// The base offset for the global side metadata available to VM bindings.
pub const GLOBAL_SIDE_METADATA_VM_BASE_OFFSET: SideMetadataOffset =
    super::spec_defs::LAST_GLOBAL_SIDE_METADATA_SPEC.upper_bound_offset();

/// The base address for the local side metadata space available to VM bindings, to be used for the per-object metadata.
/// VM bindings must use this to avoid overlap with core internal local side metadata.
pub const LOCAL_SIDE_METADATA_VM_BASE_OFFSET: SideMetadataOffset =
<<<<<<< HEAD
    SideMetadataOffset::layout_after(&crate::policy::marksweepspace::LAST_LOCAL_SIDE_METADATA);
=======
    super::spec_defs::LAST_LOCAL_SIDE_METADATA_SPEC.upper_bound_offset();
>>>>>>> 519e8f3c
<|MERGE_RESOLUTION|>--- conflicted
+++ resolved
@@ -80,8 +80,4 @@
 /// The base address for the local side metadata space available to VM bindings, to be used for the per-object metadata.
 /// VM bindings must use this to avoid overlap with core internal local side metadata.
 pub const LOCAL_SIDE_METADATA_VM_BASE_OFFSET: SideMetadataOffset =
-<<<<<<< HEAD
-    SideMetadataOffset::layout_after(&crate::policy::marksweepspace::LAST_LOCAL_SIDE_METADATA);
-=======
-    super::spec_defs::LAST_LOCAL_SIDE_METADATA_SPEC.upper_bound_offset();
->>>>>>> 519e8f3c
+    super::spec_defs::LAST_LOCAL_SIDE_METADATA_SPEC.upper_bound_offset();