use crate::util::heap::layout::vm_layout_constants::LOG_ADDRESS_SPACE;
#[cfg(target_pointer_width = "32")]
use crate::util::heap::layout::vm_layout_constants::{BYTES_IN_CHUNK, LOG_BYTES_IN_CHUNK};
use crate::util::metadata::side_metadata::SideMetadataOffset;
use crate::util::Address;

// This is currently not used in 32-bits targets, but ultimately it is required in 32-bits global side metadata. So, instead of guarding with target_pointer_width, I allow unused_imports for now.
#[allow(unused_imports)]
use super::metadata_address_range_size;

// Global side metadata start address

// XXX: We updated the base address to start from the second 4Mb chunk for 32-bit architectures,
// as otherwise for side metadatas with a large `min_obj_size`, we were overlapping with system
// reserved addresses such as 0x0.
// XXXX: I updated the base address for 32 bit to 0x1000_0000. For what I tested on, the library
<<<<<<< HEAD
// and the malloc heap often starts at 0x800_0000. If we start the metadata from the second 4Mb chunk,
=======
// and the malloc heap often starts at 0x800_0000. If we start the metadata from the second 4Mb chunk (i.e. the chunk `[0x40_0000, 0x80_0000)`),
>>>>>>> e06200bd
// we won't be guaranteed enough space before 0x800_0000. For example, the alloc bit is 1 bit per 4 bytes
// (1 word in 32bits), and it will take the address range of [0x40_000, 0x840_0000) which clashes with
// the library/heap. So I move this to 0x1000_0000.
// This is made public, as VM bingdings may need to use this.
#[cfg(target_pointer_width = "32")]
pub const GLOBAL_SIDE_METADATA_BASE_ADDRESS: Address = unsafe { Address::from_usize(0x1000_0000) };
#[cfg(target_pointer_width = "64")]
pub const GLOBAL_SIDE_METADATA_BASE_ADDRESS: Address =
    unsafe { Address::from_usize(0x0000_0600_0000_0000usize) };

pub(crate) const GLOBAL_SIDE_METADATA_BASE_OFFSET: SideMetadataOffset =
    SideMetadataOffset::addr(GLOBAL_SIDE_METADATA_BASE_ADDRESS);

// Base address of alloc bit, public to VM bindings which may need to use this.
pub const ALLOC_SIDE_METADATA_ADDR: Address = crate::util::alloc_bit::ALLOC_SIDE_METADATA_ADDR;

/// This constant represents the worst-case ratio of source data size to global side metadata.
/// A value of 2 means the space required for global side metadata must be less than 1/4th of the source data.
/// So, a value of `n` means this ratio must be less than $2^-n$.
#[cfg(target_pointer_width = "32")]
pub(super) const LOG_GLOBAL_SIDE_METADATA_WORST_CASE_RATIO: usize = 3;
#[cfg(target_pointer_width = "64")]
pub(super) const LOG_GLOBAL_SIDE_METADATA_WORST_CASE_RATIO: usize = 1;

/// This constant represents the worst-case ratio of source data size to global+local side metadata.
/// A value of 1 means the space required for global+local side metadata must be less than 1/2nd of the source data.
/// So, a value of `n` means this ratio must be less than $2^-n$.
#[cfg(target_pointer_width = "32")]
pub(super) const LOG_LOCAL_SIDE_METADATA_WORST_CASE_RATIO: usize = 3;
#[cfg(target_pointer_width = "64")]
pub(super) const LOG_LOCAL_SIDE_METADATA_WORST_CASE_RATIO: usize = 1;

pub const LOG_MAX_GLOBAL_SIDE_METADATA_SIZE: usize =
    LOG_ADDRESS_SPACE - LOG_GLOBAL_SIDE_METADATA_WORST_CASE_RATIO;
// TODO - we should check this limit somewhere
// pub(crate) const LOG_MAX_LOCAL_SIDE_METADATA_SIZE: usize =
//     1 << (LOG_ADDRESS_SPACE - LOG_LOCAL_SIDE_METADATA_WORST_CASE_RATIO);

// Local side metadata start address

pub(crate) const LOCAL_SIDE_METADATA_BASE_ADDRESS: Address =
    GLOBAL_SIDE_METADATA_BASE_ADDRESS.add(1usize << LOG_MAX_GLOBAL_SIDE_METADATA_SIZE);

// Local side metadata start offset

#[cfg(target_pointer_width = "32")]
pub(crate) const LOCAL_SIDE_METADATA_BASE_OFFSET: SideMetadataOffset = SideMetadataOffset::rel(0);
#[cfg(target_pointer_width = "64")]
pub(crate) const LOCAL_SIDE_METADATA_BASE_OFFSET: SideMetadataOffset =
    SideMetadataOffset::addr(LOCAL_SIDE_METADATA_BASE_ADDRESS);

#[cfg(target_pointer_width = "32")]
pub(super) const CHUNK_MASK: usize = (1 << LOG_BYTES_IN_CHUNK) - 1;

#[cfg(target_pointer_width = "32")]
pub(super) const LOCAL_SIDE_METADATA_PER_CHUNK: usize =
    BYTES_IN_CHUNK >> LOG_LOCAL_SIDE_METADATA_WORST_CASE_RATIO;

// The constants _VM_BASE_ADDRESS depends on the side metadata we use inside mmtk-core.
// If we add any new side metadata internal to mmtk-core, we need to update this accordingly.

// TODO: We should think if it is possible to update this when we create a new side metadata spec.
// One issue is that these need to be constants. Possibly we need to use macros or custom build scripts.

// --------------------------------------------------
//
// Global Metadata
//
// MMTk reserved Global side metadata offsets:
//
//  1 - Global Allocation bit:  1 bit per object, used by MarkSweep OR when enabling the global_alloc_bit feature
//  2 - MarkSweep Active Chunk byte: 1 byte per chunk, used by malloc marksweep.
//
// --------------------------------------------------

/// The base address for the global side metadata space available to VM bindings, to be used for the per-object metadata.
/// VM bindings must use this to avoid overlap with core internal global side metadata.

pub const GLOBAL_SIDE_METADATA_VM_BASE_ADDRESS: Address = GLOBAL_SIDE_METADATA_BASE_ADDRESS
    .add(metadata_address_range_size(
        &crate::util::alloc_bit::ALLOC_SIDE_METADATA_SPEC,
    ))
    .add(metadata_address_range_size(
        &crate::policy::mallocspace::metadata::ACTIVE_CHUNK_METADATA_SPEC,
    ));

pub const GLOBAL_SIDE_METADATA_VM_BASE_OFFSET: SideMetadataOffset =
    SideMetadataOffset::addr(GLOBAL_SIDE_METADATA_VM_BASE_ADDRESS);

// --------------------------------------------------
// PolicySpecific Metadata
//
// MMTk reserved PolicySpecific side metadata offsets:
//
//  1 - MarkSweep Active Page byte:
//      -
//  2 - Immix line mark byte:
//      - Offset after MS Active Page byte
//  3 - Immix block defrag byte:
//      - Offset after Immix block defrag byte
//  4 - Immix block mark byte:
//      - Offset after Immix block mark byte
//  5 - Immix chumk-map mark byte:
//      - Offset after Immix chumk-map mark byte
//
// --------------------------------------------------

/// The base address for the local side metadata space available to VM bindings, to be used for the per-object metadata.
/// VM bindings must use this to avoid overlap with core internal local side metadata.
pub const LOCAL_SIDE_METADATA_VM_BASE_OFFSET: SideMetadataOffset =
    SideMetadataOffset::layout_after(&crate::policy::immix::LAST_LOCAL_SIDE_METADATA);<|MERGE_RESOLUTION|>--- conflicted
+++ resolved
@@ -14,11 +14,7 @@
 // as otherwise for side metadatas with a large `min_obj_size`, we were overlapping with system
 // reserved addresses such as 0x0.
 // XXXX: I updated the base address for 32 bit to 0x1000_0000. For what I tested on, the library
-<<<<<<< HEAD
-// and the malloc heap often starts at 0x800_0000. If we start the metadata from the second 4Mb chunk,
-=======
 // and the malloc heap often starts at 0x800_0000. If we start the metadata from the second 4Mb chunk (i.e. the chunk `[0x40_0000, 0x80_0000)`),
->>>>>>> e06200bd
 // we won't be guaranteed enough space before 0x800_0000. For example, the alloc bit is 1 bit per 4 bytes
 // (1 word in 32bits), and it will take the address range of [0x40_000, 0x840_0000) which clashes with
 // the library/heap. So I move this to 0x1000_0000.
