--- conflicted
+++ resolved
@@ -76,21 +76,18 @@
 // Global Metadata
 //
 // MMTk reserved Global side metadata offsets:
-// [currently empty]
+//
+//  1 - MarkSweep Active Chunk byte: 1 byte per chunk, used by malloc marksweep.
 //
 // --------------------------------------------------
 
 /// The base address for the global side metadata space available to VM bindings, to be used for the per-object metadata.
 /// VM bindings must use this to avoid overlap with core internal global side metadata.
-<<<<<<< HEAD
-pub const GLOBAL_SIDE_METADATA_VM_BASE_ADDRESS: Address = GLOBAL_SIDE_METADATA_BASE_ADDRESS;
-pub const GLOBAL_SIDE_METADATA_VM_BASE_OFFSET: SideMetadataOffset =
-    SideMetadataOffset::addr(GLOBAL_SIDE_METADATA_VM_BASE_ADDRESS);
-=======
 pub const GLOBAL_SIDE_METADATA_VM_BASE_ADDRESS: Address = GLOBAL_SIDE_METADATA_BASE_ADDRESS.add(
     metadata_address_range_size(&crate::policy::mallocspace::metadata::ACTIVE_CHUNK_METADATA_SPEC),
 );
->>>>>>> f1b3ce4c
+pub const GLOBAL_SIDE_METADATA_VM_BASE_OFFSET: SideMetadataOffset =
+    SideMetadataOffset::addr(GLOBAL_SIDE_METADATA_VM_BASE_ADDRESS);
 
 // --------------------------------------------------
 // PolicySpecific Metadata
@@ -99,31 +96,13 @@
 //
 //  1 - MarkSweep Alloc bit:
 //      - Offset LOCAL_SIDE_METADATA_BASE_OFFSET
+//  2 - MarkSweep Active Page byte:
+//      - Offset after Alloc bit
 //
 // --------------------------------------------------
 
 /// The base address for the local side metadata space available to VM bindings, to be used for the per-object metadata.
 /// VM bindings must use this to avoid overlap with core internal local side metadata.
-<<<<<<< HEAD
 pub const LOCAL_SIDE_METADATA_VM_BASE_OFFSET: SideMetadataOffset = SideMetadataOffset::layout_after(
-    &crate::policy::mallocspace::metadata::ALLOC_SIDE_METADATA_SPEC,
-=======
-#[cfg(target_pointer_width = "64")]
-pub const LOCAL_SIDE_METADATA_VM_BASE_ADDRESS: Address = LOCAL_SIDE_METADATA_BASE_ADDRESS.add(
-    metadata_address_range_size(&crate::policy::mallocspace::metadata::ALLOC_SIDE_METADATA_SPEC)
-        + metadata_address_range_size(
-            &crate::policy::mallocspace::metadata::ACTIVE_PAGE_METADATA_SPEC,
-        ),
-);
-
-#[cfg(target_pointer_width = "32")]
-pub const LOCAL_SIDE_METADATA_VM_BASE_ADDRESS: Address = LOCAL_SIDE_METADATA_BASE_ADDRESS.add(
-    metadata_bytes_per_chunk(
-        crate::policy::mallocspace::metadata::ALLOC_SIDE_METADATA_SPEC.log_min_obj_size,
-        crate::policy::mallocspace::metadata::ALLOC_SIDE_METADATA_SPEC.log_num_of_bits,
-    ) + metadata_bytes_per_chunk(
-        crate::policy::mallocspace::metadata::ACTIVE_PAGE_METADATA_SPEC.log_min_obj_size,
-        crate::policy::mallocspace::metadata::ACTIVE_PAGE_METADATA_SPEC.log_num_of_bits,
-    ),
->>>>>>> f1b3ce4c
+    &crate::policy::mallocspace::metadata::ACTIVE_PAGE_METADATA_SPEC,
 );