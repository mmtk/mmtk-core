--- conflicted
+++ resolved
@@ -8,11 +8,7 @@
 use crate::util::metadata::vo_bit::VO_BIT_SIDE_METADATA_SPEC;
 use crate::util::Address;
 use num_traits::FromPrimitive;
-<<<<<<< HEAD
-use std::cell::RefCell;
-=======
 use ranges::BitByteRange;
->>>>>>> acaf942e
 use std::fmt;
 use std::io::Result;
 use std::sync::atomic::{AtomicU8, Ordering};
@@ -1292,7 +1288,7 @@
         &self,
         data_start_addr: Address,
         data_end_addr: Address,
-        visit_data: impl FnMut(Address),
+        mut visit_data: impl FnMut(Address),
     ) {
         debug_assert!(self.uses_contiguous_side_metadata());
 
@@ -1302,29 +1298,30 @@
         let end_meta_addr = address_to_contiguous_meta_address(self, data_end_addr);
         let end_meta_shift = meta_byte_lshift(self, data_end_addr);
 
-        // FIXME: This is probably not going to perform well.  We need to refactor
-        // `iterate_meta_bits` to change from two callbacks to one.
-        let cell = RefCell::new(visit_data);
-
-        let check_bytes_forwards = |start: Address, end: Address| -> bool {
-            helpers::scan_non_zero_bits_in_metadata_bytes(start, end, &mut |addr, bit| {
-                (cell.borrow_mut())(helpers::contiguous_meta_address_to_address(
-                    self, addr, bit as u8,
-                ));
-            });
-            false
-        };
-        let check_bits_forwards = |addr: Address, start_bit: u8, end_bit: u8| -> bool {
-            helpers::scan_non_zero_bits_in_metadata_bits(
-                addr,
-                start_bit as u32,
-                end_bit as u32,
-                &mut |addr, bit| {
-                    (cell.borrow_mut())(helpers::contiguous_meta_address_to_address(
-                        self, addr, bit as u8,
-                    ));
-                },
-            );
+        let mut check_bytes = |range| {
+            match range {
+                BitByteRange::Bytes { start, end } => {
+                    helpers::scan_non_zero_bits_in_metadata_bytes(start, end, &mut |addr, bit| {
+                        visit_data(helpers::contiguous_meta_address_to_address(
+                            self, addr, bit as u8,
+                        ));
+                    });
+                }
+                BitByteRange::BitsInByte {
+                    addr,
+                    bit_start,
+                    bit_end,
+                } => helpers::scan_non_zero_bits_in_metadata_bits(
+                    addr,
+                    bit_start as u32,
+                    bit_end as u32,
+                    &mut |addr, bit| {
+                        visit_data(helpers::contiguous_meta_address_to_address(
+                            self, addr, bit as u8,
+                        ));
+                    },
+                ),
+            }
             false
         };
 
@@ -1334,8 +1331,7 @@
             end_meta_addr,
             end_meta_shift,
             false,
-            &check_bytes_forwards,
-            &check_bits_forwards,
+            &mut check_bytes,
         );
     }
 }
