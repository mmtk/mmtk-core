--- conflicted
+++ resolved
@@ -23,27 +23,12 @@
 
     /// Create a free-list for a contiguous space. Must only be called at boot time.
     fn create_parent_freelist(&self, start: Address, units: usize, grain: i32)
-<<<<<<< HEAD
         -> CreateFreeListResult;
-
-    fn allocate_contiguous_chunks(
-=======
-        -> Box<dyn FreeList>;
-
-    /// Bind a created freelist with the page resource.
-    /// This must called after create_freelist() or create_parent_freelist().
-    ///
-    /// # Safety
-    ///
-    /// * `pr` must be a valid pointer to a CommonFreeListPageResource and be alive
-    ///  for the duration of the VMMap.
-    unsafe fn bind_freelist(&self, pr: *const CommonFreeListPageResource);
 
     /// # Safety
     ///
     /// Caller must ensure that only one thread is calling this method.
     unsafe fn allocate_contiguous_chunks(
->>>>>>> 66e8cb8a
         &self,
         descriptor: SpaceDescriptor,
         chunks: usize,
