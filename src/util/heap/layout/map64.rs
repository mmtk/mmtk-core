use super::map::VMMap;
use crate::util::constants::*;
use crate::util::conversions;
use crate::util::freelist::FreeList;
use crate::util::heap::freelistpageresource::CommonFreeListPageResource;
use crate::util::heap::layout::heap_parameters::*;
use crate::util::heap::layout::vm_layout::*;
use crate::util::heap::space_descriptor::SpaceDescriptor;
use crate::util::memory::MmapStrategy;
use crate::util::raw_memory_freelist::RawMemoryFreeList;
use crate::util::rust_util::zeroed_alloc::new_zeroed_vec;
use crate::util::Address;
use std::cell::UnsafeCell;
use std::ptr::NonNull;
use std::sync::atomic::{AtomicUsize, Ordering};

const NON_MAP_FRACTION: f64 = 1.0 - 8.0 / 4096.0;

pub struct Map64 {
    inner: UnsafeCell<Map64Inner>,
}

struct Map64Inner {
    fl_page_resources: Vec<Option<NonNull<CommonFreeListPageResource>>>,
    fl_map: Vec<Option<NonNull<RawMemoryFreeList>>>,
    finalized: bool,
    descriptor_map: Vec<SpaceDescriptor>,
    base_address: Vec<Address>,
    high_water: Vec<Address>,

    // TODO: Is this the right place for this field?
    // This used to be a global variable. When we remove global states, this needs to be put somewhere.
    // Currently I am putting it here, as for where this variable is used, we already have
    // references to vm_map - so it is convenient to put it here.
    cumulative_committed_pages: AtomicUsize,
}

unsafe impl Send for Map64 {}
unsafe impl Sync for Map64 {}

impl Map64 {
    pub fn new() -> Self {
        let mut high_water = vec![Address::ZERO; MAX_SPACES];
        let mut base_address = vec![Address::ZERO; MAX_SPACES];

        for i in 0..MAX_SPACES {
            let base = unsafe { Address::from_usize(i << vm_layout().log_space_extent) };
            high_water[i] = base;
            base_address[i] = base;
        }

        Self {
<<<<<<< HEAD
            inner: UnsafeCell::new(Map64Inner {
                // Note: descriptor_map is very large. Although it is initialized to
                // SpaceDescriptor(0), the compiler and the standard library are not smart enough to
                // elide the storing of 0 for each of the element.  Using standard vector creation,
                // such as `vec![SpaceDescriptor::UNINITIALIZED; MAX_CHUNKS]`, will cause severe
                // slowdown during start-up.
                descriptor_map: unsafe { new_zeroed_vec::<SpaceDescriptor>(MAX_CHUNKS) },
                high_water,
                base_address,
                fl_page_resources: vec![None; MAX_SPACES],
                fl_map: vec![None; MAX_SPACES],
                finalized: false,
                cumulative_committed_pages: AtomicUsize::new(0),
            }),
=======
            // Note: descriptor_map is very large. Although it is initialized to
            // SpaceDescriptor(0), the compiler and the standard library are not smart enough to
            // elide the storing of 0 for each of the element.  Using standard vector creation,
            // such as `vec![SpaceDescriptor::UNINITIALIZED; MAX_CHUNKS]`, will cause severe
            // slowdown during start-up.
            descriptor_map: unsafe { new_zeroed_vec::<SpaceDescriptor>(vm_layout().max_chunks()) },
            high_water,
            base_address,
            fl_page_resources: vec![None; MAX_SPACES],
            fl_map: vec![None; MAX_SPACES],
            finalized: false,
            cumulative_committed_pages: AtomicUsize::new(0),
>>>>>>> 84368a5d
        }
    }
}

impl VMMap for Map64 {
    fn insert(&self, start: Address, extent: usize, descriptor: SpaceDescriptor) {
        debug_assert!(Self::is_space_start(start));
        debug_assert!(extent <= vm_layout().space_size_64());
        // Each space will call this on exclusive address ranges. It is fine to mutate the descriptor map,
        // as each space will update different indices.
        let self_mut = unsafe { self.mut_self() };
        let index = Self::space_index(start).unwrap();
        self_mut.descriptor_map[index] = descriptor;
    }

    fn create_freelist(&self, start: Address) -> Box<dyn FreeList> {
        let units = vm_layout().space_size_64() >> LOG_BYTES_IN_PAGE;
        self.create_parent_freelist(start, units, units as _)
    }

    fn create_parent_freelist(
        &self,
        start: Address,
        mut units: usize,
        grain: i32,
    ) -> Box<dyn FreeList> {
        // This is only called during creating a page resource/space/plan/mmtk instance, which is single threaded.
        let self_mut = unsafe { self.mut_self() };
        let index = Self::space_index(start).unwrap();

        units = (units as f64 * NON_MAP_FRACTION) as _;
        let list_extent =
            conversions::pages_to_bytes(RawMemoryFreeList::size_in_pages(units as _, 1) as _);

        let heads = 1;
        let pages_per_block = RawMemoryFreeList::default_block_size(units as _, heads);
        let mut list = Box::new(RawMemoryFreeList::new(
            start,
            start + list_extent,
            pages_per_block,
            units as _,
            grain,
            heads,
            MmapStrategy::Normal,
        ));

        /*self_mut.fl_map[index] =
            Some(unsafe { &*(&list as &RawMemoryFreeList as *const RawMemoryFreeList) });
        */
        self_mut.fl_map[index] = unsafe { Some(NonNull::new_unchecked(&mut *list)) };
        /* Adjust the base address and highwater to account for the allocated chunks for the map */
        let base = conversions::chunk_align_up(start + list_extent);

        self_mut.high_water[index] = base;
        self_mut.base_address[index] = base;
        list
    }

    unsafe fn bind_freelist(&self, pr: *const CommonFreeListPageResource) {
        let index = Self::space_index((*pr).get_start()).unwrap();
        let self_mut = self.mut_self();
        self_mut.fl_page_resources[index] = Some(NonNull::new_unchecked(pr as _));
    }

    /// # Safety
    ///
    /// Caller must ensure that only one thread is calling this method.
    unsafe fn allocate_contiguous_chunks(
        &self,
        descriptor: SpaceDescriptor,
        chunks: usize,
        _head: Address,
    ) -> Address {
        debug_assert!(Self::space_index(descriptor.get_start()).unwrap() == descriptor.get_index());
        // Each space will call this on exclusive address ranges. It is fine to mutate the descriptor map,
        // as each space will update different indices.
        let self_mut = self.mut_self();

        let index = descriptor.get_index();
        let rtn = self.inner().high_water[index];
        let extent = chunks << LOG_BYTES_IN_CHUNK;
        self_mut.high_water[index] = rtn + extent;

        /* Grow the free list to accommodate the new chunks */
        let free_list = self.inner().fl_map[Self::space_index(descriptor.get_start()).unwrap()];
        if let Some(mut free_list) = free_list {
            let free_list = free_list.as_mut();
            free_list.grow_freelist(conversions::bytes_to_pages(extent) as _);
            let base_page = conversions::bytes_to_pages(rtn - self.inner().base_address[index]);
            for offset in (0..(chunks * PAGES_IN_CHUNK)).step_by(PAGES_IN_CHUNK) {
                free_list.set_uncoalescable((base_page + offset) as _);
                /* The 32-bit implementation requires that pages are returned allocated to the caller */
                free_list.alloc_from_unit(PAGES_IN_CHUNK as _, (base_page + offset) as _);
            }
        }
        rtn
    }

    fn get_next_contiguous_region(&self, _start: Address) -> Address {
        unreachable!()
    }

    fn get_contiguous_region_chunks(&self, _start: Address) -> usize {
        unreachable!()
    }

    fn get_contiguous_region_size(&self, _start: Address) -> usize {
        unreachable!()
    }

    fn get_available_discontiguous_chunks(&self) -> usize {
        panic!("We don't use discontiguous chunks for 64-bit!");
    }

    fn get_chunk_consumer_count(&self) -> usize {
        panic!("We don't use discontiguous chunks for 64-bit!");
    }

    fn free_all_chunks(&self, _any_chunk: Address) {
        unreachable!()
    }

    unsafe fn free_contiguous_chunks(&self, _start: Address) -> usize {
        unreachable!()
    }

    fn boot(&self) {
        // This is only called during boot process by a single thread.
        // It is fine to get a mutable reference.
        let self_mut: &mut Map64Inner = unsafe { self.mut_self() };
        for pr in 0..MAX_SPACES {
            if let Some(mut fl) = self_mut.fl_map[pr] {
                let fl_mut: &mut RawMemoryFreeList = unsafe { fl.as_mut() };
                fl_mut.grow_freelist(0);
            }
        }
    }

    fn finalize_static_space_map(&self, _from: Address, _to: Address) {
        // This is only called during boot process by a single thread.
        // It is fine to get a mutable reference.
        let self_mut: &mut Map64Inner = unsafe { self.mut_self() };
        for pr in 0..MAX_SPACES {
            if let Some(mut fl) = self_mut.fl_page_resources[pr] {
                let fl_mut = unsafe { fl.as_mut() };
                fl_mut.resize_freelist(conversions::chunk_align_up(unsafe {
                    self.inner().fl_map[pr].unwrap().as_ref().get_limit()
                }));
            }
        }
        self_mut.finalized = true;
    }

    fn is_finalized(&self) -> bool {
        self.inner().finalized
    }

    fn get_descriptor_for_address(&self, address: Address) -> SpaceDescriptor {
        let index = Self::space_index(address).unwrap();
        self.inner().descriptor_map[index]
    }

    fn add_to_cumulative_committed_pages(&self, pages: usize) {
        self.inner()
            .cumulative_committed_pages
            .fetch_add(pages, Ordering::Relaxed);
    }
}

impl Map64 {
    /// # Safety
    ///
    /// The caller needs to guarantee there is no race condition. Either only one single thread
    /// is using this method, or multiple threads are accessing mutally exclusive data (e.g. different indices in arrays).
    /// In other cases, use mut_self_with_sync().
    #[allow(clippy::mut_from_ref)]
    unsafe fn mut_self(&self) -> &mut Map64Inner {
        &mut *self.inner.get()
    }

    fn inner(&self) -> &Map64Inner {
        unsafe { &*self.inner.get() }
    }

    fn space_index(addr: Address) -> Option<usize> {
        if addr > vm_layout().heap_end {
            return None;
        }
        Some(addr >> vm_layout().space_shift_64())
    }

    fn is_space_start(base: Address) -> bool {
        (base & !vm_layout().space_mask_64()) == 0
    }
}

impl Default for Map64 {
    fn default() -> Self {
        Self::new()
    }
}<|MERGE_RESOLUTION|>--- conflicted
+++ resolved
@@ -50,14 +50,13 @@
         }
 
         Self {
-<<<<<<< HEAD
             inner: UnsafeCell::new(Map64Inner {
                 // Note: descriptor_map is very large. Although it is initialized to
                 // SpaceDescriptor(0), the compiler and the standard library are not smart enough to
                 // elide the storing of 0 for each of the element.  Using standard vector creation,
                 // such as `vec![SpaceDescriptor::UNINITIALIZED; MAX_CHUNKS]`, will cause severe
                 // slowdown during start-up.
-                descriptor_map: unsafe { new_zeroed_vec::<SpaceDescriptor>(MAX_CHUNKS) },
+                descriptor_map: unsafe { new_zeroed_vec::<SpaceDescriptor>(vm_layout().max_chunks()) },
                 high_water,
                 base_address,
                 fl_page_resources: vec![None; MAX_SPACES],
@@ -65,20 +64,6 @@
                 finalized: false,
                 cumulative_committed_pages: AtomicUsize::new(0),
             }),
-=======
-            // Note: descriptor_map is very large. Although it is initialized to
-            // SpaceDescriptor(0), the compiler and the standard library are not smart enough to
-            // elide the storing of 0 for each of the element.  Using standard vector creation,
-            // such as `vec![SpaceDescriptor::UNINITIALIZED; MAX_CHUNKS]`, will cause severe
-            // slowdown during start-up.
-            descriptor_map: unsafe { new_zeroed_vec::<SpaceDescriptor>(vm_layout().max_chunks()) },
-            high_water,
-            base_address,
-            fl_page_resources: vec![None; MAX_SPACES],
-            fl_map: vec![None; MAX_SPACES],
-            finalized: false,
-            cumulative_committed_pages: AtomicUsize::new(0),
->>>>>>> 84368a5d
         }
     }
 }
