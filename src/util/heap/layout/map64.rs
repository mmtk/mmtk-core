--- conflicted
+++ resolved
@@ -58,11 +58,7 @@
     }
 }
 
-<<<<<<< HEAD
-impl Map for Map64 {
-=======
 impl VMMap for Map64 {
->>>>>>> f8469b0a
     fn insert(&self, start: Address, extent: usize, descriptor: SpaceDescriptor) {
         debug_assert!(Self::is_space_start(start));
         debug_assert!(extent <= VM_LAYOUT_CONSTANTS.space_size_64);
@@ -74,11 +70,7 @@
     }
 
     fn create_freelist(&self, start: Address) -> Box<dyn FreeList> {
-<<<<<<< HEAD
         let units = VM_LAYOUT_CONSTANTS.space_size_64 >> LOG_BYTES_IN_PAGE;
-=======
-        let units = SPACE_SIZE_64 >> LOG_BYTES_IN_PAGE;
->>>>>>> f8469b0a
         self.create_parent_freelist(start, units, units as _)
     }
 
