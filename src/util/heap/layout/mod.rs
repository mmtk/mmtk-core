--- conflicted
+++ resolved
@@ -20,18 +20,12 @@
 }
 
 #[cfg(target_pointer_width = "64")]
-<<<<<<< HEAD
 pub fn create_vm_map() -> Box<dyn VMMap + Send + Sync> {
-    // TODO: Map32 for compressed pointers
-    Box::new(map64::Map64::new())
-=======
-pub fn create_vm_map() -> Box<dyn VMMap> {
     if !vm_layout().force_use_contiguous_spaces {
         Box::new(map32::Map32::new())
     } else {
         Box::new(map64::Map64::new())
     }
->>>>>>> 84368a5d
 }
 
 #[cfg(target_pointer_width = "32")]
