--- conflicted
+++ resolved
@@ -44,34 +44,19 @@
     pub fn new() -> Self {
         let max_chunks = vm_layout().max_chunks();
         Map32 {
-<<<<<<< HEAD
             inner: UnsafeCell::new(Map32Inner {
-                prev_link: vec![0; MAX_CHUNKS],
-                next_link: vec![0; MAX_CHUNKS],
-                region_map: IntArrayFreeList::new(MAX_CHUNKS, MAX_CHUNKS as _, 1),
+                prev_link: vec![0; max_chunks],
+                next_link: vec![0; max_chunks],
+                region_map: IntArrayFreeList::new(max_chunks, max_chunks as _, 1),
                 global_page_map: IntArrayFreeList::new(1, 1, MAX_SPACES),
                 shared_discontig_fl_count: 0,
                 shared_fl_map: vec![None; MAX_SPACES],
                 total_available_discontiguous_chunks: 0,
                 finalized: false,
-                descriptor_map: vec![SpaceDescriptor::UNINITIALIZED; MAX_CHUNKS],
+                descriptor_map: vec![SpaceDescriptor::UNINITIALIZED; max_chunks],
                 cumulative_committed_pages: AtomicUsize::new(0),
             }),
-
             sync: Mutex::new(()),
-=======
-            prev_link: vec![0; max_chunks],
-            next_link: vec![0; max_chunks],
-            region_map: IntArrayFreeList::new(max_chunks, max_chunks as _, 1),
-            global_page_map: IntArrayFreeList::new(1, 1, MAX_SPACES),
-            shared_discontig_fl_count: 0,
-            shared_fl_map: vec![None; MAX_SPACES],
-            total_available_discontiguous_chunks: 0,
-            finalized: false,
-            sync: Mutex::new(()),
-            descriptor_map: vec![SpaceDescriptor::UNINITIALIZED; max_chunks],
-            cumulative_committed_pages: AtomicUsize::new(0),
->>>>>>> 84368a5d
         }
     }
 }
