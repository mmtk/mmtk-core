use super::mmapper::MapState;
use super::Mmapper;
use crate::util::constants::BYTES_IN_PAGE;
use crate::util::conversions;
use crate::util::heap::layout::vm_layout::*;
use crate::util::memory::MmapStrategy;
use crate::util::Address;
use atomic::{Atomic, Ordering};
use std::cell::UnsafeCell;
use std::fmt;
use std::io::Result;
use std::mem::transmute;
use std::sync::Mutex;

const MMAP_NUM_CHUNKS: usize = 1 << (33 - LOG_MMAP_CHUNK_BYTES);

// 36 = 128G - physical memory larger than this is uncommon
// 40 = 2T. Increased to 2T. Though we probably won't use this much memory, we allow quarantine memory range,
// and that is usually used to quarantine a large amount of memory.
const LOG_MAPPABLE_BYTES: usize = 40;

/*
 * Size of a slab.  The value 10 gives a slab size of 1GB, with 1024
 * chunks per slab, ie a 1k slab map.  In a 64-bit address space, this
 * will require 1M of slab maps.
 */
const LOG_MMAP_CHUNKS_PER_SLAB: usize = 8;
const LOG_MMAP_SLAB_BYTES: usize = LOG_MMAP_CHUNKS_PER_SLAB + LOG_MMAP_CHUNK_BYTES;
const MMAP_SLAB_EXTENT: usize = 1 << LOG_MMAP_SLAB_BYTES;
const MMAP_SLAB_MASK: usize = (1 << LOG_MMAP_SLAB_BYTES) - 1;
/**
 * Maximum number of slabs, which determines the maximum mappable address space.
 */
const LOG_MAX_SLABS: usize = LOG_MAPPABLE_BYTES - LOG_MMAP_CHUNK_BYTES - LOG_MMAP_CHUNKS_PER_SLAB;
const MAX_SLABS: usize = 1 << LOG_MAX_SLABS;
/**
 * Parameters for the slab table.  The hash function requires it to be
 * a power of 2.  Must be larger than MAX_SLABS for hashing to work,
 * and should be much larger for it to be efficient.
 */
const LOG_SLAB_TABLE_SIZE: usize = 1 + LOG_MAX_SLABS;
const HASH_MASK: usize = (1 << LOG_SLAB_TABLE_SIZE) - 1;
const SLAB_TABLE_SIZE: usize = 1 << LOG_SLAB_TABLE_SIZE;
const SENTINEL: Address = Address::MAX;

type Slab = [Atomic<MapState>; MMAP_NUM_CHUNKS];

pub struct FragmentedMapper {
    lock: Mutex<()>,
    inner: UnsafeCell<InnerFragmentedMapper>,
}

unsafe impl Send for FragmentedMapper {}
unsafe impl Sync for FragmentedMapper {}

struct InnerFragmentedMapper {
    free_slab_index: usize,
    free_slabs: Vec<Option<Box<Slab>>>,
    slab_table: Vec<Option<Box<Slab>>>,
    slab_map: Vec<Address>,
    strategy: Atomic<MmapStrategy>,
}

impl fmt::Debug for FragmentedMapper {
    fn fmt(&self, f: &mut fmt::Formatter<'_>) -> fmt::Result {
        write!(f, "FragmentedMapper({})", MMAP_NUM_CHUNKS)
    }
}

impl Mmapper for FragmentedMapper {
    fn set_mmap_strategy(&self, strategy: MmapStrategy) {
        self.strategy.store(strategy, Ordering::Relaxed);
    }

    fn eagerly_mmap_all_spaces(&self, _space_map: &[Address]) {}

    fn mark_as_mapped(&self, mut start: Address, bytes: usize) {
        let end = start + bytes;
        // Iterate over the slabs covered
        while start < end {
            let high = if end > Self::slab_limit(start) && !Self::slab_limit(start).is_zero() {
                Self::slab_limit(start)
            } else {
                end
            };
            let slab = Self::slab_align_down(start);
            let start_chunk = Self::chunk_index(slab, start);
            let end_chunk = Self::chunk_index(slab, conversions::mmap_chunk_align_up(high));

            let mapped = self.get_or_allocate_slab_table(start);
            for entry in mapped.iter().take(end_chunk).skip(start_chunk) {
                entry.store(MapState::Mapped, Ordering::Relaxed);
            }
            start = high;
        }
    }

    fn quarantine_address_range(&self, mut start: Address, pages: usize) -> Result<()> {
        debug_assert!(start.is_aligned_to(BYTES_IN_PAGE));

        let end = start + conversions::pages_to_bytes(pages);

        // Each `MapState` entry governs a chunk.
        // Align down to the chunk start because we only mmap multiples of whole chunks.
        let mmap_start = conversions::mmap_chunk_align_down(start);

        // We collect the chunk states from slabs to process them in bulk.
        let mut state_slices = vec![];

        // Iterate over the slabs covered
        while start < end {
            let high = if end > Self::slab_limit(start) && !Self::slab_limit(start).is_zero() {
                Self::slab_limit(start)
            } else {
                end
            };

            let slab = Self::slab_align_down(start);
            let start_chunk = Self::chunk_index(slab, start);
            let end_chunk = Self::chunk_index(slab, conversions::mmap_chunk_align_up(high));

            let mapped = self.get_or_allocate_slab_table(start);
            state_slices.push(&mapped[start_chunk..end_chunk]);

            start = high;
        }

        #[cfg(debug_assertions)]
        {
            // Check if the number of entries are normal.
            let mmap_end = conversions::mmap_chunk_align_up(end);
            let num_slices = state_slices.iter().map(|s| s.len()).sum::<usize>();

            debug_assert_eq!(mmap_start + BYTES_IN_CHUNK * num_slices, mmap_end);
        }

        // Transition the chunks in bulk.
        {
            let _guard = self.lock.lock().unwrap();
            MapState::bulk_transition_to_quarantined(
                state_slices.as_slice(),
                mmap_start,
                self.strategy.load(Ordering::Relaxed),
            )?;
        }

        Ok(())
    }

    fn ensure_mapped(&self, mut start: Address, pages: usize) -> Result<()> {
        let end = start + conversions::pages_to_bytes(pages);
        // Iterate over the slabs covered
        while start < end {
            let base = Self::slab_align_down(start);
            let high = if end > Self::slab_limit(start) && !Self::slab_limit(start).is_zero() {
                Self::slab_limit(start)
            } else {
                end
            };

            let slab = Self::slab_align_down(start);
            let start_chunk = Self::chunk_index(slab, start);
            let end_chunk = Self::chunk_index(slab, conversions::mmap_chunk_align_up(high));

            let mapped = self.get_or_allocate_slab_table(start);

            /* Iterate over the chunks within the slab */
            for (chunk, entry) in mapped.iter().enumerate().take(end_chunk).skip(start_chunk) {
                if matches!(entry.load(Ordering::Relaxed), MapState::Mapped) {
                    continue;
                }

                let mmap_start = Self::chunk_index_to_address(base, chunk);
                let _guard = self.lock.lock().unwrap();
                MapState::transition_to_mapped(
                    entry,
                    mmap_start,
                    self.strategy.load(Ordering::Relaxed),
                )?;
            }
            start = high;
        }
        Ok(())
    }

    /**
     * Return {@code true} if the given address has been mmapped
     *
     * @param addr The address in question.
     * @return {@code true} if the given address has been mmapped
     */
    fn is_mapped_address(&self, addr: Address) -> bool {
        let mapped = self.slab_table(addr);
        match mapped {
            Some(mapped) => {
                mapped[Self::chunk_index(Self::slab_align_down(addr), addr)].load(Ordering::Relaxed)
                    == MapState::Mapped
            }
            _ => false,
        }
    }

    fn protect(&self, mut start: Address, pages: usize) {
        let end = start + conversions::pages_to_bytes(pages);
        let _guard = self.lock.lock().unwrap();
        // Iterate over the slabs covered
        while start < end {
            let base = Self::slab_align_down(start);
            let high = if end > Self::slab_limit(start) && !Self::slab_limit(start).is_zero() {
                Self::slab_limit(start)
            } else {
                end
            };

            let slab = Self::slab_align_down(start);
            let start_chunk = Self::chunk_index(slab, start);
            let end_chunk = Self::chunk_index(slab, conversions::mmap_chunk_align_up(high));

            let mapped = self.get_or_allocate_slab_table(start);

            for (chunk, entry) in mapped.iter().enumerate().take(end_chunk).skip(start_chunk) {
                let mmap_start = Self::chunk_index_to_address(base, chunk);
                MapState::transition_to_protected(entry, mmap_start).unwrap();
            }
            start = high;
        }
    }
}

impl FragmentedMapper {
    pub fn new() -> Self {
        Self {
            lock: Mutex::new(()),
<<<<<<< HEAD
            inner: UnsafeCell::new(InnerFragmentedMapper {
                free_slab_index: 0,
                free_slabs: (0..MAX_SLABS).map(|_| Some(Self::new_slab())).collect(),
                slab_table: (0..SLAB_TABLE_SIZE).map(|_| None).collect(),
                slab_map: vec![SENTINEL; SLAB_TABLE_SIZE],
            }),
=======
            free_slab_index: 0,
            free_slabs: (0..MAX_SLABS).map(|_| Some(Self::new_slab())).collect(),
            slab_table: (0..SLAB_TABLE_SIZE).map(|_| None).collect(),
            slab_map: vec![SENTINEL; SLAB_TABLE_SIZE],
            strategy: Atomic::new(MmapStrategy::Normal),
>>>>>>> 84368a5d
        }
    }

    fn new_slab() -> Box<Slab> {
        let mapped: Box<Slab> =
            Box::new(unsafe { transmute([MapState::Unmapped; MMAP_NUM_CHUNKS]) });
        mapped
    }

    fn hash(addr: Address) -> usize {
        let mut initial = (addr & !MMAP_SLAB_MASK) >> LOG_MMAP_SLAB_BYTES;
        let mut hash = 0;
        while initial != 0 {
            hash ^= initial & HASH_MASK;
            initial >>= LOG_SLAB_TABLE_SIZE;
        }
        hash
    }

    fn slab_table(&self, addr: Address) -> Option<&Slab> {
        self.get_or_optionally_allocate_slab_table(addr, false)
    }

    fn get_or_allocate_slab_table(&self, addr: Address) -> &Slab {
        self.get_or_optionally_allocate_slab_table(addr, true)
            .unwrap()
    }

    fn inner(&self) -> &InnerFragmentedMapper {
        unsafe { &*self.inner.get() }
    }
    #[allow(clippy::mut_from_ref)]
    fn inner_mut(&self) -> &mut InnerFragmentedMapper {
        unsafe { &mut *self.inner.get() }
    }

    fn get_or_optionally_allocate_slab_table(
        &self,
        addr: Address,
        allocate: bool,
    ) -> Option<&Slab> {
        debug_assert!(addr != SENTINEL);
        let base = unsafe { Address::from_usize(addr & !MMAP_SLAB_MASK) };
        let hash = Self::hash(base);
        let mut index = hash; // Use 'index' to iterate over the hash table so that we remember where we started
        loop {
            /* Check for a hash-table hit.  Should be the frequent case. */
            if base == self.inner().slab_map[index] {
                return self.slab_table_for(addr, index);
            }
            let _guard = self.lock.lock().unwrap();

            /* Check whether another thread has allocated a slab while we were acquiring the lock */
            if base == self.inner().slab_map[index] {
                // drop(guard);
                return self.slab_table_for(addr, index);
            }

            /* Check for a free slot */
            if self.inner().slab_map[index] == SENTINEL {
                if !allocate {
                    // drop(guard);
                    return None;
                }
                unsafe {
                    self.commit_free_slab(index);
                }
                self.inner_mut().slab_map[index] = base;
                return self.slab_table_for(addr, index);
            }
            //   lock.release();
            index += 1;
            index %= SLAB_TABLE_SIZE;
            assert!(index != hash, "MMAP slab table is full!");
        }
    }

    fn slab_table_for(&self, _addr: Address, index: usize) -> Option<&Slab> {
        debug_assert!(self.inner().slab_table[index].is_some());
        self.inner().slab_table[index].as_ref().map(|x| x as &Slab)
    }

    /**
     * Take a free slab of chunks from the freeSlabs array, and insert it
     * at the correct index in the slabTable.
     * @param index slab table index
     */
    /// # Safety
    ///
    /// Caller must ensure that only one thread is calling this function at a time.
    unsafe fn commit_free_slab(&self, index: usize) {
        assert!(
            self.inner().free_slab_index < MAX_SLABS,
            "All free slabs used: virtual address space is exhausled."
        );
        debug_assert!(self.inner().slab_table[index].is_none());
        debug_assert!(self.inner().free_slabs[self.inner().free_slab_index].is_some());
        ::std::mem::swap(
            &mut self.inner_mut().slab_table[index],
            &mut self.inner_mut().free_slabs[self.inner().free_slab_index],
        );
        self.inner_mut().free_slab_index += 1;
    }

    fn chunk_index_to_address(base: Address, chunk: usize) -> Address {
        base + (chunk << LOG_MMAP_CHUNK_BYTES)
    }

    /**
     * @param addr an address
     * @return the base address of the enclosing slab
     */
    fn slab_align_down(addr: Address) -> Address {
        unsafe { Address::from_usize(addr & !MMAP_SLAB_MASK) }
    }

    /**
     * @param addr an address
     * @return the base address of the next slab
     */
    fn slab_limit(addr: Address) -> Address {
        Self::slab_align_down(addr) + MMAP_SLAB_EXTENT
    }

    /**
     * @param slab Address of the slab
     * @param addr Address within a chunk (could be in the next slab)
     * @return The index of the chunk within the slab (could be beyond the end of the slab)
     */
    fn chunk_index(slab: Address, addr: Address) -> usize {
        let delta = addr - slab;
        delta >> LOG_MMAP_CHUNK_BYTES
    }
}

impl Default for FragmentedMapper {
    fn default() -> Self {
        Self::new()
    }
}

#[cfg(test)]
mod tests {
    use super::*;
    use crate::util::constants::LOG_BYTES_IN_PAGE;
    use crate::util::heap::layout::vm_layout::MMAP_CHUNK_BYTES;
    use crate::util::memory;
    use crate::util::test_util::FRAGMENTED_MMAPPER_TEST_REGION;
    use crate::util::test_util::{serial_test, with_cleanup};
    use crate::util::{conversions, Address};

    const FIXED_ADDRESS: Address = FRAGMENTED_MMAPPER_TEST_REGION.start;
    const MAX_BYTES: usize = FRAGMENTED_MMAPPER_TEST_REGION.size;

    fn pages_to_chunks_up(pages: usize) -> usize {
        conversions::raw_align_up(pages, MMAP_CHUNK_BYTES) / MMAP_CHUNK_BYTES
    }

    fn get_chunk_map_state(mmapper: &FragmentedMapper, chunk: Address) -> Option<MapState> {
        assert_eq!(conversions::mmap_chunk_align_up(chunk), chunk);
        let mapped = mmapper.slab_table(chunk);
        mapped.map(|m| {
            m[FragmentedMapper::chunk_index(FragmentedMapper::slab_align_down(chunk), chunk)]
                .load(Ordering::Relaxed)
        })
    }

    #[test]
    fn address_hashing() {
        for i in 0..10 {
            unsafe {
                let a = i << LOG_MMAP_SLAB_BYTES;
                assert_eq!(FragmentedMapper::hash(Address::from_usize(a)), i);

                let b = a + ((i + 1) << (LOG_MMAP_SLAB_BYTES + LOG_SLAB_TABLE_SIZE + 1));
                assert_eq!(
                    FragmentedMapper::hash(Address::from_usize(b)),
                    i ^ ((i + 1) << 1)
                );

                let c = b + ((i + 2) << (LOG_MMAP_SLAB_BYTES + LOG_SLAB_TABLE_SIZE * 2 + 2));
                assert_eq!(
                    FragmentedMapper::hash(Address::from_usize(c)),
                    i ^ ((i + 1) << 1) ^ ((i + 2) << 2)
                );
            }
        }
    }

    #[test]
    fn ensure_mapped_1page() {
        serial_test(|| {
            let pages = 1;
            with_cleanup(
                || {
                    let mmapper = FragmentedMapper::new();
                    mmapper.ensure_mapped(FIXED_ADDRESS, pages).unwrap();

                    let chunks = pages_to_chunks_up(pages);
                    for i in 0..chunks {
                        assert_eq!(
                            get_chunk_map_state(
                                &mmapper,
                                FIXED_ADDRESS + (i << LOG_BYTES_IN_CHUNK)
                            ),
                            Some(MapState::Mapped)
                        );
                    }
                },
                || {
                    memory::munmap(FIXED_ADDRESS, MAX_BYTES).unwrap();
                },
            )
        })
    }
    #[test]
    fn ensure_mapped_1chunk() {
        serial_test(|| {
            let pages = MMAP_CHUNK_BYTES >> LOG_BYTES_IN_PAGE as usize;
            with_cleanup(
                || {
                    let mmapper = FragmentedMapper::new();
                    mmapper.ensure_mapped(FIXED_ADDRESS, pages).unwrap();

                    let chunks = pages_to_chunks_up(pages);
                    for i in 0..chunks {
                        assert_eq!(
                            get_chunk_map_state(
                                &mmapper,
                                FIXED_ADDRESS + (i << LOG_BYTES_IN_CHUNK)
                            ),
                            Some(MapState::Mapped)
                        );
                    }
                },
                || {
                    memory::munmap(FIXED_ADDRESS, MAX_BYTES).unwrap();
                },
            )
        })
    }

    #[test]
    fn ensure_mapped_more_than_1chunk() {
        serial_test(|| {
            let pages = (MMAP_CHUNK_BYTES + MMAP_CHUNK_BYTES / 2) >> LOG_BYTES_IN_PAGE as usize;
            with_cleanup(
                || {
                    let mmapper = FragmentedMapper::new();
                    mmapper.ensure_mapped(FIXED_ADDRESS, pages).unwrap();

                    let chunks = pages_to_chunks_up(pages);
                    for i in 0..chunks {
                        assert_eq!(
                            get_chunk_map_state(
                                &mmapper,
                                FIXED_ADDRESS + (i << LOG_BYTES_IN_CHUNK)
                            ),
                            Some(MapState::Mapped)
                        );
                    }
                },
                || {
                    memory::munmap(FIXED_ADDRESS, MAX_BYTES).unwrap();
                },
            )
        })
    }

    #[test]
    fn protect() {
        serial_test(|| {
            with_cleanup(
                || {
                    // map 2 chunks
                    let mmapper = FragmentedMapper::new();
                    let pages_per_chunk = MMAP_CHUNK_BYTES >> LOG_BYTES_IN_PAGE as usize;
                    mmapper
                        .ensure_mapped(FIXED_ADDRESS, pages_per_chunk * 2)
                        .unwrap();

                    // protect 1 chunk
                    mmapper.protect(FIXED_ADDRESS, pages_per_chunk);

                    assert_eq!(
                        get_chunk_map_state(&mmapper, FIXED_ADDRESS),
                        Some(MapState::Protected)
                    );
                    assert_eq!(
                        get_chunk_map_state(&mmapper, FIXED_ADDRESS + MMAP_CHUNK_BYTES),
                        Some(MapState::Mapped)
                    );
                },
                || {
                    memory::munmap(FIXED_ADDRESS, MAX_BYTES).unwrap();
                },
            )
        })
    }

    #[test]
    fn ensure_mapped_on_protected_chunks() {
        serial_test(|| {
            with_cleanup(
                || {
                    // map 2 chunks
                    let mmapper = FragmentedMapper::new();
                    let pages_per_chunk = MMAP_CHUNK_BYTES >> LOG_BYTES_IN_PAGE as usize;
                    mmapper
                        .ensure_mapped(FIXED_ADDRESS, pages_per_chunk * 2)
                        .unwrap();

                    // protect 1 chunk
                    mmapper.protect(FIXED_ADDRESS, pages_per_chunk);

                    assert_eq!(
                        get_chunk_map_state(&mmapper, FIXED_ADDRESS),
                        Some(MapState::Protected)
                    );
                    assert_eq!(
                        get_chunk_map_state(&mmapper, FIXED_ADDRESS + MMAP_CHUNK_BYTES),
                        Some(MapState::Mapped)
                    );

                    // ensure mapped - this will unprotect the previously protected chunk
                    mmapper
                        .ensure_mapped(FIXED_ADDRESS, pages_per_chunk * 2)
                        .unwrap();
                    assert_eq!(
                        get_chunk_map_state(&mmapper, FIXED_ADDRESS),
                        Some(MapState::Mapped)
                    );
                    assert_eq!(
                        get_chunk_map_state(&mmapper, FIXED_ADDRESS + MMAP_CHUNK_BYTES),
                        Some(MapState::Mapped)
                    );
                },
                || {
                    memory::munmap(FIXED_ADDRESS, MAX_BYTES).unwrap();
                },
            )
        })
    }
}<|MERGE_RESOLUTION|>--- conflicted
+++ resolved
@@ -69,7 +69,7 @@
 
 impl Mmapper for FragmentedMapper {
     fn set_mmap_strategy(&self, strategy: MmapStrategy) {
-        self.strategy.store(strategy, Ordering::Relaxed);
+        self.inner().strategy.store(strategy, Ordering::Relaxed);
     }
 
     fn eagerly_mmap_all_spaces(&self, _space_map: &[Address]) {}
@@ -140,7 +140,7 @@
             MapState::bulk_transition_to_quarantined(
                 state_slices.as_slice(),
                 mmap_start,
-                self.strategy.load(Ordering::Relaxed),
+                self.inner().strategy.load(Ordering::Relaxed),
             )?;
         }
 
@@ -175,7 +175,7 @@
                 MapState::transition_to_mapped(
                     entry,
                     mmap_start,
-                    self.strategy.load(Ordering::Relaxed),
+                    self.inner().strategy.load(Ordering::Relaxed),
                 )?;
             }
             start = high;
@@ -231,20 +231,13 @@
     pub fn new() -> Self {
         Self {
             lock: Mutex::new(()),
-<<<<<<< HEAD
             inner: UnsafeCell::new(InnerFragmentedMapper {
                 free_slab_index: 0,
                 free_slabs: (0..MAX_SLABS).map(|_| Some(Self::new_slab())).collect(),
                 slab_table: (0..SLAB_TABLE_SIZE).map(|_| None).collect(),
                 slab_map: vec![SENTINEL; SLAB_TABLE_SIZE],
+                strategy: Atomic::new(MmapStrategy::Normal),
             }),
-=======
-            free_slab_index: 0,
-            free_slabs: (0..MAX_SLABS).map(|_| Some(Self::new_slab())).collect(),
-            slab_table: (0..SLAB_TABLE_SIZE).map(|_| None).collect(),
-            slab_map: vec![SENTINEL; SLAB_TABLE_SIZE],
-            strategy: Atomic::new(MmapStrategy::Normal),
->>>>>>> 84368a5d
         }
     }
 
