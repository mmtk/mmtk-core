--- conflicted
+++ resolved
@@ -104,13 +104,8 @@
                 .get_available_discontiguous_chunks()
                 .saturating_sub(self.inner().common.vm_map.get_chunk_consumer_count());
             rtn += chunks * PAGES_IN_CHUNK;
-<<<<<<< HEAD
         } else if self.inner().common.growable && cfg!(target_pointer_width = "64") {
-            rtn = PAGES_IN_SPACE64 - self.reserved_pages();
-=======
-        } else if self.common.growable && cfg!(target_pointer_width = "64") {
             rtn = vm_layout().pages_in_space64() - self.reserved_pages();
->>>>>>> 84368a5d
         }
 
         rtn
