use std::ops::{Deref, DerefMut};
use std::sync::{Mutex, MutexGuard};

use super::layout::map::Map;
use super::layout::vm_layout_constants::{PAGES_IN_CHUNK, PAGES_IN_SPACE64};
use super::pageresource::{PRAllocFail, PRAllocResult};
use super::PageResource;
use crate::util::address::Address;
use crate::util::alloc::embedded_meta_data::*;
use crate::util::conversions;
use crate::util::generic_freelist;
use crate::util::generic_freelist::GenericFreeList;
use crate::util::heap::layout::heap_layout::VMMap;
use crate::util::heap::layout::vm_layout_constants::*;
use crate::util::heap::pageresource::CommonPageResource;
use crate::util::heap::space_descriptor::SpaceDescriptor;
use crate::util::memory;
use crate::util::opaque_pointer::*;
use crate::vm::*;
use std::marker::PhantomData;
use std::mem::MaybeUninit;

const UNINITIALIZED_WATER_MARK: i32 = -1;

pub struct CommonFreeListPageResource {
    free_list: Box<<VMMap as Map>::FreeList>,
    start: Address,
}

impl CommonFreeListPageResource {
    pub fn get_start(&self) -> Address {
        self.start
    }

    pub fn resize_freelist(&mut self, start_address: Address) {
        self.start = start_address.align_up(BYTES_IN_REGION);
    }
}

pub struct FreeListPageResource<VM: VMBinding> {
    common: CommonPageResource,
    common_flpr: Box<CommonFreeListPageResource>,
    sync: Mutex<FreeListPageResourceSync>,
    _p: PhantomData<VM>,
    /// Protect memory on release, and unprotect on re-allocate.
    pub(crate) protect_memory_on_release: bool,
}

struct FreeListPageResourceSync {
    pages_currently_on_freelist: usize,
    highwater_mark: i32,
}

impl<VM: VMBinding> Deref for FreeListPageResource<VM> {
    type Target = CommonFreeListPageResource;

    fn deref(&self) -> &CommonFreeListPageResource {
        &self.common_flpr
    }
}

impl<VM: VMBinding> DerefMut for FreeListPageResource<VM> {
    fn deref_mut(&mut self) -> &mut CommonFreeListPageResource {
        &mut self.common_flpr
    }
}

impl<VM: VMBinding> PageResource<VM> for FreeListPageResource<VM> {
    fn common(&self) -> &CommonPageResource {
        &self.common
    }
    fn common_mut(&mut self) -> &mut CommonPageResource {
        &mut self.common
    }

    fn get_available_physical_pages(&self) -> usize {
        let mut rtn = self.sync.lock().unwrap().pages_currently_on_freelist;
        if !self.common.contiguous {
            let chunks: usize = self
                .common
                .vm_map
                .get_available_discontiguous_chunks()
                .saturating_sub(self.common.vm_map.get_chunk_consumer_count());
            rtn += chunks * PAGES_IN_CHUNK;
        } else if self.common.growable && cfg!(target_pointer_width = "64") {
            rtn = PAGES_IN_SPACE64 - self.reserved_pages();
        }

        rtn
    }

    fn alloc_pages(
        &self,
        space_descriptor: SpaceDescriptor,
        reserved_pages: usize,
        required_pages: usize,
        tls: VMThread,
    ) -> Result<PRAllocResult, PRAllocFail> {
        // FIXME: We need a safe implementation
        #[allow(clippy::cast_ref_to_mut)]
        let self_mut: &mut Self = unsafe { &mut *(self as *const _ as *mut _) };
        let mut sync = self.sync.lock().unwrap();
        let mut new_chunk = false;
        let mut page_offset = self_mut.free_list.alloc(required_pages as _);
        if page_offset == generic_freelist::FAILURE && self.common.growable {
            page_offset =
                self_mut.allocate_contiguous_chunks(space_descriptor, required_pages, &mut sync);
            new_chunk = true;
        }

        if page_offset == generic_freelist::FAILURE {
            return Result::Err(PRAllocFail);
        } else {
            sync.pages_currently_on_freelist -= required_pages;
            if page_offset > sync.highwater_mark {
                if sync.highwater_mark == UNINITIALIZED_WATER_MARK
                    || (page_offset ^ sync.highwater_mark) > PAGES_IN_REGION as i32
                {
                    new_chunk = true;
                }
                sync.highwater_mark = page_offset;
            }
        }

        let rtn = self.start + conversions::pages_to_bytes(page_offset as _);
        // The meta-data portion of reserved Pages was committed above.
        self.commit_pages(reserved_pages, required_pages, tls);
        if self.protect_memory_on_release && !new_chunk {
            use crate::util::heap::layout::Mmapper;
            use crate::MMAPPER;
            // This check is necessary to prevent us from mprotecting an address that is not yet mapped by mmapper.
            // See https://github.com/mmtk/mmtk-core/issues/400.
            // It is possible that one thread gets a new chunk, and returns from this function. However, the Space.acquire()
            // has not yet call ensure_mapped() for it. So the chunk is not yet mmapped. At this point, if another thread calls
            // this function, and get a few more pages from the same chunk, it is no longer seen as 'new_chunk', and we
            // will try to munprotect on it. But the chunk may not yet be mapped.
            //
            // If we want to improve and get rid of this loop, we need to move this munprotect to anywhere after the ensure_mapped() call
            // in Space.acquire(). We can either move it the option of 'protect_on_release' to space, or have a call to page resource
            // after ensure_mapped(). However, I think this is sufficient given that this option is only used for PageProtect for debugging use.
            while !MMAPPER.is_mapped_address(rtn) {}
            self.munprotect(rtn, self.free_list.size(page_offset as _) as _)
        };
        Result::Ok(PRAllocResult {
            start: rtn,
            pages: required_pages,
            new_chunk,
        })
    }
}

impl<VM: VMBinding> FreeListPageResource<VM> {
    pub fn new_contiguous(start: Address, bytes: usize, vm_map: &'static VMMap) -> Self {
        let pages = conversions::bytes_to_pages(bytes);
        // We use MaybeUninit::uninit().assume_init(), which is nul, for a Box value, which cannot be null.
        // FIXME: We should try either remove this kind of circular dependency or use MaybeUninit<T> instead of Box<T>
        #[allow(invalid_value)]
        #[allow(clippy::uninit_assumed_init)]
        let common_flpr = unsafe {
            let mut common_flpr = Box::new(CommonFreeListPageResource {
                free_list: MaybeUninit::uninit().assume_init(),
                start,
            });
            ::std::ptr::write(
                &mut common_flpr.free_list,
                vm_map.create_parent_freelist(&common_flpr, pages, PAGES_IN_REGION as _),
            );
            common_flpr
        };
        let growable = cfg!(target_pointer_width = "64");
        FreeListPageResource {
            common: CommonPageResource::new(true, growable, vm_map),
            common_flpr,
            sync: Mutex::new(FreeListPageResourceSync {
                pages_currently_on_freelist: if growable { 0 } else { pages },
                highwater_mark: UNINITIALIZED_WATER_MARK,
            }),
            _p: PhantomData,
            protect_memory_on_release: false,
        }
    }

    pub fn new_discontiguous(vm_map: &'static VMMap) -> Self {
        // We use MaybeUninit::uninit().assume_init(), which is nul, for a Box value, which cannot be null.
        // FIXME: We should try either remove this kind of circular dependency or use MaybeUninit<T> instead of Box<T>
        #[allow(invalid_value)]
        #[allow(clippy::uninit_assumed_init)]
        let common_flpr = unsafe {
            let mut common_flpr = Box::new(CommonFreeListPageResource {
                free_list: MaybeUninit::uninit().assume_init(),
                start: AVAILABLE_START,
            });
            ::std::ptr::write(
                &mut common_flpr.free_list,
                vm_map.create_freelist(&common_flpr),
            );
            common_flpr
        };
        FreeListPageResource {
            common: CommonPageResource::new(false, true, vm_map),
            common_flpr,
            sync: Mutex::new(FreeListPageResourceSync {
                pages_currently_on_freelist: 0,
                highwater_mark: UNINITIALIZED_WATER_MARK,
            }),
            _p: PhantomData,
            protect_memory_on_release: false,
        }
    }

    /// Protect the memory
    fn mprotect(&self, start: Address, pages: usize) {
        // We may fail here for ENOMEM, especially in PageProtect plan.
        // See: https://man7.org/linux/man-pages/man2/mprotect.2.html#ERRORS
        // > Changing the protection of a memory region would result in
        // > the total number of mappings with distinct attributes
        // > (e.g., read versus read/write protection) exceeding the
        // > allowed maximum.
        assert!(self.protect_memory_on_release);
        // We are not using mmapper.protect(). mmapper.protect() protects the whole chunk and
        // may protect memory that is still in use.
        if let Err(e) = memory::mprotect(start, conversions::pages_to_bytes(pages)) {
            panic!(
                "Failed at protecting memory (starting at {}): {:?}",
                start, e
            );
        }
    }

    /// Unprotect the memory
    fn munprotect(&self, start: Address, pages: usize) {
        assert!(self.protect_memory_on_release);
        if let Err(e) = memory::munprotect(start, conversions::pages_to_bytes(pages)) {
            panic!(
                "Failed at unprotecting memory (starting at {}): {:?}",
                start, e
            );
        }
    }

    fn allocate_contiguous_chunks(
        &mut self,
        space_descriptor: SpaceDescriptor,
        pages: usize,
        sync: &mut MutexGuard<FreeListPageResourceSync>,
    ) -> i32 {
        let mut rtn = generic_freelist::FAILURE;
        let required_chunks = crate::policy::space::required_chunks(pages);
        let region = self
            .common
            .grow_discontiguous_space(space_descriptor, required_chunks);

        if !region.is_zero() {
            let region_start = conversions::bytes_to_pages(region - self.start);
            let region_end = region_start + (required_chunks * PAGES_IN_CHUNK) - 1;
            self.free_list.set_uncoalescable(region_start as _);
            self.free_list.set_uncoalescable(region_end as i32 + 1);
            for p in (region_start..region_end).step_by(PAGES_IN_CHUNK) {
                if p != region_start {
                    self.free_list.clear_uncoalescable(p as _);
                }
                let liberated = self.free_list.free(p as _, true); // add chunk to our free list
                debug_assert!(liberated as usize == PAGES_IN_CHUNK + (p - region_start));
                sync.pages_currently_on_freelist += PAGES_IN_CHUNK;
            }
            rtn = self.free_list.alloc(pages as _); // re-do the request which triggered this call
        }
        rtn
    }

    fn free_contiguous_chunk(&mut self, chunk: Address, sync: &mut FreeListPageResourceSync) {
        let num_chunks = self.vm_map().get_contiguous_region_chunks(chunk);
        /* nail down all pages associated with the chunk, so it is no longer on our free list */
        let mut chunk_start = conversions::bytes_to_pages(chunk - self.start);
        let chunk_end = chunk_start + (num_chunks * PAGES_IN_CHUNK);
        while chunk_start < chunk_end {
            self.free_list.set_uncoalescable(chunk_start as _);
            let tmp = self
                .free_list
                .alloc_from_unit(PAGES_IN_CHUNK as _, chunk_start as _)
                as usize; // then alloc the entire chunk
            debug_assert!(tmp == chunk_start);
            chunk_start += PAGES_IN_CHUNK;
<<<<<<< HEAD
            {
                let mut sync = self.sync.lock().unwrap();
                sync.pages_currently_on_freelist -= PAGES_IN_CHUNK;
            }
=======
            sync.pages_currently_on_freelist -= PAGES_IN_CHUNK - self.meta_data_pages_per_region;
>>>>>>> f081d335
        }
        /* now return the address space associated with the chunk for global reuse */
        self.common.release_discontiguous_chunks(chunk);
    }

<<<<<<< HEAD
=======
    /// Reserve `meta_data_pages_per_region` if this is a contiguous space.
    /// This method can only be called in the constructor.
    /// Note: This method will be removed. We don't support `meta_data_pages_per_region` anymore.
    fn reserve_metadata(&mut self, extent: usize) {
        if self.meta_data_pages_per_region > 0 {
            debug_assert!(self.start.is_aligned_to(BYTES_IN_REGION));
            let size = (extent >> LOG_BYTES_IN_REGION) << LOG_BYTES_IN_REGION;
            let mut cursor = self.start + size;
            while cursor > self.start {
                cursor -= BYTES_IN_REGION;
                let unit = (cursor - self.start) >> LOG_BYTES_IN_PAGE;
                let meta_data_pages_per_region = self.meta_data_pages_per_region;
                // This function is only called in the constructor. Modifying `free_list` without holding a lock here is safe.
                let tmp = self
                    .free_list
                    .alloc_from_unit(meta_data_pages_per_region as _, unit as _)
                    as usize;
                {
                    let mut sync = self.sync.lock().unwrap();
                    sync.pages_currently_on_freelist -= self.meta_data_pages_per_region;
                }
                debug_assert!(tmp == unit);
            }
        }
    }

>>>>>>> f081d335
    pub fn release_pages(&self, first: Address) {
        debug_assert!(conversions::is_page_aligned(first));
        let page_offset = conversions::bytes_to_pages(first - self.start);
        let pages = self.free_list.size(page_offset as _);
        // if (VM.config.ZERO_PAGES_ON_RELEASE)
        //     VM.memory.zero(false, first, Conversions.pagesToBytes(pages));
        debug_assert!(pages as usize <= self.common.accounting.get_committed_pages());

        if self.protect_memory_on_release {
            self.mprotect(first, pages as _);
        }

        let mut sync = self.sync.lock().unwrap();
        // FIXME
        #[allow(clippy::cast_ref_to_mut)]
        let me = unsafe { &mut *(self as *const _ as *mut Self) };
        self.common.accounting.release(pages as _);
        let freed = me.free_list.free(page_offset as _, true);
        sync.pages_currently_on_freelist += pages as usize;
        if !self.common.contiguous {
            // only discontiguous spaces use chunks
            me.release_free_chunks(first, freed as _, &mut sync);
        }
    }

    fn release_free_chunks(
        &mut self,
        freed_page: Address,
        pages_freed: usize,
        sync: &mut FreeListPageResourceSync,
    ) {
        let page_offset = conversions::bytes_to_pages(freed_page - self.start);

<<<<<<< HEAD
        // may be multiple chunks
        if pages_freed % PAGES_IN_CHUNK == 0 {
            // necessary, but not sufficient condition
            /* grow a region of chunks, starting with the chunk containing the freed page */
            let mut region_start = page_offset & !(PAGES_IN_CHUNK - 1);
            let mut next_region_start = region_start + PAGES_IN_CHUNK;
            /* now try to grow (end point pages are marked as non-coalescing) */
            while self.free_list.is_coalescable(region_start as _) {
                // region_start is guaranteed to be positive. Otherwise this line will fail due to subtraction overflow.
                region_start -= PAGES_IN_CHUNK;
            }
            while next_region_start < generic_freelist::MAX_UNITS as usize
                && self.free_list.is_coalescable(next_region_start as _)
            {
                next_region_start += PAGES_IN_CHUNK;
            }
            debug_assert!(next_region_start < generic_freelist::MAX_UNITS as usize);
            if pages_freed == next_region_start - region_start {
                let start = self.start;
                self.free_contiguous_chunk(start + conversions::pages_to_bytes(region_start));
=======
        if self.meta_data_pages_per_region > 0 {
            // can only be a single chunk
            if pages_freed == (PAGES_IN_CHUNK - self.meta_data_pages_per_region) {
                self.free_contiguous_chunk(conversions::chunk_align_down(freed_page), sync);
            }
        } else {
            // may be multiple chunks
            if pages_freed % PAGES_IN_CHUNK == 0 {
                // necessary, but not sufficient condition
                /* grow a region of chunks, starting with the chunk containing the freed page */
                let mut region_start = page_offset & !(PAGES_IN_CHUNK - 1);
                let mut next_region_start = region_start + PAGES_IN_CHUNK;
                /* now try to grow (end point pages are marked as non-coalescing) */
                while self.free_list.is_coalescable(region_start as _) {
                    // region_start is guaranteed to be positive. Otherwise this line will fail due to subtraction overflow.
                    region_start -= PAGES_IN_CHUNK;
                }
                while next_region_start < generic_freelist::MAX_UNITS as usize
                    && self.free_list.is_coalescable(next_region_start as _)
                {
                    next_region_start += PAGES_IN_CHUNK;
                }
                debug_assert!(next_region_start < generic_freelist::MAX_UNITS as usize);
                if pages_freed == next_region_start - region_start {
                    let start = self.start;
                    self.free_contiguous_chunk(
                        start + conversions::pages_to_bytes(region_start),
                        sync,
                    );
                }
>>>>>>> f081d335
            }
        }
    }
}<|MERGE_RESOLUTION|>--- conflicted
+++ resolved
@@ -281,48 +281,12 @@
                 as usize; // then alloc the entire chunk
             debug_assert!(tmp == chunk_start);
             chunk_start += PAGES_IN_CHUNK;
-<<<<<<< HEAD
-            {
-                let mut sync = self.sync.lock().unwrap();
-                sync.pages_currently_on_freelist -= PAGES_IN_CHUNK;
-            }
-=======
-            sync.pages_currently_on_freelist -= PAGES_IN_CHUNK - self.meta_data_pages_per_region;
->>>>>>> f081d335
+            sync.pages_currently_on_freelist -= PAGES_IN_CHUNK;
         }
         /* now return the address space associated with the chunk for global reuse */
         self.common.release_discontiguous_chunks(chunk);
     }
 
-<<<<<<< HEAD
-=======
-    /// Reserve `meta_data_pages_per_region` if this is a contiguous space.
-    /// This method can only be called in the constructor.
-    /// Note: This method will be removed. We don't support `meta_data_pages_per_region` anymore.
-    fn reserve_metadata(&mut self, extent: usize) {
-        if self.meta_data_pages_per_region > 0 {
-            debug_assert!(self.start.is_aligned_to(BYTES_IN_REGION));
-            let size = (extent >> LOG_BYTES_IN_REGION) << LOG_BYTES_IN_REGION;
-            let mut cursor = self.start + size;
-            while cursor > self.start {
-                cursor -= BYTES_IN_REGION;
-                let unit = (cursor - self.start) >> LOG_BYTES_IN_PAGE;
-                let meta_data_pages_per_region = self.meta_data_pages_per_region;
-                // This function is only called in the constructor. Modifying `free_list` without holding a lock here is safe.
-                let tmp = self
-                    .free_list
-                    .alloc_from_unit(meta_data_pages_per_region as _, unit as _)
-                    as usize;
-                {
-                    let mut sync = self.sync.lock().unwrap();
-                    sync.pages_currently_on_freelist -= self.meta_data_pages_per_region;
-                }
-                debug_assert!(tmp == unit);
-            }
-        }
-    }
-
->>>>>>> f081d335
     pub fn release_pages(&self, first: Address) {
         debug_assert!(conversions::is_page_aligned(first));
         let page_offset = conversions::bytes_to_pages(first - self.start);
@@ -356,7 +320,6 @@
     ) {
         let page_offset = conversions::bytes_to_pages(freed_page - self.start);
 
-<<<<<<< HEAD
         // may be multiple chunks
         if pages_freed % PAGES_IN_CHUNK == 0 {
             // necessary, but not sufficient condition
@@ -376,39 +339,7 @@
             debug_assert!(next_region_start < generic_freelist::MAX_UNITS as usize);
             if pages_freed == next_region_start - region_start {
                 let start = self.start;
-                self.free_contiguous_chunk(start + conversions::pages_to_bytes(region_start));
-=======
-        if self.meta_data_pages_per_region > 0 {
-            // can only be a single chunk
-            if pages_freed == (PAGES_IN_CHUNK - self.meta_data_pages_per_region) {
-                self.free_contiguous_chunk(conversions::chunk_align_down(freed_page), sync);
-            }
-        } else {
-            // may be multiple chunks
-            if pages_freed % PAGES_IN_CHUNK == 0 {
-                // necessary, but not sufficient condition
-                /* grow a region of chunks, starting with the chunk containing the freed page */
-                let mut region_start = page_offset & !(PAGES_IN_CHUNK - 1);
-                let mut next_region_start = region_start + PAGES_IN_CHUNK;
-                /* now try to grow (end point pages are marked as non-coalescing) */
-                while self.free_list.is_coalescable(region_start as _) {
-                    // region_start is guaranteed to be positive. Otherwise this line will fail due to subtraction overflow.
-                    region_start -= PAGES_IN_CHUNK;
-                }
-                while next_region_start < generic_freelist::MAX_UNITS as usize
-                    && self.free_list.is_coalescable(next_region_start as _)
-                {
-                    next_region_start += PAGES_IN_CHUNK;
-                }
-                debug_assert!(next_region_start < generic_freelist::MAX_UNITS as usize);
-                if pages_freed == next_region_start - region_start {
-                    let start = self.start;
-                    self.free_contiguous_chunk(
-                        start + conversions::pages_to_bytes(region_start),
-                        sync,
-                    );
-                }
->>>>>>> f081d335
+                self.free_contiguous_chunk(start + conversions::pages_to_bytes(region_start), sync);
             }
         }
     }
