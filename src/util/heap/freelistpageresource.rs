--- conflicted
+++ resolved
@@ -203,8 +203,6 @@
             }),
             _p: PhantomData,
             protect_memory_on_release: false,
-<<<<<<< HEAD
-=======
         }
     }
 
@@ -235,25 +233,7 @@
                 "Failed at unprotecting memory (starting at {}): {:?}",
                 start, e
             );
->>>>>>> 62964b7e
-        }
-    }
-
-    /// Protect the memory
-    fn mprotect(&self, start: Address, pages: usize) {
-        // No `unwrap()` here since this may cause ENOMEM error and fail to protect the memory.
-        // See: https://man7.org/linux/man-pages/man2/mprotect.2.html#ERRORS
-        // > Changing the protection of a memory region would result in
-        // > the total number of mappings with distinct attributes
-        // > (e.g., read versus read/write protection) exceeding the
-        // > allowed maximum.
-        let _ = memory::mprotect(start, pages << LOG_BYTES_IN_PAGE);
-    }
-
-    /// Unprotect the memory
-    fn munprotect(&self, start: Address, pages: usize) {
-        // No `unwrap()` here. See explanation in `mprotect`.
-        let _ = memory::munprotect(start, pages << LOG_BYTES_IN_PAGE);
+        }
     }
 
     fn allocate_contiguous_chunks(
