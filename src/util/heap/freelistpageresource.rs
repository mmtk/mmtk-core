--- conflicted
+++ resolved
@@ -142,8 +142,7 @@
 
 impl<VM: VMBinding> FreeListPageResource<VM> {
     pub fn new_contiguous(start: Address, bytes: usize, vm_map: &'static dyn VMMap) -> Self {
-<<<<<<< HEAD
-        let pages = conversions::bytes_to_pages(bytes);
+        let pages = conversions::bytes_to_pages_up(bytes);
         let free_list = vm_map.create_parent_freelist(start, pages, PAGES_IN_REGION as _);
         let actual_start = if let Some(rmfl) = free_list.downcast_ref::<RawMemoryFreeList>() {
             // If `vm_map` created a `RawMemoryFreeList`, it will be placed in the beginning of the
@@ -151,21 +150,6 @@
             conversions::chunk_align_up(rmfl.get_limit())
         } else {
             start
-=======
-        let pages = conversions::bytes_to_pages_up(bytes);
-        let common_flpr = {
-            let common_flpr = Box::new(CommonFreeListPageResource {
-                free_list: vm_map.create_parent_freelist(start, pages, PAGES_IN_REGION as _),
-                start,
-            });
-            // `CommonFreeListPageResource` lives as a member in space instances.
-            // Since `Space` instances are always stored as global variables, so it is okay here
-            // to turn `&CommonFreeListPageResource` into `&'static CommonFreeListPageResource`
-            unsafe {
-                vm_map.bind_freelist(&*(&common_flpr as &CommonFreeListPageResource as *const _));
-            }
-            common_flpr
->>>>>>> fea59e4f
         };
         let growable = cfg!(target_pointer_width = "64");
         FreeListPageResource {
@@ -272,11 +256,7 @@
                 .grow_discontiguous_space(space_descriptor, required_chunks, maybe_rmfl);
 
         if !region.is_zero() {
-<<<<<<< HEAD
-            let region_start = conversions::bytes_to_pages(region - sync.start);
-=======
-            let region_start = conversions::bytes_to_pages_up(region - self.start);
->>>>>>> fea59e4f
+            let region_start = conversions::bytes_to_pages_up(region - sync.start);
             let region_end = region_start + (required_chunks * PAGES_IN_CHUNK) - 1;
             sync.free_list.set_uncoalescable(region_start as _);
             sync.free_list.set_uncoalescable(region_end as i32 + 1);
@@ -297,11 +277,7 @@
     unsafe fn free_contiguous_chunk(&self, chunk: Address, sync: &mut FreeListPageResourceSync) {
         let num_chunks = self.vm_map().get_contiguous_region_chunks(chunk);
         /* nail down all pages associated with the chunk, so it is no longer on our free list */
-<<<<<<< HEAD
-        let mut chunk_start = conversions::bytes_to_pages(chunk - sync.start);
-=======
-        let mut chunk_start = conversions::bytes_to_pages_up(chunk - self.start);
->>>>>>> fea59e4f
+        let mut chunk_start = conversions::bytes_to_pages_up(chunk - sync.start);
         let chunk_end = chunk_start + (num_chunks * PAGES_IN_CHUNK);
         while chunk_start < chunk_end {
             sync.free_list.set_uncoalescable(chunk_start as _);
@@ -320,14 +296,9 @@
 
     pub fn release_pages(&self, first: Address) {
         debug_assert!(conversions::is_page_aligned(first));
-<<<<<<< HEAD
         let mut sync = self.sync.lock().unwrap();
-        let page_offset = conversions::bytes_to_pages(first - sync.start);
+        let page_offset = conversions::bytes_to_pages_up(first - sync.start);
         let pages = sync.free_list.size(page_offset as _);
-=======
-        let page_offset = conversions::bytes_to_pages_up(first - self.start);
-        let pages = self.free_list.size(page_offset as _);
->>>>>>> fea59e4f
         // if (VM.config.ZERO_PAGES_ON_RELEASE)
         //     VM.memory.zero(false, first, Conversions.pagesToBytes(pages));
         debug_assert!(pages as usize <= self.common.accounting.get_committed_pages());
@@ -351,11 +322,7 @@
         pages_freed: usize,
         sync: &mut FreeListPageResourceSync,
     ) {
-<<<<<<< HEAD
-        let page_offset = conversions::bytes_to_pages(freed_page - sync.start);
-=======
-        let page_offset = conversions::bytes_to_pages_up(freed_page - self.start);
->>>>>>> fea59e4f
+        let page_offset = conversions::bytes_to_pages_up(freed_page - sync.start);
 
         // may be multiple chunks
         if pages_freed % PAGES_IN_CHUNK == 0 {
