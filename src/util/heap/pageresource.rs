use crate::util::address::Address;
use crate::util::conversions;
use crate::util::opaque_pointer::*;
use crate::vm::ActivePlan;
use std::sync::Mutex;

use super::layout::map::Map;
use crate::util::heap::layout::heap_layout::VMMap;
use crate::util::heap::space_descriptor::SpaceDescriptor;
use crate::util::heap::PageAccounting;
use crate::vm::VMBinding;

pub trait PageResource<VM: VMBinding>: 'static {
    /// Allocate pages from this resource.
    /// Simply bump the cursor, and fail if we hit the sentinel.
    /// Return The start of the first page if successful, zero on failure.
    fn get_new_pages(
        &self,
        space_descriptor: SpaceDescriptor,
        reserved_pages: usize,
        required_pages: usize,
        tls: VMThread,
    ) -> Result<PRAllocResult, PRAllocFail> {
        self.alloc_pages(space_descriptor, reserved_pages, required_pages, tls)
    }

    // XXX: In the original code reserve_pages & clear_request explicitly
    //      acquired a lock.
    fn reserve_pages(&self, pages: usize) -> usize {
        let adj_pages = self.adjust_for_metadata(pages);
        self.common().accounting.reserve(adj_pages);
        adj_pages
    }

    fn clear_request(&self, reserved_pages: usize) {
        self.common().accounting.clear_reserved(reserved_pages);
    }

    fn update_zeroing_approach(&self, _nontemporal: bool, concurrent: bool) {
        debug_assert!(!concurrent || self.common().contiguous);
        unimplemented!()
    }

    fn skip_concurrent_zeroing(&self) {
        unimplemented!()
    }

    fn trigger_concurrent_zeroing(&self) {
        unimplemented!()
    }

    fn concurrent_zeroing(&self) {
        panic!("This PageResource does not implement concurrent zeroing")
    }

    fn alloc_pages(
        &self,
        space_descriptor: SpaceDescriptor,
        reserved_pages: usize,
        required_pages: usize,
        tls: VMThread,
    ) -> Result<PRAllocResult, PRAllocFail>;

    fn adjust_for_metadata(&self, pages: usize) -> usize;

    /**
     * Commit pages to the page budget.  This is called after
     * successfully determining that the request can be satisfied by
     * both the page budget and virtual memory.  This simply accounts
     * for the discrepancy between <code>committed</code> and
     * <code>reserved</code> while the request was pending.
     *
     * This *MUST* be called by each PageResource during the
     * allocPages, and the caller must hold the lock.
     */
    fn commit_pages(&self, reserved_pages: usize, actual_pages: usize, tls: VMThread) {
        let delta = actual_pages - reserved_pages;
<<<<<<< HEAD
        self.common().reserved.fetch_add(delta, Ordering::Relaxed);
        self.common()
            .committed
            .fetch_add(actual_pages, Ordering::Relaxed);
        if VM::VMActivePlan::is_mutator(tls) {
=======
        self.common().accounting.reserve(delta);
        self.common().accounting.commit(actual_pages);
        if unsafe { VM::VMActivePlan::is_mutator(tls) } {
>>>>>>> 45c6a9b0
            self.vm_map()
                .add_to_cumulative_committed_pages(actual_pages);
        }
    }

    fn reserved_pages(&self) -> usize {
        self.common().accounting.get_reserved_pages()
    }

    fn committed_pages(&self) -> usize {
        self.common().accounting.get_committed_pages()
    }

    fn common(&self) -> &CommonPageResource;
    fn common_mut(&mut self) -> &mut CommonPageResource;
    fn vm_map(&self) -> &'static VMMap {
        self.common().vm_map
    }
}

pub struct PRAllocResult {
    pub start: Address,
    pub pages: usize,
    pub new_chunk: bool,
}

pub struct PRAllocFail;

pub struct CommonPageResource {
    pub accounting: PageAccounting,
    pub contiguous: bool,
    pub growable: bool,

    vm_map: &'static VMMap,
    head_discontiguous_region: Mutex<Address>,
}

impl CommonPageResource {
    pub fn new(contiguous: bool, growable: bool, vm_map: &'static VMMap) -> CommonPageResource {
        CommonPageResource {
            accounting: PageAccounting::new(),

            contiguous,
            growable,
            vm_map,

            head_discontiguous_region: Mutex::new(Address::ZERO),
        }
    }

    /// Extend the virtual memory associated with a particular discontiguous
    /// space.  This simply involves requesting a suitable number of chunks
    /// from the pool of chunks available to discontiguous spaces.
    pub fn grow_discontiguous_space(
        &self,
        space_descriptor: SpaceDescriptor,
        chunks: usize,
    ) -> Address {
        let mut head_discontiguous_region = self.head_discontiguous_region.lock().unwrap();

        let new_head: Address = self.vm_map.allocate_contiguous_chunks(
            space_descriptor,
            chunks,
            *head_discontiguous_region,
        );
        if new_head.is_zero() {
            return Address::ZERO;
        }

        *head_discontiguous_region = new_head;
        new_head
    }

    /// Release one or more contiguous chunks associated with a discontiguous
    /// space.
    pub fn release_discontiguous_chunks(&self, chunk: Address) {
        let mut head_discontiguous_region = self.head_discontiguous_region.lock().unwrap();
        debug_assert!(chunk == conversions::chunk_align_down(chunk));
        if chunk == *head_discontiguous_region {
            *head_discontiguous_region = self.vm_map.get_next_contiguous_region(chunk);
        }
        self.vm_map.free_contiguous_chunks(chunk);
    }

    pub fn release_all_chunks(&self) {
        let mut head_discontiguous_region = self.head_discontiguous_region.lock().unwrap();
        self.vm_map.free_all_chunks(*head_discontiguous_region);
        *head_discontiguous_region = Address::ZERO;
    }

    pub fn get_head_discontiguous_region(&self) -> Address {
        *self.head_discontiguous_region.lock().unwrap()
    }
}<|MERGE_RESOLUTION|>--- conflicted
+++ resolved
@@ -75,17 +75,9 @@
      */
     fn commit_pages(&self, reserved_pages: usize, actual_pages: usize, tls: VMThread) {
         let delta = actual_pages - reserved_pages;
-<<<<<<< HEAD
-        self.common().reserved.fetch_add(delta, Ordering::Relaxed);
-        self.common()
-            .committed
-            .fetch_add(actual_pages, Ordering::Relaxed);
-        if VM::VMActivePlan::is_mutator(tls) {
-=======
         self.common().accounting.reserve(delta);
         self.common().accounting.commit(actual_pages);
-        if unsafe { VM::VMActivePlan::is_mutator(tls) } {
->>>>>>> 45c6a9b0
+        if VM::VMActivePlan::is_mutator(tls) {
             self.vm_map()
                 .add_to_cumulative_committed_pages(actual_pages);
         }
