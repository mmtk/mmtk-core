--- conflicted
+++ resolved
@@ -132,14 +132,10 @@
     }
 }
 
-<<<<<<< HEAD
 use atomic::Atomic;
 use std::time::Instant;
 
-/// An implementation of MemBalancer (Optimal heap limits for reducing browser memory use, https://dl.acm.org/doi/10.1145/3563323)
-=======
 /// An implementation of MemBalancer (Optimal heap limits for reducing browser memory use, <https://dl.acm.org/doi/10.1145/3563323>)
->>>>>>> 06237f15
 /// We use MemBalancer to decide a heap limit between the min heap and the max heap.
 /// The current implementation is a simplified version of mem balancer and it does not take collection/allocation speed into account,
 /// and uses a fixed constant instead.
