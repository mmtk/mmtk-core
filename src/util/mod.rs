--- conflicted
+++ resolved
@@ -17,11 +17,8 @@
 pub mod conversions;
 /// The copy allocators for a GC worker.
 pub mod copy;
-<<<<<<< HEAD
-=======
 /// Linear scan through a heap range
 pub mod linear_scan;
->>>>>>> 4851e7ac
 /// Wrapper functions for memory syscalls such as mmap, mprotect, etc.
 pub mod memory;
 /// Opaque pointers used in MMTk, e.g. VMThread.
