--- conflicted
+++ resolved
@@ -175,11 +175,7 @@
 //! When a space is created by a plan (e.g. SemiSpace::new), the plan can create its global specs by `SideMetadataContext::new_global_specs(&[GLOBAL_META_1, GLOBAL_META_2])`. Then,
 //! the global specs are passed to each space that the plan creates.
 //!
-<<<<<<< HEAD
-//! Each space will then combine the global specs and its own local specs to create a [SideMetadata](crate::util::side_metadata::SideMetadata).
-=======
 //! Each space will then combine the global specs and its own local specs to create a [SideMetadata](global::SideMetadata).
->>>>>>> 1fc73b36
 //! Allocating side metadata space and accounting its memory usage is done by `SideMetadata`. If a space uses `CommonSpace`, `CommonSpace` will create `SideMetadata` and manage
 //! reserving and allocating metadata space when necessary. If a space does not use `CommonSpace`, it should create `SideMetadata` itself and manage allocating metadata space
 //! as its own responsibility.
