use crate::plan::Plan;
use crate::policy::largeobjectspace::LargeObjectSpace;
use crate::policy::space::Space;
use crate::util::alloc::{allocator, Allocator};
use crate::util::opaque_pointer::*;
use crate::util::Address;
use crate::vm::VMBinding;

#[repr(C)]
pub struct LargeObjectAllocator<VM: VMBinding> {
    /// [`VMThread`] associated with this allocator instance
    pub tls: VMThread,
    /// [`Space`](src/policy/space/Space) instance associated with this allocator instance.
    space: &'static LargeObjectSpace<VM>,
    /// [`Plan`] instance that this allocator instance is associated with.
    plan: &'static dyn Plan<VM = VM>,
}

impl<VM: VMBinding> Allocator<VM> for LargeObjectAllocator<VM> {
    fn get_tls(&self) -> VMThread {
        self.tls
    }

    fn get_plan(&self) -> &'static dyn Plan<VM = VM> {
        self.plan
    }

    fn get_space(&self) -> &'static dyn Space<VM> {
        // Casting the interior of the Option: from &LargeObjectSpace to &dyn Space
        self.space as &'static dyn Space<VM>
    }

    fn does_thread_local_allocation(&self) -> bool {
        false
    }

    fn alloc(&mut self, size: usize, align: usize, offset: isize) -> Address {
<<<<<<< HEAD
        #[cfg(debug_assertions)]
        crate::util::alloc::object_ref_guard::assert_object_ref_in_allocation::<VM>(size);

=======
>>>>>>> 69b4fe46
        let cell: Address = self.alloc_slow(size, align, offset);
        // We may get a null ptr from alloc due to the VM being OOM
        if !cell.is_zero() {
            allocator::align_allocation::<VM>(cell, align, offset)
        } else {
            cell
        }
    }

    fn alloc_slow_once(&mut self, size: usize, align: usize, _offset: isize) -> Address {
        let header = 0; // HashSet is used instead of DoublyLinkedList
        let maxbytes = allocator::get_maximum_aligned_size::<VM>(size + header, align);
        let pages = crate::util::conversions::bytes_to_pages_up(maxbytes);
        let sp = self.space.allocate_pages(self.tls, pages);
        if sp.is_zero() {
            sp
        } else {
            sp + header
        }
    }
}

impl<VM: VMBinding> LargeObjectAllocator<VM> {
    pub fn new(
        tls: VMThread,
        space: &'static LargeObjectSpace<VM>,
        plan: &'static dyn Plan<VM = VM>,
    ) -> Self {
        LargeObjectAllocator { tls, space, plan }
    }
}<|MERGE_RESOLUTION|>--- conflicted
+++ resolved
@@ -35,12 +35,6 @@
     }
 
     fn alloc(&mut self, size: usize, align: usize, offset: isize) -> Address {
-<<<<<<< HEAD
-        #[cfg(debug_assertions)]
-        crate::util::alloc::object_ref_guard::assert_object_ref_in_allocation::<VM>(size);
-
-=======
->>>>>>> 69b4fe46
         let cell: Address = self.alloc_slow(size, align, offset);
         // We may get a null ptr from alloc due to the VM being OOM
         if !cell.is_zero() {
