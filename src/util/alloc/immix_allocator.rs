use super::allocator::{align_allocation_no_fill, fill_alignment_gap};
<<<<<<< HEAD
use super::object_ref_guard::adjust_thread_local_buffer_range;
=======
>>>>>>> 69b4fe46
use crate::plan::Plan;
use crate::policy::immix::line::*;
use crate::policy::immix::ImmixSpace;
use crate::policy::space::Space;
use crate::util::alloc::allocator::get_maximum_aligned_size;
use crate::util::alloc::Allocator;
use crate::util::linear_scan::Region;
use crate::util::opaque_pointer::VMThread;
use crate::util::rust_util::unlikely;
use crate::util::Address;
use crate::vm::*;

/// Immix allocator
#[repr(C)]
pub struct ImmixAllocator<VM: VMBinding> {
    pub tls: VMThread,
    /// Bump pointer
    cursor: Address,
    /// Limit for bump pointer
    limit: Address,
    /// [`Space`](src/policy/space/Space) instance associated with this allocator instance.
    space: &'static ImmixSpace<VM>,
    /// [`Plan`] instance that this allocator instance is associated with.
    plan: &'static dyn Plan<VM = VM>,
    /// *unused*
    hot: bool,
    /// Is this a copy allocator?
    copy: bool,
    /// Bump pointer for large objects
    large_cursor: Address,
    /// Limit for bump pointer for large objects
    large_limit: Address,
    /// Is the current request for large or small?
    request_for_large: bool,
    /// Hole-searching cursor
    line: Option<Line>,
}

impl<VM: VMBinding> ImmixAllocator<VM> {
    pub fn reset(&mut self) {
        self.cursor = Address::ZERO;
        self.limit = Address::ZERO;
        self.large_cursor = Address::ZERO;
        self.large_limit = Address::ZERO;
        self.request_for_large = false;
        self.line = None;
    }
}

impl<VM: VMBinding> Allocator<VM> for ImmixAllocator<VM> {
    fn get_space(&self) -> &'static dyn Space<VM> {
        self.space as _
    }

    fn get_plan(&self) -> &'static dyn Plan<VM = VM> {
        self.plan
    }

    fn does_thread_local_allocation(&self) -> bool {
        true
    }

    fn get_thread_local_buffer_granularity(&self) -> usize {
        crate::policy::immix::block::Block::BYTES
    }

    #[inline(always)]
    fn alloc(&mut self, size: usize, align: usize, offset: isize) -> Address {
        debug_assert!(
            size <= crate::policy::immix::MAX_IMMIX_OBJECT_SIZE,
            "Trying to allocate a {} bytes object, which is larger than MAX_IMMIX_OBJECT_SIZE {}",
            size,
            crate::policy::immix::MAX_IMMIX_OBJECT_SIZE
        );
        let result = align_allocation_no_fill::<VM>(self.cursor, align, offset);
        let new_cursor = result + size;

        if new_cursor > self.limit {
            trace!(
                "{:?}: Thread local buffer used up, go to alloc slow path",
                self.tls
            );
            if get_maximum_aligned_size::<VM>(size, align, VM::MIN_ALIGNMENT) > Line::BYTES {
                // Size larger than a line: do large allocation
                self.overflow_alloc(size, align, offset)
            } else {
                // Size smaller than a line: fit into holes
                self.alloc_slow_hot(size, align, offset)
            }
        } else {
            // Simple bump allocation.
            fill_alignment_gap::<VM>(self.cursor, result);
            self.cursor = new_cursor;
            trace!(
                "{:?}: Bump allocation size: {}, result: {}, new_cursor: {}, limit: {}",
                self.tls,
                size,
                result,
                self.cursor,
                self.limit
            );
            result
        }
    }

    /// Acquire a clean block from ImmixSpace for allocation.
    fn alloc_slow_once(&mut self, size: usize, align: usize, offset: isize) -> Address {
        trace!("{:?}: alloc_slow_once", self.tls);
        self.acquire_clean_block(size, align, offset)
    }

    /// This is called when precise stress is used. We try use the thread local buffer for
    /// the allocation (after restoring the correct limit for thread local buffer). If we cannot
    /// allocate from thread local buffer, we will go to the actual slowpath. After allocation,
    /// we will set the fake limit so future allocations will fail the slowpath and get here as well.
    fn alloc_slow_once_precise_stress(
        &mut self,
        size: usize,
        align: usize,
        offset: isize,
        need_poll: bool,
    ) -> Address {
        trace!("{:?}: alloc_slow_once_precise_stress", self.tls);
        // If we are required to make a poll, we call acquire_clean_block() which will acquire memory
        // from the space which includes a GC poll.
        if need_poll {
            trace!(
                "{:?}: alloc_slow_once_precise_stress going to poll",
                self.tls
            );
            let ret = self.acquire_clean_block(size, align, offset);
            // Set fake limits so later allocation will fail in the fastpath, and end up going to this
            // special slowpath.
            self.set_limit_for_stress();
            trace!(
                "{:?}: alloc_slow_once_precise_stress done - forced stress poll",
                self.tls
            );
            return ret;
        }

        // We are not yet required to do a stress GC. We will try to allocate from thread local
        // buffer if possible.  Restore the fake limit to the normal limit so we can do thread
        // local allocation normally. Check if we have exhausted our current thread local block,
        // and if so, then directly acquire a new one
        self.restore_limit_for_stress();
        let ret = if self.require_new_block(size, align, offset) {
            // We don't have enough space in thread local block to service the allocation request,
            // hence allocate a new block
            trace!(
                "{:?}: alloc_slow_once_precise_stress - acquire new block",
                self.tls
            );
            self.acquire_clean_block(size, align, offset)
        } else {
            // This `alloc()` call should always succeed given the if-branch checks if we are out
            // of thread local block space
            trace!("{:?}: alloc_slow_once_precise_stress - alloc()", self.tls,);
            self.alloc(size, align, offset)
        };
        // Set fake limits
        self.set_limit_for_stress();
        ret
    }

    fn get_tls(&self) -> VMThread {
        self.tls
    }
}

impl<VM: VMBinding> ImmixAllocator<VM> {
    pub fn new(
        tls: VMThread,
        space: Option<&'static dyn Space<VM>>,
        plan: &'static dyn Plan<VM = VM>,
        copy: bool,
    ) -> Self {
        ImmixAllocator {
            tls,
            space: space.unwrap().downcast_ref::<ImmixSpace<VM>>().unwrap(),
            plan,
            cursor: Address::ZERO,
            limit: Address::ZERO,
            hot: false,
            copy,
            large_cursor: Address::ZERO,
            large_limit: Address::ZERO,
            request_for_large: false,
            line: None,
        }
    }

    #[inline(always)]
    pub fn immix_space(&self) -> &'static ImmixSpace<VM> {
        self.space
    }

    /// Large-object (larger than a line) bump allocation.
    fn overflow_alloc(&mut self, size: usize, align: usize, offset: isize) -> Address {
        trace!("{:?}: overflow_alloc", self.tls);
        let start = align_allocation_no_fill::<VM>(self.large_cursor, align, offset);
        let end = start + size;
        if end > self.large_limit {
            self.request_for_large = true;
            let rtn = self.alloc_slow_inline(size, align, offset);
            self.request_for_large = false;
            rtn
        } else {
            fill_alignment_gap::<VM>(self.large_cursor, start);
            self.large_cursor = end;
            start
        }
    }

    /// Bump allocate small objects into recyclable lines (i.e. holes).
    #[cold]
    fn alloc_slow_hot(&mut self, size: usize, align: usize, offset: isize) -> Address {
        trace!("{:?}: alloc_slow_hot", self.tls);
        if self.acquire_recyclable_lines(size, align, offset) {
            // If stress test is active, then we need to go to the slow path instead of directly
            // calling `alloc()`. This is because the `acquire_recyclable_lines()` function
            // manipulates the cursor and limit if a line can be recycled and if we directly call
            // `alloc()` after recyling a line, then we will miss updating the `allocation_bytes`
            // as the newly recycled line will service the allocation request. If we set the stress
            // factor limit directly in `acquire_recyclable_lines()`, then we risk running into an
            // loop of failing the fastpath (i.e. `alloc()`) and then trying to allocate from a
            // recyclable line.  Hence, we bring the "if we're in stress test" check up a level and
            // directly call `alloc_slow_inline()` which will properly account for the allocation
            // request as well as allocate from the newly recycled line
            let stress_test = self.plan.base().is_stress_test_gc_enabled();
            let precise_stress = self.plan.base().is_precise_stress();
            if unlikely(stress_test && precise_stress) {
                self.alloc_slow_inline(size, align, offset)
            } else {
                self.alloc(size, align, offset)
            }
        } else {
            self.alloc_slow_inline(size, align, offset)
        }
    }

    /// Search for recyclable lines.
    fn acquire_recyclable_lines(&mut self, size: usize, align: usize, offset: isize) -> bool {
        while self.line.is_some() || self.acquire_recyclable_block() {
            let line = self.line.unwrap();
            if let Some((start_line, end_line)) = self.immix_space().get_next_available_lines(line)
            {
                // Find recyclable lines. Update the bump allocation cursor and limit.
<<<<<<< HEAD
                let (cursor, limit) =
                    adjust_thread_local_buffer_range::<VM>(start_line.start(), end_line.start());
                self.cursor = cursor;
                self.limit = limit;
=======
                self.cursor = start_line.start();
                self.limit = end_line.start();
>>>>>>> 69b4fe46
                trace!(
                    "{:?}: acquire_recyclable_lines -> {:?} [{:?}, {:?}) {:?}",
                    self.tls,
                    self.line,
                    start_line,
                    end_line,
                    self.tls
                );
                #[cfg(feature = "global_alloc_bit")]
                crate::util::alloc_bit::bzero_alloc_bit(self.cursor, self.limit - self.cursor);
                crate::util::memory::zero(self.cursor, self.limit - self.cursor);
                debug_assert!(
                    align_allocation_no_fill::<VM>(self.cursor, align, offset) + size <= self.limit
                );
                let block = line.block();
                self.line = if end_line == block.end_line() {
                    // Hole searching reached the end of a reusable block. Set the hole-searching cursor to None.
                    None
                } else {
                    // Update the hole-searching cursor to None.
                    Some(end_line)
                };
                return true;
            } else {
                // No more recyclable lines. Set the hole-searching cursor to None.
                self.line = None;
            }
        }
        false
    }

    /// Get a recyclable block from ImmixSpace.
    fn acquire_recyclable_block(&mut self) -> bool {
        match self.immix_space().get_reusable_block(self.copy) {
            Some(block) => {
                trace!("{:?}: acquire_recyclable_block -> {:?}", self.tls, block);
                // Set the hole-searching cursor to the start of this block.
                self.line = Some(block.start_line());
                true
            }
            _ => false,
        }
    }

    // Get a clean block from ImmixSpace.
    fn acquire_clean_block(&mut self, size: usize, align: usize, offset: isize) -> Address {
        match self.immix_space().get_clean_block(self.tls, self.copy) {
            None => Address::ZERO,
            Some(block) => {
                trace!(
                    "{:?}: Acquired a new block {:?} -> {:?}",
                    self.tls,
                    block.start(),
                    block.end()
                );
                let (cursor, limit) =
                    adjust_thread_local_buffer_range::<VM>(block.start(), block.end());
                if self.request_for_large {
<<<<<<< HEAD
                    self.large_cursor = cursor;
                    self.large_limit = limit;
                } else {
                    self.cursor = cursor;
                    self.limit = limit;
=======
                    self.large_cursor = block.start();
                    self.large_limit = block.end();
                } else {
                    self.cursor = block.start();
                    self.limit = block.end();
>>>>>>> 69b4fe46
                }
                self.alloc(size, align, offset)
            }
        }
    }

    /// Return whether the TLAB has been exhausted and we need to acquire a new block. Assumes that
    /// the buffer limits have been restored using [`ImmixAllocator::restore_limit_for_stress`].
    /// Note that this function may implicitly change the limits of the allocator.
    fn require_new_block(&mut self, size: usize, align: usize, offset: isize) -> bool {
        let result = align_allocation_no_fill::<VM>(self.cursor, align, offset);
        let new_cursor = result + size;
        let insufficient_space = new_cursor > self.limit;

        // We want this function to behave as if `alloc()` has been called. Hence, we perform a
        // size check and then return the conditions where `alloc_slow_inline()` would be called
        // in an `alloc()` call, namely when both `overflow_alloc()` and `alloc_slow_hot()` fail
        // to service the allocation request
        if insufficient_space
            && get_maximum_aligned_size::<VM>(size, align, VM::MIN_ALIGNMENT) > Line::BYTES
        {
            let start = align_allocation_no_fill::<VM>(self.large_cursor, align, offset);
            let end = start + size;
            end > self.large_limit
        } else {
            // We try to acquire recyclable lines here just like `alloc_slow_hot()`
            insufficient_space && !self.acquire_recyclable_lines(size, align, offset)
        }
    }

    /// Set fake limits for the bump allocation for stress tests. The fake limit is the remaining
    /// thread local buffer size, which should be always smaller than the bump cursor. This method
    /// may be reentrant. We need to check before setting the values.
    fn set_limit_for_stress(&mut self) {
        if self.cursor < self.limit {
            let old_limit = self.limit;
            let new_limit = unsafe { Address::from_usize(self.limit - self.cursor) };
            self.limit = new_limit;
            trace!(
                "{:?}: set_limit_for_stress. normal c {} l {} -> {}",
                self.tls,
                self.cursor,
                old_limit,
                new_limit,
            );
        }

        if self.large_cursor < self.large_limit {
            let old_lg_limit = self.large_limit;
            let new_lg_limit = unsafe { Address::from_usize(self.large_limit - self.large_cursor) };
            self.large_limit = new_lg_limit;
            trace!(
                "{:?}: set_limit_for_stress. large c {} l {} -> {}",
                self.tls,
                self.large_cursor,
                old_lg_limit,
                new_lg_limit,
            );
        }
    }

    /// Restore the real limits for the bump allocation so we can properly do a thread local
    /// allocation. The fake limit is the remaining thread local buffer size, and we restore the
    /// actual limit from the size and the cursor. This method may be reentrant. We need to check
    /// before setting the values.
    fn restore_limit_for_stress(&mut self) {
        if self.limit < self.cursor {
            let old_limit = self.limit;
            let new_limit = self.cursor + self.limit.as_usize();
            self.limit = new_limit;
            trace!(
                "{:?}: restore_limit_for_stress. normal c {} l {} -> {}",
                self.tls,
                self.cursor,
                old_limit,
                new_limit,
            );
        }

        if self.large_limit < self.large_cursor {
            let old_lg_limit = self.large_limit;
            let new_lg_limit = self.large_cursor + self.large_limit.as_usize();
            self.large_limit = new_lg_limit;
            trace!(
                "{:?}: restore_limit_for_stress. large c {} l {} -> {}",
                self.tls,
                self.large_cursor,
                old_lg_limit,
                new_lg_limit,
            );
        }
    }
}<|MERGE_RESOLUTION|>--- conflicted
+++ resolved
@@ -1,8 +1,4 @@
 use super::allocator::{align_allocation_no_fill, fill_alignment_gap};
-<<<<<<< HEAD
-use super::object_ref_guard::adjust_thread_local_buffer_range;
-=======
->>>>>>> 69b4fe46
 use crate::plan::Plan;
 use crate::policy::immix::line::*;
 use crate::policy::immix::ImmixSpace;
@@ -85,7 +81,7 @@
                 "{:?}: Thread local buffer used up, go to alloc slow path",
                 self.tls
             );
-            if get_maximum_aligned_size::<VM>(size, align, VM::MIN_ALIGNMENT) > Line::BYTES {
+            if get_maximum_aligned_size::<VM>(size, align) > Line::BYTES {
                 // Size larger than a line: do large allocation
                 self.overflow_alloc(size, align, offset)
             } else {
@@ -251,15 +247,8 @@
             if let Some((start_line, end_line)) = self.immix_space().get_next_available_lines(line)
             {
                 // Find recyclable lines. Update the bump allocation cursor and limit.
-<<<<<<< HEAD
-                let (cursor, limit) =
-                    adjust_thread_local_buffer_range::<VM>(start_line.start(), end_line.start());
-                self.cursor = cursor;
-                self.limit = limit;
-=======
                 self.cursor = start_line.start();
                 self.limit = end_line.start();
->>>>>>> 69b4fe46
                 trace!(
                     "{:?}: acquire_recyclable_lines -> {:?} [{:?}, {:?}) {:?}",
                     self.tls,
@@ -315,22 +304,12 @@
                     block.start(),
                     block.end()
                 );
-                let (cursor, limit) =
-                    adjust_thread_local_buffer_range::<VM>(block.start(), block.end());
                 if self.request_for_large {
-<<<<<<< HEAD
-                    self.large_cursor = cursor;
-                    self.large_limit = limit;
-                } else {
-                    self.cursor = cursor;
-                    self.limit = limit;
-=======
                     self.large_cursor = block.start();
                     self.large_limit = block.end();
                 } else {
                     self.cursor = block.start();
                     self.limit = block.end();
->>>>>>> 69b4fe46
                 }
                 self.alloc(size, align, offset)
             }
@@ -349,9 +328,7 @@
         // size check and then return the conditions where `alloc_slow_inline()` would be called
         // in an `alloc()` call, namely when both `overflow_alloc()` and `alloc_slow_hot()` fail
         // to service the allocation request
-        if insufficient_space
-            && get_maximum_aligned_size::<VM>(size, align, VM::MIN_ALIGNMENT) > Line::BYTES
-        {
+        if insufficient_space && get_maximum_aligned_size::<VM>(size, align) > Line::BYTES {
             let start = align_allocation_no_fill::<VM>(self.large_cursor, align, offset);
             let end = start + size;
             end > self.large_limit
