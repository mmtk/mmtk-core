use super::allocator::{align_allocation_no_fill, fill_alignment_gap};
<<<<<<< HEAD
use super::object_ref_guard::adjust_thread_local_buffer_range;
=======
>>>>>>> 69b4fe46
use crate::util::Address;

use crate::util::alloc::Allocator;

use crate::plan::Plan;
use crate::policy::space::Space;
use crate::util::conversions::bytes_to_pages;
use crate::util::opaque_pointer::*;
use crate::vm::VMBinding;

const BYTES_IN_PAGE: usize = 1 << 12;
const BLOCK_SIZE: usize = 8 * BYTES_IN_PAGE;
const BLOCK_MASK: usize = BLOCK_SIZE - 1;

#[repr(C)]
pub struct BumpAllocator<VM: VMBinding> {
    /// [`VMThread`] associated with this allocator instance
    pub tls: VMThread,
    /// Current cursor for bump pointer
    cursor: Address,
    /// Limit for bump pointer
    limit: Address,
    /// [`Space`](src/policy/space/Space) instance associated with this allocator instance.
    space: &'static dyn Space<VM>,
    /// [`Plan`] instance that this allocator instance is associated with.
    plan: &'static dyn Plan<VM = VM>,
}

impl<VM: VMBinding> BumpAllocator<VM> {
    pub fn set_limit(&mut self, start: Address, limit: Address) {
        let (cursor, limit) = adjust_thread_local_buffer_range::<VM>(start, limit);
        self.cursor = cursor;
        self.limit = limit;
    }

    pub fn reset(&mut self) {
        self.cursor = unsafe { Address::zero() };
        self.limit = unsafe { Address::zero() };
    }

    pub fn rebind(&mut self, space: &'static dyn Space<VM>) {
        self.reset();
        self.space = space;
    }
}

impl<VM: VMBinding> Allocator<VM> for BumpAllocator<VM> {
    fn get_space(&self) -> &'static dyn Space<VM> {
        self.space
    }

    fn get_plan(&self) -> &'static dyn Plan<VM = VM> {
        self.plan
    }

    fn does_thread_local_allocation(&self) -> bool {
        true
    }

    fn get_thread_local_buffer_granularity(&self) -> usize {
        BLOCK_SIZE
    }

    fn alloc(&mut self, size: usize, align: usize, offset: isize) -> Address {
        trace!("alloc");
        let result = align_allocation_no_fill::<VM>(self.cursor, align, offset);
        let new_cursor = result + size;

        if new_cursor > self.limit {
            trace!("Thread local buffer used up, go to alloc slow path");
            self.alloc_slow(size, align, offset)
        } else {
            fill_alignment_gap::<VM>(self.cursor, result);
            self.cursor = new_cursor;
            trace!(
                "Bump allocation size: {}, result: {}, new_cursor: {}, limit: {}",
                size,
                result,
                self.cursor,
                self.limit
            );
            result
        }
    }

    fn alloc_slow_once(&mut self, size: usize, align: usize, offset: isize) -> Address {
        trace!("alloc_slow");
        self.acquire_block(size, align, offset, false)
    }

    /// Slow path for allocation if precise stress testing has been enabled.
    /// It works by manipulating the limit to be always below the cursor.
    /// Can have three different cases:
    ///  - acquires a new block if the hard limit has been met;
    ///  - allocates an object using the bump pointer semantics from the
    ///    fastpath if there is sufficient space; and
    ///  - does not allocate an object but forces a poll for GC if the stress
    ///    factor has been crossed.
    fn alloc_slow_once_precise_stress(
        &mut self,
        size: usize,
        align: usize,
        offset: isize,
        need_poll: bool,
    ) -> Address {
        if need_poll {
            return self.acquire_block(size, align, offset, true);
        }

        trace!("alloc_slow stress_test");
        let result = align_allocation_no_fill::<VM>(self.cursor, align, offset);
        let new_cursor = result + size;

        // For stress test, limit is [0, block_size) to artificially make the
        // check in the fastpath (alloc()) fail. The real limit is recovered by
        // adding it to the current cursor.
        if new_cursor > self.cursor + self.limit.as_usize() {
            self.acquire_block(size, align, offset, true)
        } else {
            fill_alignment_gap::<VM>(self.cursor, result);
            self.limit -= new_cursor - self.cursor;
            self.cursor = new_cursor;
            trace!(
                "alloc_slow: Bump allocation size: {}, result: {}, new_cursor: {}, limit: {}",
                size,
                result,
                self.cursor,
                self.limit
            );
            result
        }
    }

    fn get_tls(&self) -> VMThread {
        self.tls
    }
}

impl<VM: VMBinding> BumpAllocator<VM> {
    pub fn new(
        tls: VMThread,
        space: &'static dyn Space<VM>,
        plan: &'static dyn Plan<VM = VM>,
    ) -> Self {
        BumpAllocator {
            tls,
            cursor: unsafe { Address::zero() },
            limit: unsafe { Address::zero() },
            space,
            plan,
        }
    }

    #[inline]
    fn acquire_block(
        &mut self,
        size: usize,
        align: usize,
        offset: isize,
        stress_test: bool,
    ) -> Address {
        let block_size = (size + BLOCK_MASK) & (!BLOCK_MASK);
        let acquired_start = self.space.acquire(self.tls, bytes_to_pages(block_size));
        if acquired_start.is_zero() {
            trace!("Failed to acquire a new block");
            acquired_start
        } else {
            trace!(
                "Acquired a new block of size {} with start address {}",
                block_size,
                acquired_start
            );
            if !stress_test {
                self.set_limit(acquired_start, acquired_start + block_size);
                self.alloc(size, align, offset)
            } else {
                // For a stress test, we artificially make the fastpath fail by
                // manipulating the limit as below.
                // The assumption here is that we use an address range such that
                // cursor > block_size always.
                self.set_limit(acquired_start, unsafe { Address::from_usize(block_size) });
                // Note that we have just acquired a new block so we know that we don't have to go
                // through the entire allocation sequence again, we can directly call the slow path
                // allocation.
                self.alloc_slow_once_precise_stress(size, align, offset, false)
            }
        }
    }
}<|MERGE_RESOLUTION|>--- conflicted
+++ resolved
@@ -1,8 +1,4 @@
 use super::allocator::{align_allocation_no_fill, fill_alignment_gap};
-<<<<<<< HEAD
-use super::object_ref_guard::adjust_thread_local_buffer_range;
-=======
->>>>>>> 69b4fe46
 use crate::util::Address;
 
 use crate::util::alloc::Allocator;
@@ -33,8 +29,7 @@
 
 impl<VM: VMBinding> BumpAllocator<VM> {
     pub fn set_limit(&mut self, start: Address, limit: Address) {
-        let (cursor, limit) = adjust_thread_local_buffer_range::<VM>(start, limit);
-        self.cursor = cursor;
+        self.cursor = start;
         self.limit = limit;
     }
 
