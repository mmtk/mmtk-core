--- conflicted
+++ resolved
@@ -11,23 +11,16 @@
 use crate::util::VMMutatorThread;
 use crate::vm::VMBinding;
 
-<<<<<<< HEAD
 use super::FreeListAllocator;
+use super::MarkCompactAllocator;
 
-const MAX_BUMP_ALLOCATORS: usize = 5;
-const MAX_LARGE_OBJECT_ALLOCATORS: usize = 1;
-const MAX_MALLOC_ALLOCATORS: usize = 1;
-const MAX_IMMIX_ALLOCATORS: usize = 1;
-const MAX_FREE_LIST_ALLOCATORS: usize = 1;
-=======
-use super::MarkCompactAllocator;
 
 pub(crate) const MAX_BUMP_ALLOCATORS: usize = 6;
 pub(crate) const MAX_LARGE_OBJECT_ALLOCATORS: usize = 2;
 pub(crate) const MAX_MALLOC_ALLOCATORS: usize = 1;
 pub(crate) const MAX_IMMIX_ALLOCATORS: usize = 1;
+pub(crate) const MAX_FREE_LIST_ALLOCATORS: usize = 1;
 pub(crate) const MAX_MARK_COMPACT_ALLOCATORS: usize = 1;
->>>>>>> 519e8f3c
 
 // The allocators set owned by each mutator. We provide a fixed number of allocators for each allocator type in the mutator,
 // and each plan will select part of the allocators to use.
@@ -39,11 +32,8 @@
     pub large_object: [MaybeUninit<LargeObjectAllocator<VM>>; MAX_LARGE_OBJECT_ALLOCATORS],
     pub malloc: [MaybeUninit<MallocAllocator<VM>>; MAX_MALLOC_ALLOCATORS],
     pub immix: [MaybeUninit<ImmixAllocator<VM>>; MAX_IMMIX_ALLOCATORS],
-<<<<<<< HEAD
     pub free_list: [MaybeUninit<Box<FreeListAllocator<VM>>>; MAX_FREE_LIST_ALLOCATORS],
-=======
     pub markcompact: [MaybeUninit<MarkCompactAllocator<VM>>; MAX_MARK_COMPACT_ALLOCATORS],
->>>>>>> 519e8f3c
 }
 
 impl<VM: VMBinding> Allocators<VM> {
@@ -59,17 +49,14 @@
             }
             AllocatorSelector::Malloc(index) => self.malloc[index as usize].assume_init_ref(),
             AllocatorSelector::Immix(index) => self.immix[index as usize].assume_init_ref(),
-<<<<<<< HEAD
 
             AllocatorSelector::FreeList(index) => {
                 &**self.free_list[index as usize].assume_init_ref()
             }
-=======
             AllocatorSelector::MarkCompact(index) => {
                 self.markcompact[index as usize].assume_init_ref()
             }
             AllocatorSelector::None => panic!("Allocator mapping is not initialized"),
->>>>>>> 519e8f3c
         }
     }
 
@@ -87,19 +74,16 @@
                 self.large_object[index as usize].assume_init_mut()
             }
             AllocatorSelector::Immix(index) => self.immix[index as usize].assume_init_mut(),
-<<<<<<< HEAD
             AllocatorSelector::Malloc(index) => {
                 self.malloc[index as usize].assume_init_mut()
             }
             AllocatorSelector::FreeList(index) => {
                 &mut **self.free_list[index as usize].assume_init_mut()
             }
-=======
             AllocatorSelector::MarkCompact(index) => {
                 self.markcompact[index as usize].assume_init_mut()
             }
             AllocatorSelector::None => panic!("Allocator mapping is not initialized"),
->>>>>>> 519e8f3c
         }
     }
 
@@ -113,11 +97,8 @@
             large_object: unsafe { MaybeUninit::uninit().assume_init() },
             malloc: unsafe { MaybeUninit::uninit().assume_init() },
             immix: unsafe { MaybeUninit::uninit().assume_init() },
-<<<<<<< HEAD
             free_list: unsafe { MaybeUninit::uninit().assume_init() },
-=======
             markcompact: unsafe { MaybeUninit::uninit().assume_init() },
->>>>>>> 519e8f3c
         };
 
         for &(selector, space) in space_mapping.iter() {
@@ -149,6 +130,8 @@
                         Some(space),
                         plan,
                         false,
+                    ));
+                }
                 AllocatorSelector::FreeList(index) => {
                     ret.free_list[index as usize].write(Box::new(FreeListAllocator::new(
                         mutator_tls.0,
@@ -197,9 +180,7 @@
     LargeObject(u8),
     Malloc(u8),
     Immix(u8),
-<<<<<<< HEAD
     FreeList(u8),
-=======
     MarkCompact(u8),
     None,
 }
@@ -208,5 +189,4 @@
     fn default() -> Self {
         AllocatorSelector::None
     }
->>>>>>> 519e8f3c
 }