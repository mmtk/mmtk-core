use crate::util::gc_byte;
/// https://github.com/JikesRVM/JikesRVM/blob/master/MMTk/src/org/mmtk/utility/ForwardingWord.java
use crate::util::{constants, Address, ObjectReference};
use crate::vm::ObjectModel;
use std::sync::atomic::{AtomicUsize, Ordering};

use crate::plan::{AllocationSemantics, CopyContext};
use crate::vm::VMBinding;

// ...00
const FORWARDING_NOT_TRIGGERED_YET: u8 = 0;
// ...10
const BEING_FORWARDED: u8 = 2;
// ...11
const FORWARDED: u8 = 3;
// ...11
const FORWARDING_MASK: u8 = 3;
#[allow(unused)]
const FORWARDING_BITS: usize = 2;

#[inline(always)]
pub fn attempt_to_forward<VM: VMBinding>(object: ObjectReference) -> u8 {
    let mut old_value = gc_byte::read_gc_byte::<VM>(object);
    if old_value & FORWARDING_MASK != FORWARDING_NOT_TRIGGERED_YET {
        return old_value;
    }
    while !gc_byte::compare_exchange_gc_byte::<VM>(object, old_value, old_value | BEING_FORWARDED) {
        old_value = gc_byte::read_gc_byte::<VM>(object);
        if old_value & FORWARDING_MASK != FORWARDING_NOT_TRIGGERED_YET {
            return old_value;
        }
    }
    old_value
}

#[inline(always)]
pub fn spin_and_get_forwarded_object<VM: VMBinding>(
    object: ObjectReference,
    gc_byte: u8,
) -> ObjectReference {
    let mut gc_byte = gc_byte;
    while gc_byte & FORWARDING_MASK == BEING_FORWARDED {
        gc_byte = gc_byte::read_gc_byte::<VM>(object);
    }
    if gc_byte & FORWARDING_MASK == FORWARDED {
        let status_word = read_forwarding_word::<VM>(object);
        unsafe {
            match gc_byte_offset_in_forwarding_word::<VM>() {
                Some(fw_offset) => {
                    // fw_offset is 0 for JikesRVM and 56 for OpenJDK
                    Address::from_usize(
                        status_word
                            & !((FORWARDING_MASK as usize)
                                << (-fw_offset * constants::BITS_IN_BYTE as isize)),
                    )
                    .to_object_reference()
                }
                None => Address::from_usize(status_word).to_object_reference(),
            }
        }
    } else {
        object
    }
}

#[inline(always)]
pub fn forward_object<VM: VMBinding, CC: CopyContext>(
    object: ObjectReference,
    semantics: AllocationSemantics,
    copy_context: &mut CC,
) -> ObjectReference {
    let new_object = VM::VMObjectModel::copy(object, semantics, copy_context);
    match gc_byte_offset_in_forwarding_word::<VM>() {
        Some(fw_offset) => {
            write_forwarding_word::<VM>(
                object,
                new_object.to_address().as_usize()
                    | (FORWARDED as usize) << (-fw_offset * constants::BITS_IN_BYTE as isize),
            );
        }
        None => {
            write_forwarding_word::<VM>(object, new_object.to_address().as_usize());
            gc_byte::write_gc_byte::<VM>(object, FORWARDED);
        }
    };
    new_object
}

#[inline(always)]
pub fn set_forwarding_pointer<VM: VMBinding>(object: ObjectReference, ptr: ObjectReference) {
    match gc_byte_offset_in_forwarding_word::<VM>() {
        Some(fw_offset) => {
            write_forwarding_word::<VM>(
                object,
                ptr.to_address().as_usize()
                    | (FORWARDED as usize) << (-fw_offset * constants::BITS_IN_BYTE as isize),
            );
        }
        None => {
            write_forwarding_word::<VM>(object, ptr.to_address().as_usize());
            gc_byte::write_gc_byte::<VM>(object, FORWARDED);
        }
    }
}

#[inline(always)]
pub fn is_forwarded<VM: VMBinding>(object: ObjectReference) -> bool {
    gc_byte::read_gc_byte::<VM>(object) & FORWARDING_MASK == FORWARDED
}

#[inline(always)]
pub fn is_forwarded_or_being_forwarded<VM: VMBinding>(object: ObjectReference) -> bool {
    gc_byte::read_gc_byte::<VM>(object) & FORWARDING_MASK != 0
}

pub const fn state_is_forwarded_or_being_forwarded(gc_byte: u8) -> bool {
    gc_byte & FORWARDING_MASK != 0
}

pub const fn state_is_being_forwarded(gc_byte: u8) -> bool {
    gc_byte & FORWARDING_MASK == BEING_FORWARDED
}

#[inline(always)]
pub fn clear_forwarding_bits<VM: VMBinding>(object: ObjectReference) {
    let mut old_val = gc_byte::read_gc_byte::<VM>(object);
    while !gc_byte::compare_exchange_gc_byte::<VM>(object, old_val, old_val & !FORWARDING_MASK) {
        old_val = gc_byte::read_gc_byte::<VM>(object);
    }
}

/// Returns the address of the forwarding word of an object.
///
/// First, depending on the `GC_BYTE_OFFSET` specified by the client VM, MMTk tries to
///     use the word that contains the GC byte, as the forwarding word.
///
/// If the first step is not successful, MMTk chooses the word immediately before or after
///     the word that contains the GC byte.
///
/// Considering the minimum object storage of 2 words, the seconds step always succeeds.
///
#[inline(always)]
fn get_forwarding_word_address<VM: VMBinding>(object: ObjectReference) -> Address {
    match gc_byte_offset_in_forwarding_word::<VM>() {
        // forwarding word is located in the same word as gc byte
        Some(fw_offset) => object.to_address() + VM::VMObjectModel::GC_BYTE_OFFSET + fw_offset,
        None => {
            let obj_lowest_addr = VM::VMObjectModel::object_start_ref(object);
            #[cfg(not(feature = "side_gc_header"))]
            {
                let abs_gc_byte_offset = (object.to_address() - obj_lowest_addr) as isize
                    + VM::VMObjectModel::GC_BYTE_OFFSET;
                // e.g. there is more than 8 bytes from lowest object address to gc byte
                if abs_gc_byte_offset >= constants::BYTES_IN_ADDRESS as isize {
                    obj_lowest_addr // forwarding word at the lowest address of the object storage
                } else {
                    obj_lowest_addr + constants::BYTES_IN_ADDRESS // forwarding word at the first word after the lowest address of the object storage
                }
            }
            #[cfg(feature = "side_gc_header")]
            {
                obj_lowest_addr // forwarding word at the lowest address of the object storage
            }
        }
    }
}

#[inline(always)]
pub fn read_forwarding_word<VM: VMBinding>(object: ObjectReference) -> usize {
    unsafe {
        get_forwarding_word_address::<VM>(object).atomic_load::<AtomicUsize>(Ordering::SeqCst)
    }
}

#[inline(always)]
pub fn write_forwarding_word<VM: VMBinding>(object: ObjectReference, val: usize) {
    trace!("GCForwardingWord::write({:#?}, {:x})\n", object, val);
    unsafe {
        get_forwarding_word_address::<VM>(object).atomic_store::<AtomicUsize>(val, Ordering::SeqCst)
    }
}

#[inline(always)]
pub fn compare_exchange_forwarding_word<VM: VMBinding>(
    object: ObjectReference,
    old: usize,
    new: usize,
) -> bool {
    // TODO(Javad): check whether this atomic operation is too strong
    let res = unsafe {
        get_forwarding_word_address::<VM>(object)
            .compare_exchange::<AtomicUsize>(old, new, Ordering::SeqCst, Ordering::SeqCst)
            .is_ok()
    };
    trace!(
        "\nGCForwardingWord::compare_exchange({:#?}, old = {:x}, new = {:x}) -> {}\n",
        object,
        old,
        new,
        res
    );
    res
}

// (This function is only used internal to the `util` module)
//
// This function checks whether the forwarding word and GC byte can be unified (= the forwarding word fits in the word that contains the GC byte).
//
// Returns `None` if the forwarding word and GC byte can not be unified.
// Otherwise, returns `Some(fw_offset)`, where `fw_offset` is the offset of the forwarding word relative to `GC_BYTE_OFFSET`.
//
// A return value of `Some(fw_offset)` implies that GC byte and forwarding word can be loaded/stored with a single instruction.
//
#[cfg(target_endian = "little")]
<<<<<<< HEAD
#[inline(always)]
pub fn gc_byte_offset_in_forwarding_word<VM: VMBinding>() -> Option<isize> {
    let gcbyte_lshift = VM::VMObjectModel::GC_BYTE_OFFSET % constants::BYTES_IN_WORD as isize;
    if VM::VMObjectModel::HAS_GC_BYTE {
=======
pub(super) fn gc_byte_offset_in_forwarding_word<VM: VMBinding>() -> Option<isize> {
    #[cfg(not(feature = "side_gc_header"))]
    {
        let gcbyte_lshift = VM::VMObjectModel::GC_BYTE_OFFSET % constants::BYTES_IN_WORD as isize;
>>>>>>> 141639ab
        if gcbyte_lshift == 0 {
            // e.g. JikesRVM
            Some(0)
        } else if gcbyte_lshift == (constants::BYTES_IN_WORD - 1) as isize {
            // e.g. OpenJDK
            Some(1 - constants::BYTES_IN_WORD as isize)
        } else {
            None
        }
    }
    #[cfg(feature = "side_gc_header")]
    {
        None
    }
}

#[cfg(target_endian = "big")]
#[inline(always)]
pub(super) fn gc_byte_offset_in_forwarding_word<VM: VMBinding>() -> Option<isize> {
    unimplemented!()
}

#[cfg(debug_assertions)]
#[inline(always)]
pub(crate) fn check_alloc_size<VM: VMBinding>(size: usize) {
    debug_assert!(
        if cfg!(feature = "side_gc_header") || gc_byte_offset_in_forwarding_word::<VM>().is_some() {
            // If there is no gc byte, the min object size is 1 word. We save forwarding pointer in the word.
            // If the gc byte is low/high order byte, the min object size is 1 word. We save forwarding pointer
            // in the word that contains the gc byte.
            size >= constants::BYTES_IN_WORD
        } else {
            // For none of the above cases, the min object size is 2 word. We save forwarding pointer in the next word that does not contain the gc byte.
            size >= 2 * constants::BYTES_IN_WORD
        },
        "allocation size (0x{:x}) is too small!",
        size
    );
}<|MERGE_RESOLUTION|>--- conflicted
+++ resolved
@@ -212,17 +212,11 @@
 // A return value of `Some(fw_offset)` implies that GC byte and forwarding word can be loaded/stored with a single instruction.
 //
 #[cfg(target_endian = "little")]
-<<<<<<< HEAD
 #[inline(always)]
 pub fn gc_byte_offset_in_forwarding_word<VM: VMBinding>() -> Option<isize> {
-    let gcbyte_lshift = VM::VMObjectModel::GC_BYTE_OFFSET % constants::BYTES_IN_WORD as isize;
-    if VM::VMObjectModel::HAS_GC_BYTE {
-=======
-pub(super) fn gc_byte_offset_in_forwarding_word<VM: VMBinding>() -> Option<isize> {
     #[cfg(not(feature = "side_gc_header"))]
     {
         let gcbyte_lshift = VM::VMObjectModel::GC_BYTE_OFFSET % constants::BYTES_IN_WORD as isize;
->>>>>>> 141639ab
         if gcbyte_lshift == 0 {
             // e.g. JikesRVM
             Some(0)
