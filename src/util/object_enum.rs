//! Helper types for object enumeration

use std::marker::PhantomData;

use crate::vm::VMBinding;

use super::{
    heap::{chunk_map::ChunkMap, MonotonePageResource},
    linear_scan::Region,
    metadata::{side_metadata::spec_defs::VO_BIT, vo_bit},
    Address, ObjectReference,
};

/// A trait for enumerating objects in spaces, used by [`Space::enumerate_objects`].
///
/// [`Space::enumerate_objects`]: crate::policy::space::Space::enumerate_objects
pub trait ObjectEnumerator {
    /// Visit a single object.
    fn visit_object(&mut self, object: ObjectReference);
    /// Visit an address range that may contain objects.
    fn visit_address_range(&mut self, start: Address, end: Address);
}

/// An implementation of `ObjectEnumerator` that wraps a callback.
pub struct ClosureObjectEnumerator<F, VM>
where
    F: FnMut(ObjectReference),
    VM: VMBinding,
{
    object_callback: F,
    phantom_data: PhantomData<VM>,
}

impl<F, VM> ClosureObjectEnumerator<F, VM>
where
    F: FnMut(ObjectReference),
    VM: VMBinding,
{
    pub fn new(object_callback: F) -> Self {
        Self {
            object_callback,
            phantom_data: PhantomData,
        }
    }
}

impl<F, VM> ObjectEnumerator for ClosureObjectEnumerator<F, VM>
where
    F: FnMut(ObjectReference),
    VM: VMBinding,
{
    fn visit_object(&mut self, object: ObjectReference) {
        (self.object_callback)(object);
    }

    fn visit_address_range(&mut self, start: Address, end: Address) {
        VO_BIT.scan_non_zero_values::<u8>(start, end, &mut |address| {
            let object = vo_bit::get_object_ref_for_vo_addr(address);
            (self.object_callback)(object);
        })
    }
}

/// Allow querying if a block may have objects. `MarkSweepSpace` and `ImmixSpace` use different
/// `Block` types, and they have different block states. This trait lets both `Block` types provide
/// the same `may_have_objects` method.
pub(crate) trait BlockMayHaveObjects: Region {
    /// Return `true` if the block may contain valid objects (objects with the VO bit set). Return
    /// `false` otherwise.
    ///
    /// This function is used during object enumeration to filter out memory regions that do not
    /// contain objects. Because object enumeration may happen at mutator time, and another mutators
    /// may be allocating objects, this function only needs to reflect the state of the block at the
    /// time of calling, and is allowed to conservatively return `true`.
    fn may_have_objects(&self) -> bool;
}

pub(crate) fn enumerate_blocks_from_chunk_map<B>(
    enumerator: &mut dyn ObjectEnumerator,
    chunk_map: &ChunkMap,
) where
    B: BlockMayHaveObjects,
{
<<<<<<< HEAD
    for chunk in chunk_map.all_allocated_chunks() {
=======
    for chunk in chunk_map.all_chunks() {
>>>>>>> 74dadfd1
        for block in chunk.iter_region::<B>() {
            if block.may_have_objects() {
                enumerator.visit_address_range(block.start(), block.end());
            }
        }
    }
}

pub(crate) fn enumerate_blocks_from_monotonic_page_resource<VM>(
    enumerator: &mut dyn ObjectEnumerator,
    pr: &MonotonePageResource<VM>,
) where
    VM: VMBinding,
{
    for (start, size) in pr.iterate_allocated_regions() {
        enumerator.visit_address_range(start, start + size);
    }
}<|MERGE_RESOLUTION|>--- conflicted
+++ resolved
@@ -81,11 +81,7 @@
 ) where
     B: BlockMayHaveObjects,
 {
-<<<<<<< HEAD
-    for chunk in chunk_map.all_allocated_chunks() {
-=======
     for chunk in chunk_map.all_chunks() {
->>>>>>> 74dadfd1
         for block in chunk.iter_region::<B>() {
             if block.may_have_objects() {
                 enumerator.visit_address_range(block.start(), block.end());
