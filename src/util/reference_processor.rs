--- conflicted
+++ resolved
@@ -242,16 +242,9 @@
         {
             // For references in the table, the reference needs to be valid, and if the referent is not null, it should be valid as well
             sync.references.iter().for_each(|reff| {
-<<<<<<< HEAD
-                debug_assert!(reff.is_in_any_space());
+                debug_assert!(reff.is_in_any_space::<VM>());
                 let maybe_referent = VM::VMReferenceGlue::get_referent(*reff);
                 if let Some(referent) = maybe_referent {
-=======
-                debug_assert!(!reff.is_null());
-                debug_assert!(reff.is_in_any_space::<VM>());
-                let referent = VM::VMReferenceGlue::get_referent(*reff);
-                if !VM::VMReferenceGlue::is_referent_cleared(referent) {
->>>>>>> e79e94e7
                     debug_assert!(
                         referent.is_in_any_space::<VM>(),
                         "Referent {:?} (of reference {:?}) is not in any space",
@@ -262,16 +255,9 @@
             });
             // For references that will be enqueue'd, the referent needs to be valid, and the referent needs to be null.
             sync.enqueued_references.iter().for_each(|reff| {
-<<<<<<< HEAD
-                debug_assert!(reff.is_in_any_space());
+                debug_assert!(reff.is_in_any_space::<VM>());
                 let maybe_referent = VM::VMReferenceGlue::get_referent(*reff);
                 debug_assert!(maybe_referent.is_none());
-=======
-                debug_assert!(!reff.is_null());
-                debug_assert!(reff.is_in_any_space::<VM>());
-                let referent = VM::VMReferenceGlue::get_referent(*reff);
-                debug_assert!(VM::VMReferenceGlue::is_referent_cleared(referent));
->>>>>>> e79e94e7
             });
         }
 
