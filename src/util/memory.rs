use crate::util::opaque_pointer::*;
use crate::util::Address;
use crate::vm::{Collection, VMBinding};
use libc::{PROT_EXEC, PROT_NONE, PROT_READ, PROT_WRITE};
use std::io::{Error, Result};

pub fn result_is_mapped(result: Result<()>) -> bool {
    match result {
        Ok(_) => false,
        Err(err) => err.raw_os_error().unwrap() == libc::EEXIST,
    }
}

pub fn zero(start: Address, len: usize) {
    let ptr = start.to_mut_ptr();
    wrap_libc_call(&|| unsafe { libc::memset(ptr, 0, len) }, ptr).unwrap()
}

/// Demand-zero mmap:
/// This function mmaps the memory and guarantees to zero all mapped memory.
/// This function WILL overwrite existing memory mapping. The user of this function
/// needs to be aware of this, and use it cautiously.
///
/// # Safety
/// This function WILL overwrite existing memory mapping if there is any. So only use this function if you know
/// the memory has been reserved by mmtk (e.g. after the use of mmap_noreserve()). Otherwise using this function
/// may corrupt others' data.
#[allow(clippy::let_and_return)] // Zeroing is not neceesary for some OS/s
pub unsafe fn dzmmap(start: Address, size: usize) -> Result<()> {
    let prot = PROT_READ | PROT_WRITE | PROT_EXEC;
    let flags = libc::MAP_ANON | libc::MAP_PRIVATE | libc::MAP_FIXED;
    let ret = mmap_fixed(start, size, prot, flags);
    // We do not need to explicitly zero for Linux (memory is guaranteed to be zeroed)
    #[cfg(not(target_os = "linux"))]
    if ret.is_ok() {
        zero(start, size)
    }
    ret
}

/// Demand-zero mmap (no replace):
/// This function mmaps the memory and guarantees to zero all mapped memory.
/// This function will not overwrite existing memory mapping, and it will result Err if there is an existing mapping.
#[allow(clippy::let_and_return)] // Zeroing is not neceesary for some OS/s
pub fn dzmmap_noreplace(start: Address, size: usize) -> Result<()> {
    let prot = PROT_READ | PROT_WRITE | PROT_EXEC;
    let flags = libc::MAP_ANON | libc::MAP_PRIVATE | libc::MAP_FIXED_NOREPLACE;
    let ret = mmap_fixed(start, size, prot, flags);
    // We do not need to explicitly zero for Linux (memory is guaranteed to be zeroed)
    #[cfg(not(target_os = "linux"))]
    if ret.is_ok() {
        zero(start, size)
    }
    ret
}

/// mmap with no swap space reserve:
/// This function does not reserve swap space for this mapping, which means there is no guarantee that writes to the
/// mapping can always be successful. In case of out of physical memory, one may get a segfault for writing to the mapping.
/// We can use this to reserve the address range, and then later overwrites the mapping with dzmmap().
pub fn mmap_noreserve(start: Address, size: usize) -> Result<()> {
    let prot = PROT_NONE;
    let flags =
        libc::MAP_ANON | libc::MAP_PRIVATE | libc::MAP_FIXED_NOREPLACE | libc::MAP_NORESERVE;
    mmap_fixed(start, size, prot, flags)
}

pub fn mmap_fixed(
    start: Address,
    size: usize,
    prot: libc::c_int,
    flags: libc::c_int,
) -> Result<()> {
    let ptr = start.to_mut_ptr();
    wrap_libc_call(
        &|| unsafe { libc::mmap(start.to_mut_ptr(), size, prot, flags, -1, 0) },
        ptr,
    )
}

pub fn munmap(start: Address, size: usize) -> Result<()> {
    wrap_libc_call(&|| unsafe { libc::munmap(start.to_mut_ptr(), size) }, 0)
}

/// Properly handle errors from a mmap Result, including invoking the binding code for an OOM error.
pub fn handle_mmap_error<VM: VMBinding>(error: Error, tls: VMThread) -> ! {
    use std::io::ErrorKind;

    match error.kind() {
        // From Rust nightly 2021-05-12, we started to see Rust added this ErrorKind.
        ErrorKind::OutOfMemory => {
            VM::VMCollection::out_of_memory(tls);
            unreachable!()
        }
        // Before Rust had ErrorKind::OutOfMemory, this is how we capture OOM from OS calls.
        // TODO: We may be able to remove this now.
        ErrorKind::Other => {
            // further check the error
            if let Some(os_errno) = error.raw_os_error() {
                // If it is OOM, we invoke out_of_memory() through the VM interface.
                if os_errno == libc::ENOMEM {
                    VM::VMCollection::out_of_memory(tls);
                    unreachable!()
                }
            }
        }
        ErrorKind::AlreadyExists => panic!("Failed to mmap, the address is already mapped. Should MMTk quanrantine the address range first?"),
        _ => {}
    }
    panic!("Unexpected mmap failure: {:?}", error)
}

/// Checks if the memory has already been mapped. If not, we panic.
// Note that the checking has a side effect that it will map the memory if it was unmapped. So we panic if it was unmapped.
// Be very careful about using this function.
pub fn panic_if_unmapped(start: Address, size: usize) {
    let prot = PROT_READ | PROT_WRITE;
    // MAP_FIXED_NOREPLACE returns EEXIST if already mapped
    let flags = libc::MAP_ANON | libc::MAP_PRIVATE | libc::MAP_FIXED_NOREPLACE;
    match mmap_fixed(start, size, prot, flags) {
        Ok(_) => panic!("{} of size {} is not mapped", start, size),
        Err(e) => {
            assert!(
                e.kind() == std::io::ErrorKind::AlreadyExists,
                "Failed to check mapped: {:?}",
                e
            );
        }
    }
}

pub fn munprotect(start: Address, size: usize) -> Result<()> {
    wrap_libc_call(
        &|| unsafe { libc::mprotect(start.to_mut_ptr(), size, PROT_READ | PROT_WRITE | PROT_EXEC) },
        0,
    )
}

pub fn mprotect(start: Address, size: usize) -> Result<()> {
    wrap_libc_call(
        &|| unsafe { libc::mprotect(start.to_mut_ptr(), size, PROT_NONE) },
        0,
    )
}

fn wrap_libc_call<T: PartialEq>(f: &dyn Fn() -> T, expect: T) -> Result<()> {
    let ret = f();
    if ret == expect {
        Ok(())
    } else {
        Err(std::io::Error::last_os_error())
    }
}

/// Get the memory maps for the process. The returned string is a multi-line string.
<<<<<<< HEAD
=======
/// This is only meant to be used for debugging. For example, log process memory maps after detecting a clash.
/// If we would need to parsable memory maps, I would suggest using a library instead which saves us the trouble to deal with portability.
#[cfg(debug_assertions)]
>>>>>>> e06200bd
#[cfg(target_os = "linux")]
pub fn get_process_memory_maps() -> String {
    // print map
    use std::fs::File;
    use std::io::Read;
    let mut data = String::new();
    let mut f = File::open("/proc/self/maps").unwrap();
    f.read_to_string(&mut data).unwrap();
    data
}

#[cfg(test)]
mod tests {
    use super::*;
    use crate::util::constants::BYTES_IN_PAGE;
    use crate::util::test_util::MEMORY_TEST_REGION;
    use crate::util::test_util::{serial_test, with_cleanup};

    // In the tests, we will mmap this address. This address should not be in our heap (in case we mess up with other tests)
    const START: Address = MEMORY_TEST_REGION.start;

    #[test]
    fn test_mmap() {
        serial_test(|| {
            with_cleanup(
                || {
                    let res = unsafe { dzmmap(START, BYTES_IN_PAGE) };
                    assert!(res.is_ok());
                    // We can overwrite with dzmmap
                    let res = unsafe { dzmmap(START, BYTES_IN_PAGE) };
                    assert!(res.is_ok());
                },
                || {
                    assert!(munmap(START, BYTES_IN_PAGE).is_ok());
                },
            );
        });
    }

    #[test]
    fn test_munmap() {
        serial_test(|| {
            with_cleanup(
                || {
                    let res = dzmmap_noreplace(START, BYTES_IN_PAGE);
                    assert!(res.is_ok());
                    let res = munmap(START, BYTES_IN_PAGE);
                    assert!(res.is_ok());
                },
                || {
                    assert!(munmap(START, BYTES_IN_PAGE).is_ok());
                },
            )
        })
    }

    #[test]
    fn test_mmap_noreplace() {
        serial_test(|| {
            with_cleanup(
                || {
                    // Make sure we mmapped the memory
                    let res = unsafe { dzmmap(START, BYTES_IN_PAGE) };
                    assert!(res.is_ok());
                    // Use dzmmap_noreplace will fail
                    let res = dzmmap_noreplace(START, BYTES_IN_PAGE);
                    assert!(res.is_err());
                },
                || {
                    assert!(munmap(START, BYTES_IN_PAGE).is_ok());
                },
            )
        });
    }

    #[test]
    fn test_mmap_noreserve() {
        serial_test(|| {
            with_cleanup(
                || {
                    let res = mmap_noreserve(START, BYTES_IN_PAGE);
                    assert!(res.is_ok());
                    // Try reserve it
                    let res = unsafe { dzmmap(START, BYTES_IN_PAGE) };
                    assert!(res.is_ok());
                },
                || {
                    assert!(munmap(START, BYTES_IN_PAGE).is_ok());
                },
            )
        })
    }

    #[test]
    #[should_panic]
    fn test_check_is_mmapped_for_unmapped() {
        serial_test(|| {
            with_cleanup(
                || {
                    // We expect this call to panic
                    panic_if_unmapped(START, BYTES_IN_PAGE);
                },
                || {
                    assert!(munmap(START, BYTES_IN_PAGE).is_ok());
                },
            )
        })
    }

    #[test]
    fn test_check_is_mmapped_for_mapped() {
        serial_test(|| {
            with_cleanup(
                || {
                    assert!(dzmmap_noreplace(START, BYTES_IN_PAGE).is_ok());
                    panic_if_unmapped(START, BYTES_IN_PAGE);
                },
                || {
                    assert!(munmap(START, BYTES_IN_PAGE).is_ok());
                },
            )
        })
    }

    #[test]
    #[should_panic]
    fn test_check_is_mmapped_for_unmapped_next_to_mapped() {
        serial_test(|| {
            with_cleanup(
                || {
                    // map 1 page from START
                    assert!(dzmmap_noreplace(START, BYTES_IN_PAGE).is_ok());

                    // check if the next page is mapped - which should panic
                    panic_if_unmapped(START + BYTES_IN_PAGE, BYTES_IN_PAGE);
                },
                || {
                    assert!(munmap(START, BYTES_IN_PAGE * 2).is_ok());
                },
            )
        })
    }

    #[test]
    #[should_panic]
    // This is a bug we need to fix. We need to figure out a way to properly check if a piece of memory is mapped or not.
    // Alternatively, we should remove the code that calls the function.
    #[ignore]
    fn test_check_is_mmapped_for_partial_mapped() {
        serial_test(|| {
            with_cleanup(
                || {
                    // map 1 page from START
                    assert!(dzmmap_noreplace(START, BYTES_IN_PAGE).is_ok());

                    // check if the 2 pages from START are mapped. The second page is unmapped, so it should panic.
                    panic_if_unmapped(START, BYTES_IN_PAGE * 2);
                },
                || {
                    assert!(munmap(START, BYTES_IN_PAGE * 2).is_ok());
                },
            )
        })
    }
}<|MERGE_RESOLUTION|>--- conflicted
+++ resolved
@@ -153,12 +153,9 @@
 }
 
 /// Get the memory maps for the process. The returned string is a multi-line string.
-<<<<<<< HEAD
-=======
 /// This is only meant to be used for debugging. For example, log process memory maps after detecting a clash.
 /// If we would need to parsable memory maps, I would suggest using a library instead which saves us the trouble to deal with portability.
 #[cfg(debug_assertions)]
->>>>>>> e06200bd
 #[cfg(target_os = "linux")]
 pub fn get_process_memory_maps() -> String {
     // print map
