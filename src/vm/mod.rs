//! MMTk-to-VM interface: the VMBinding trait.
//!
//! This module provides VM-specific traits that serve as MMTK-to-VM interfaces.
//! Each VM binding needs to provide an implementation for each of the traits.
//! MMTk requires the interfaces to be efficient, as some of the methods are called frequently
//! during collection (e.g. the methods for `ObjectModel`). We rely on cross-crate *link-time-optimization*
//! to remove the overhead of MMTk invoking methods on those traits.
//!
//! It is recommended for a VM binding that uses mmtk-core to do the following to ensure LTO is enabled for performance.
//! 1. Add the following section in the manifest file of a VM binding (`Cargo.toml`). This enables LTO for the release build:
//!    ```
//!    [profile.release]
//!    lto = true
//!    ```
//! 2. Make sure that the crate type for a VM binding supports LTO. To our knowledge, `staticlib` and `cdylib` support LTO, and
//! `rlib` does *not* support LTO.

use crate::util::constants::*;

mod active_plan;
mod collection;
pub mod edge_shape;
mod object_model;
mod reference_glue;
mod scanning;
pub use self::active_plan::ActivePlan;
pub use self::collection::Collection;
pub use self::collection::GCThreadContext;
pub use self::object_model::specs::*;
pub use self::object_model::ObjectModel;
pub use self::reference_glue::Finalizable;
pub use self::reference_glue::ReferenceGlue;
pub use self::scanning::EdgeVisitor;
pub use self::scanning::ObjectTracer;
pub use self::scanning::RootsWorkFactory;
pub use self::scanning::Scanning;

/// The `VMBinding` trait associates with each trait, and provides VM-specific constants.
pub trait VMBinding
where
    Self: Sized + 'static + Send + Sync + Default,
{
    type VMObjectModel: ObjectModel<Self>;
    type VMScanning: Scanning<Self>;
    type VMCollection: Collection<Self>;
    type VMActivePlan: ActivePlan<Self>;
    type VMReferenceGlue: ReferenceGlue<Self>;

    /// The type of edges in this VM.
    type VMEdge: edge_shape::Edge;
    /// The type of heap memory slice in this VM.
    type VMMemorySlice: edge_shape::MemorySlice<Edge = Self::VMEdge>;

    /// A value to fill in alignment gaps. This value can be used for debugging.
    const ALIGNMENT_VALUE: usize = 0xdead_beef;
    /// Allowed minimal alignment.
    const LOG_MIN_ALIGNMENT: usize = LOG_BYTES_IN_INT as usize;
    /// Allowed minimal alignment in bytes.
    const MIN_ALIGNMENT: usize = 1 << Self::LOG_MIN_ALIGNMENT;
<<<<<<< HEAD
    /// Allowed maximum alignment as shift by min alignment.    
=======
    #[cfg(target_arch = "x86")]
    /// Allowed maximum alignment as shift by min alignment.
    const MAX_ALIGNMENT_SHIFT: usize = 1 + LOG_BYTES_IN_LONG as usize - LOG_BYTES_IN_INT as usize;
    #[cfg(target_arch = "x86_64")]
    /// Allowed maximum alignment as shift by min alignment.
>>>>>>> 9473d7b4
    const MAX_ALIGNMENT_SHIFT: usize = LOG_BYTES_IN_LONG as usize - LOG_BYTES_IN_INT as usize;

    /// Allowed maximum alignment in bytes.
    const MAX_ALIGNMENT: usize = Self::MIN_ALIGNMENT << Self::MAX_ALIGNMENT_SHIFT;

    /// This value is used to assert if the cursor is reasonable after allocations.
    /// At the end of an allocation, the allocation cursor should be aligned to this value.
    /// Note that MMTk does not attempt to do anything to align the cursor to this value, but
    /// it merely asserts with this constant.
    const ALLOC_END_ALIGNMENT: usize = 1;
}<|MERGE_RESOLUTION|>--- conflicted
+++ resolved
@@ -57,15 +57,7 @@
     const LOG_MIN_ALIGNMENT: usize = LOG_BYTES_IN_INT as usize;
     /// Allowed minimal alignment in bytes.
     const MIN_ALIGNMENT: usize = 1 << Self::LOG_MIN_ALIGNMENT;
-<<<<<<< HEAD
-    /// Allowed maximum alignment as shift by min alignment.    
-=======
-    #[cfg(target_arch = "x86")]
     /// Allowed maximum alignment as shift by min alignment.
-    const MAX_ALIGNMENT_SHIFT: usize = 1 + LOG_BYTES_IN_LONG as usize - LOG_BYTES_IN_INT as usize;
-    #[cfg(target_arch = "x86_64")]
-    /// Allowed maximum alignment as shift by min alignment.
->>>>>>> 9473d7b4
     const MAX_ALIGNMENT_SHIFT: usize = LOG_BYTES_IN_LONG as usize - LOG_BYTES_IN_INT as usize;
 
     /// Allowed maximum alignment in bytes.
