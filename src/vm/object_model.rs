--- conflicted
+++ resolved
@@ -325,14 +325,9 @@
                         log_min_obj_size: $side_min_obj_size as usize,
                     }))
                 }
-<<<<<<< HEAD
-                pub const fn get_spec(&self) -> MetadataSpec {
-                    self.0
-=======
                 #[inline(always)]
                 pub const fn as_spec(&self) -> &MetadataSpec {
                     &self.0
->>>>>>> f50ac55d
                 }
                 pub const fn num_bits(&self) -> usize {
                     1 << $log_num_bits
