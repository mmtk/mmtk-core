use crate::plan::Mutator;
use crate::plan::Plan;
<<<<<<< HEAD
use crate::scheduler::*;
use crate::util::opaque_pointer::*;
=======
use crate::util::OpaquePointer;
>>>>>>> b3536df6
use crate::vm::VMBinding;
use std::marker::PhantomData;
use std::sync::MutexGuard;

pub struct SynchronizedMutatorIterator<'a, VM: VMBinding> {
    _guard: MutexGuard<'a, ()>,
    start: bool,
    phantom: PhantomData<VM>,
}

impl<'a, VM: VMBinding> Iterator for SynchronizedMutatorIterator<'a, VM> {
    type Item = &'static mut Mutator<VM>;

    fn next(&mut self) -> Option<Self::Item> {
        if self.start {
            self.start = false;
            VM::VMActivePlan::reset_mutator_iterator();
        }
        VM::VMActivePlan::get_next_mutator()
    }
}

/// VM-specific methods for the current plan.
pub trait ActivePlan<VM: VMBinding> {
    /// Return a reference to the current plan.
    // TODO: I don't know how this can be implemented when we have multiple MMTk instances.
    // This function is used by space and phase to refer to the current plan.
    // Possibly we should remove the use of this function, and remove this function?
    fn global() -> &'static dyn Plan<VM = VM>;

<<<<<<< HEAD
    /// Return a `GCWorker` reference for the thread.
    ///
    /// Arguments:
    /// * `tls`: The thread to query.
    ///
    /// # Safety
    /// The caller needs to make sure that the thread is a GC worker thread.
    fn worker(tls: VMWorkerThread) -> &'static mut GCWorker<VM>;

=======
>>>>>>> b3536df6
    /// Return whether there is a mutator created and associated with the thread.
    ///
    /// Arguments:
    /// * `tls`: The thread to query.
    ///
    /// # Safety
    /// The caller needs to make sure that the thread is valid (a value passed in by the VM binding through API).
    fn is_mutator(tls: VMThread) -> bool;

    /// Return a `Mutator` reference for the thread.
    ///
    /// Arguments:
    /// * `tls`: The thread to query.
    ///
    /// # Safety
    /// The caller needs to make sure that the thread is a mutator thread.
    fn mutator(tls: VMMutatorThread) -> &'static mut Mutator<VM>;

    /// Reset the mutator iterator so that `get_next_mutator()` returns the first mutator.
    fn reset_mutator_iterator();

    /// Return the next mutator if there is any. This method assumes that the VM implements stateful type
    /// to remember which mutator is returned and guarantees to return the next when called again. This does
    /// not need to be thread safe.
    fn get_next_mutator() -> Option<&'static mut Mutator<VM>>;

    /// A utility method to provide a thread-safe mutator iterator from `reset_mutator_iterator()` and `get_next_mutator()`.
    fn mutators<'a>() -> SynchronizedMutatorIterator<'a, VM> {
        SynchronizedMutatorIterator {
            _guard: Self::global().base().mutator_iterator_lock.lock().unwrap(),
            start: true,
            phantom: PhantomData,
        }
    }

    /// Return the total count of mutators.
    fn number_of_mutators() -> usize;
}<|MERGE_RESOLUTION|>--- conflicted
+++ resolved
@@ -1,11 +1,6 @@
 use crate::plan::Mutator;
 use crate::plan::Plan;
-<<<<<<< HEAD
-use crate::scheduler::*;
 use crate::util::opaque_pointer::*;
-=======
-use crate::util::OpaquePointer;
->>>>>>> b3536df6
 use crate::vm::VMBinding;
 use std::marker::PhantomData;
 use std::sync::MutexGuard;
@@ -36,18 +31,6 @@
     // Possibly we should remove the use of this function, and remove this function?
     fn global() -> &'static dyn Plan<VM = VM>;
 
-<<<<<<< HEAD
-    /// Return a `GCWorker` reference for the thread.
-    ///
-    /// Arguments:
-    /// * `tls`: The thread to query.
-    ///
-    /// # Safety
-    /// The caller needs to make sure that the thread is a GC worker thread.
-    fn worker(tls: VMWorkerThread) -> &'static mut GCWorker<VM>;
-
-=======
->>>>>>> b3536df6
     /// Return whether there is a mutator created and associated with the thread.
     ///
     /// Arguments:
