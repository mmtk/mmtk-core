name: Pre Code Review Checks

on:
  pull_request:
    branches:
      - master

concurrency:
  # Cancels pending runs when a PR gets updated.
  group: ${{ github.workflow }}-${{ github.head_ref || github.run_id }}
  cancel-in-progress: true

jobs:
  # Setup dynamic test matrix
  setup-test-matrix:
    runs-on: ubuntu-latest
    outputs:
      rust: ${{ steps.rust.outputs.array }}
    steps:
      - uses: actions/checkout@v2
      # Get rust version
      - id: rust
        run: |
          export MSRV=`cargo read-manifest | python -c 'import json,sys; print(json.load(sys.stdin)["rust_version"])'`
          export TEST=`cat rust-toolchain`
          echo "::set-output name=array::[\"$MSRV\", \"$TEST\"]"

  pre-code-review-checks:
    needs: setup-test-matrix
    strategy:
      fail-fast: false
      matrix:
        target:
<<<<<<< HEAD
          - { os: ubuntu-22.04, triple: x86_64-unknown-linux-gnu }
          - { os: ubuntu-22.04, triple: i686-unknown-linux-gnu }
=======
          - { os: ubuntu-18.04, triple: x86_64-unknown-linux-gnu }
          - { os: ubuntu-18.04, triple: i686-unknown-linux-gnu }
          - { os: macos-12, triple: x86_64-apple-darwin }
>>>>>>> 36f8c447
        rust: ${{ fromJson(needs.setup-test-matrix.outputs.rust )}}

    name: ${{ matrix.target.triple }} / ${{ matrix.rust }}
    runs-on: ${{ matrix.target.os }}

    steps:
      - uses: actions/checkout@v2
      - name: Install Rust
        uses: actions-rs/toolchain@v1
        with:
          toolchain: ${{ matrix.rust }}-${{ matrix.target.triple }}
          components: rustfmt, clippy
          # This overwrites the default toolchain with the toolchain specified above.
          override: true

      # Setup Environments
      - name: Setup Environments
        run: ./.github/scripts/ci-setup-${{ matrix.target.triple }}.sh

      # Build
      - name: Build
        run: ./.github/scripts/ci-build.sh

      # Test
      - name: Test
        run: ./.github/scripts/ci-test.sh

      # Style checks
      - name: Style checks
        run: ./.github/scripts/ci-style.sh

      # Document check
      - name: Rustdoc
        run: ./.github/scripts/ci-doc.sh<|MERGE_RESOLUTION|>--- conflicted
+++ resolved
@@ -31,14 +31,9 @@
       fail-fast: false
       matrix:
         target:
-<<<<<<< HEAD
           - { os: ubuntu-22.04, triple: x86_64-unknown-linux-gnu }
           - { os: ubuntu-22.04, triple: i686-unknown-linux-gnu }
-=======
-          - { os: ubuntu-18.04, triple: x86_64-unknown-linux-gnu }
-          - { os: ubuntu-18.04, triple: i686-unknown-linux-gnu }
           - { os: macos-12, triple: x86_64-apple-darwin }
->>>>>>> 36f8c447
         rust: ${{ fromJson(needs.setup-test-matrix.outputs.rust )}}
 
     name: ${{ matrix.target.triple }} / ${{ matrix.rust }}
