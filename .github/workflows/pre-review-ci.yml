--- conflicted
+++ resolved
@@ -30,11 +30,7 @@
       # Test
       - name: Test
         run: |
-<<<<<<< HEAD
-          sudo apt update
-=======
           sudo apt-get update
->>>>>>> 4d11f483
           sudo apt-get install libc6-dev-i386
           export RUSTUP_TOOLCHAIN=
           ./.github/scripts/ci-test.sh
