use mmtk::Plan;
use mmtk::vm::ActivePlan;
<<<<<<< HEAD
use mmtk::util::opaque_pointer::*;
use mmtk::scheduler::*;
=======
use mmtk::util::OpaquePointer;
>>>>>>> b3536df6
use mmtk::Mutator;
use DummyVM;
use SINGLETON;

pub struct VMActivePlan<> {}

impl ActivePlan<DummyVM> for VMActivePlan {
    fn global() -> &'static dyn Plan<VM=DummyVM> {
        &*SINGLETON.plan
    }

<<<<<<< HEAD
    fn worker(_tls: VMWorkerThread) -> &'static mut GCWorker<DummyVM> {
        unimplemented!()
    }

=======
>>>>>>> b3536df6
    fn number_of_mutators() -> usize {
        unimplemented!()
    }

    fn is_mutator(_tls: VMThread) -> bool {
        // FIXME
        true
    }

    fn mutator(_tls: VMMutatorThread) -> &'static mut Mutator<DummyVM> {
        unimplemented!()
    }

    fn reset_mutator_iterator() {
        unimplemented!()
    }

    fn get_next_mutator() -> Option<&'static mut Mutator<DummyVM>> {
        unimplemented!()
    }
}<|MERGE_RESOLUTION|>--- conflicted
+++ resolved
@@ -1,11 +1,6 @@
 use mmtk::Plan;
 use mmtk::vm::ActivePlan;
-<<<<<<< HEAD
 use mmtk::util::opaque_pointer::*;
-use mmtk::scheduler::*;
-=======
-use mmtk::util::OpaquePointer;
->>>>>>> b3536df6
 use mmtk::Mutator;
 use DummyVM;
 use SINGLETON;
@@ -17,13 +12,6 @@
         &*SINGLETON.plan
     }
 
-<<<<<<< HEAD
-    fn worker(_tls: VMWorkerThread) -> &'static mut GCWorker<DummyVM> {
-        unimplemented!()
-    }
-
-=======
->>>>>>> b3536df6
     fn number_of_mutators() -> usize {
         unimplemented!()
     }
