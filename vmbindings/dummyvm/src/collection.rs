use mmtk::vm::Collection;
use mmtk::MutatorContext;
<<<<<<< HEAD
use mmtk::util::OpaquePointer;
=======
use mmtk::util::opaque_pointer::*;
use mmtk::MMTK;
>>>>>>> 1fc73b36
use mmtk::scheduler::*;
use DummyVM;

pub struct VMCollection {}

impl Collection<DummyVM> for VMCollection {
    fn stop_all_mutators<E: ProcessEdgesWork<VM=DummyVM>>(_tls: VMWorkerThread) {
        unimplemented!()
    }

    fn resume_mutators(_tls: VMWorkerThread) {
        unimplemented!()
    }

    fn block_for_gc(_tls: VMMutatorThread) {
        unimplemented!();
    }

<<<<<<< HEAD
    fn spawn_worker_thread(_tls: OpaquePointer, _ctx: Option<&GCWorker<DummyVM>>) {
=======
    fn spawn_worker_thread(_tls: VMThread, _ctx: Option<&Worker<MMTK<DummyVM>>>) {
>>>>>>> 1fc73b36
        unimplemented!();
    }

    fn prepare_mutator<T: MutatorContext<DummyVM>>(_tls_w: VMWorkerThread, _tls_m: VMMutatorThread, _mutator: &T) {
        unimplemented!()
    }
}<|MERGE_RESOLUTION|>--- conflicted
+++ resolved
@@ -1,11 +1,6 @@
 use mmtk::vm::Collection;
 use mmtk::MutatorContext;
-<<<<<<< HEAD
-use mmtk::util::OpaquePointer;
-=======
 use mmtk::util::opaque_pointer::*;
-use mmtk::MMTK;
->>>>>>> 1fc73b36
 use mmtk::scheduler::*;
 use DummyVM;
 
@@ -24,11 +19,7 @@
         unimplemented!();
     }
 
-<<<<<<< HEAD
-    fn spawn_worker_thread(_tls: OpaquePointer, _ctx: Option<&GCWorker<DummyVM>>) {
-=======
-    fn spawn_worker_thread(_tls: VMThread, _ctx: Option<&Worker<MMTK<DummyVM>>>) {
->>>>>>> 1fc73b36
+    fn spawn_worker_thread(_tls: VMThread, _ctx: Option<&GCWorker<DummyVM>>) {
         unimplemented!();
     }
 
